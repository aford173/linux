// SPDX-License-Identifier: GPL-2.0
/*
 *	SUCS NET3:
 *
 *	Generic datagram handling routines. These are generic for all
 *	protocols. Possibly a generic IP version on top of these would
 *	make sense. Not tonight however 8-).
 *	This is used because UDP, RAW, PACKET, DDP, IPX, AX.25 and
 *	NetROM layer all have identical poll code and mostly
 *	identical recvmsg() code. So we share it here. The poll was
 *	shared before but buried in udp.c so I moved it.
 *
 *	Authors:	Alan Cox <alan@lxorguk.ukuu.org.uk>. (datagram_poll() from old
 *						     udp.c code)
 *
 *	Fixes:
 *		Alan Cox	:	NULL return from skb_peek_copy()
 *					understood
 *		Alan Cox	:	Rewrote skb_read_datagram to avoid the
 *					skb_peek_copy stuff.
 *		Alan Cox	:	Added support for SOCK_SEQPACKET.
 *					IPX can no longer use the SO_TYPE hack
 *					but AX.25 now works right, and SPX is
 *					feasible.
 *		Alan Cox	:	Fixed write poll of non IP protocol
 *					crash.
 *		Florian  La Roche:	Changed for my new skbuff handling.
 *		Darryl Miles	:	Fixed non-blocking SOCK_SEQPACKET.
 *		Linus Torvalds	:	BSD semantic fixes.
 *		Alan Cox	:	Datagram iovec handling
 *		Darryl Miles	:	Fixed non-blocking SOCK_STREAM.
 *		Alan Cox	:	POSIXisms
 *		Pete Wyckoff    :       Unconnected accept() fix.
 *
 */

#include <linux/module.h>
#include <linux/types.h>
#include <linux/kernel.h>
#include <linux/uaccess.h>
#include <linux/mm.h>
#include <linux/interrupt.h>
#include <linux/errno.h>
#include <linux/sched.h>
#include <linux/inet.h>
#include <linux/netdevice.h>
#include <linux/rtnetlink.h>
#include <linux/poll.h>
#include <linux/highmem.h>
#include <linux/spinlock.h>
#include <linux/slab.h>
#include <linux/pagemap.h>
#include <linux/iov_iter.h>
#include <linux/indirect_call_wrapper.h>

#include <net/protocol.h>
#include <linux/skbuff.h>

#include <net/checksum.h>
#include <net/sock.h>
#include <net/tcp_states.h>
#include <trace/events/skb.h>
#include <net/busy_poll.h>
#include <crypto/hash.h>

/*
 *	Is a socket 'connection oriented' ?
 */
static inline int connection_based(struct sock *sk)
{
	return sk->sk_type == SOCK_SEQPACKET || sk->sk_type == SOCK_STREAM;
}

static int receiver_wake_function(wait_queue_entry_t *wait, unsigned int mode, int sync,
				  void *key)
{
	/*
	 * Avoid a wakeup if event not interesting for us
	 */
	if (key && !(key_to_poll(key) & (EPOLLIN | EPOLLERR)))
		return 0;
	return autoremove_wake_function(wait, mode, sync, key);
}
/*
 * Wait for the last received packet to be different from skb
 */
int __skb_wait_for_more_packets(struct sock *sk, struct sk_buff_head *queue,
				int *err, long *timeo_p,
				const struct sk_buff *skb)
{
	int error;
	DEFINE_WAIT_FUNC(wait, receiver_wake_function);

	prepare_to_wait_exclusive(sk_sleep(sk), &wait, TASK_INTERRUPTIBLE);

	/* Socket errors? */
	error = sock_error(sk);
	if (error)
		goto out_err;

	if (READ_ONCE(queue->prev) != skb)
		goto out;

	/* Socket shut down? */
	if (sk->sk_shutdown & RCV_SHUTDOWN)
		goto out_noerr;

	/* Sequenced packets can come disconnected.
	 * If so we report the problem
	 */
	error = -ENOTCONN;
	if (connection_based(sk) &&
	    !(sk->sk_state == TCP_ESTABLISHED || sk->sk_state == TCP_LISTEN))
		goto out_err;

	/* handle signals */
	if (signal_pending(current))
		goto interrupted;

	error = 0;
	*timeo_p = schedule_timeout(*timeo_p);
out:
	finish_wait(sk_sleep(sk), &wait);
	return error;
interrupted:
	error = sock_intr_errno(*timeo_p);
out_err:
	*err = error;
	goto out;
out_noerr:
	*err = 0;
	error = 1;
	goto out;
}
EXPORT_SYMBOL(__skb_wait_for_more_packets);

static struct sk_buff *skb_set_peeked(struct sk_buff *skb)
{
	struct sk_buff *nskb;

	if (skb->peeked)
		return skb;

	/* We have to unshare an skb before modifying it. */
	if (!skb_shared(skb))
		goto done;

	nskb = skb_clone(skb, GFP_ATOMIC);
	if (!nskb)
		return ERR_PTR(-ENOMEM);

	skb->prev->next = nskb;
	skb->next->prev = nskb;
	nskb->prev = skb->prev;
	nskb->next = skb->next;

	consume_skb(skb);
	skb = nskb;

done:
	skb->peeked = 1;

	return skb;
}

struct sk_buff *__skb_try_recv_from_queue(struct sock *sk,
					  struct sk_buff_head *queue,
					  unsigned int flags,
					  int *off, int *err,
					  struct sk_buff **last)
{
	bool peek_at_off = false;
	struct sk_buff *skb;
	int _off = 0;

	if (unlikely(flags & MSG_PEEK && *off >= 0)) {
		peek_at_off = true;
		_off = *off;
	}

	*last = queue->prev;
	skb_queue_walk(queue, skb) {
		if (flags & MSG_PEEK) {
			if (peek_at_off && _off >= skb->len &&
			    (_off || skb->peeked)) {
				_off -= skb->len;
				continue;
			}
			if (!skb->len) {
				skb = skb_set_peeked(skb);
				if (IS_ERR(skb)) {
					*err = PTR_ERR(skb);
					return NULL;
				}
			}
			refcount_inc(&skb->users);
		} else {
			__skb_unlink(skb, queue);
		}
		*off = _off;
		return skb;
	}
	return NULL;
}

/**
 *	__skb_try_recv_datagram - Receive a datagram skbuff
 *	@sk: socket
 *	@queue: socket queue from which to receive
 *	@flags: MSG\_ flags
 *	@off: an offset in bytes to peek skb from. Returns an offset
 *	      within an skb where data actually starts
 *	@err: error code returned
 *	@last: set to last peeked message to inform the wait function
 *	       what to look for when peeking
 *
 *	Get a datagram skbuff, understands the peeking, nonblocking wakeups
 *	and possible races. This replaces identical code in packet, raw and
 *	udp, as well as the IPX AX.25 and Appletalk. It also finally fixes
 *	the long standing peek and read race for datagram sockets. If you
 *	alter this routine remember it must be re-entrant.
 *
 *	This function will lock the socket if a skb is returned, so
 *	the caller needs to unlock the socket in that case (usually by
 *	calling skb_free_datagram). Returns NULL with @err set to
 *	-EAGAIN if no data was available or to some other value if an
 *	error was detected.
 *
 *	* It does not lock socket since today. This function is
 *	* free of race conditions. This measure should/can improve
 *	* significantly datagram socket latencies at high loads,
 *	* when data copying to user space takes lots of time.
 *	* (BTW I've just killed the last cli() in IP/IPv6/core/netlink/packet
 *	*  8) Great win.)
 *	*			                    --ANK (980729)
 *
 *	The order of the tests when we find no data waiting are specified
 *	quite explicitly by POSIX 1003.1g, don't change them without having
 *	the standard around please.
 */
struct sk_buff *__skb_try_recv_datagram(struct sock *sk,
					struct sk_buff_head *queue,
					unsigned int flags, int *off, int *err,
					struct sk_buff **last)
{
	struct sk_buff *skb;
	unsigned long cpu_flags;
	/*
	 * Caller is allowed not to check sk->sk_err before skb_recv_datagram()
	 */
	int error = sock_error(sk);

	if (error)
		goto no_packet;

	do {
		/* Again only user level code calls this function, so nothing
		 * interrupt level will suddenly eat the receive_queue.
		 *
		 * Look at current nfs client by the way...
		 * However, this function was correct in any case. 8)
		 */
		spin_lock_irqsave(&queue->lock, cpu_flags);
		skb = __skb_try_recv_from_queue(sk, queue, flags, off, &error,
						last);
		spin_unlock_irqrestore(&queue->lock, cpu_flags);
		if (error)
			goto no_packet;
		if (skb)
			return skb;

		if (!sk_can_busy_loop(sk))
			break;

		sk_busy_loop(sk, flags & MSG_DONTWAIT);
	} while (READ_ONCE(queue->prev) != *last);

	error = -EAGAIN;

no_packet:
	*err = error;
	return NULL;
}
EXPORT_SYMBOL(__skb_try_recv_datagram);

struct sk_buff *__skb_recv_datagram(struct sock *sk,
				    struct sk_buff_head *sk_queue,
				    unsigned int flags, int *off, int *err)
{
	struct sk_buff *skb, *last;
	long timeo;

	timeo = sock_rcvtimeo(sk, flags & MSG_DONTWAIT);

	do {
		skb = __skb_try_recv_datagram(sk, sk_queue, flags, off, err,
					      &last);
		if (skb)
			return skb;

		if (*err != -EAGAIN)
			break;
	} while (timeo &&
		 !__skb_wait_for_more_packets(sk, sk_queue, err,
					      &timeo, last));

	return NULL;
}
EXPORT_SYMBOL(__skb_recv_datagram);

struct sk_buff *skb_recv_datagram(struct sock *sk, unsigned int flags,
				  int *err)
{
	int off = 0;

	return __skb_recv_datagram(sk, &sk->sk_receive_queue, flags,
				   &off, err);
}
EXPORT_SYMBOL(skb_recv_datagram);

void skb_free_datagram(struct sock *sk, struct sk_buff *skb)
{
	consume_skb(skb);
}
EXPORT_SYMBOL(skb_free_datagram);

int __sk_queue_drop_skb(struct sock *sk, struct sk_buff_head *sk_queue,
			struct sk_buff *skb, unsigned int flags,
			void (*destructor)(struct sock *sk,
					   struct sk_buff *skb))
{
	int err = 0;

	if (flags & MSG_PEEK) {
		err = -ENOENT;
		spin_lock_bh(&sk_queue->lock);
		if (skb->next) {
			__skb_unlink(skb, sk_queue);
			refcount_dec(&skb->users);
			if (destructor)
				destructor(sk, skb);
			err = 0;
		}
		spin_unlock_bh(&sk_queue->lock);
	}

	atomic_inc(&sk->sk_drops);
	return err;
}
EXPORT_SYMBOL(__sk_queue_drop_skb);

/**
 *	skb_kill_datagram - Free a datagram skbuff forcibly
 *	@sk: socket
 *	@skb: datagram skbuff
 *	@flags: MSG\_ flags
 *
 *	This function frees a datagram skbuff that was received by
 *	skb_recv_datagram.  The flags argument must match the one
 *	used for skb_recv_datagram.
 *
 *	If the MSG_PEEK flag is set, and the packet is still on the
 *	receive queue of the socket, it will be taken off the queue
 *	before it is freed.
 *
 *	This function currently only disables BH when acquiring the
 *	sk_receive_queue lock.  Therefore it must not be used in a
 *	context where that lock is acquired in an IRQ context.
 *
 *	It returns 0 if the packet was removed by us.
 */

int skb_kill_datagram(struct sock *sk, struct sk_buff *skb, unsigned int flags)
{
	int err = __sk_queue_drop_skb(sk, &sk->sk_receive_queue, skb, flags,
				      NULL);

	kfree_skb(skb);
	return err;
}
EXPORT_SYMBOL(skb_kill_datagram);

INDIRECT_CALLABLE_DECLARE(static size_t simple_copy_to_iter(const void *addr,
						size_t bytes,
						void *data __always_unused,
						struct iov_iter *i));

static int __skb_datagram_iter(const struct sk_buff *skb, int offset,
			       struct iov_iter *to, int len, bool fault_short,
			       size_t (*cb)(const void *, size_t, void *,
					    struct iov_iter *), void *data)
{
	int start = skb_headlen(skb);
	int i, copy = start - offset, start_off = offset, n;
	struct sk_buff *frag_iter;

	/* Copy header. */
	if (copy > 0) {
		if (copy > len)
			copy = len;
		n = INDIRECT_CALL_1(cb, simple_copy_to_iter,
				    skb->data + offset, copy, data, to);
		offset += n;
		if (n != copy)
			goto short_copy;
		if ((len -= copy) == 0)
			return 0;
	}

	/* Copy paged appendix. Hmm... why does this look so complicated? */
	for (i = 0; i < skb_shinfo(skb)->nr_frags; i++) {
		int end;
		const skb_frag_t *frag = &skb_shinfo(skb)->frags[i];

		WARN_ON(start > offset + len);

		end = start + skb_frag_size(frag);
		if ((copy = end - offset) > 0) {
			u32 p_off, p_len, copied;
			struct page *p;
			u8 *vaddr;

			if (copy > len)
				copy = len;

<<<<<<< HEAD
=======
			n = 0;
>>>>>>> de9c2c66
			skb_frag_foreach_page(frag,
					      skb_frag_off(frag) + offset - start,
					      copy, p, p_off, p_len, copied) {
				vaddr = kmap_local_page(p);
<<<<<<< HEAD
				n = INDIRECT_CALL_1(cb, simple_copy_to_iter,
=======
				n += INDIRECT_CALL_1(cb, simple_copy_to_iter,
>>>>>>> de9c2c66
					vaddr + p_off, p_len, data, to);
				kunmap_local(vaddr);
			}

			offset += n;
			if (n != copy)
				goto short_copy;
			if (!(len -= copy))
				return 0;
		}
		start = end;
	}

	skb_walk_frags(skb, frag_iter) {
		int end;

		WARN_ON(start > offset + len);

		end = start + frag_iter->len;
		if ((copy = end - offset) > 0) {
			if (copy > len)
				copy = len;
			if (__skb_datagram_iter(frag_iter, offset - start,
						to, copy, fault_short, cb, data))
				goto fault;
			if ((len -= copy) == 0)
				return 0;
			offset += copy;
		}
		start = end;
	}
	if (!len)
		return 0;

	/* This is not really a user copy fault, but rather someone
	 * gave us a bogus length on the skb.  We should probably
	 * print a warning here as it may indicate a kernel bug.
	 */

fault:
	iov_iter_revert(to, offset - start_off);
	return -EFAULT;

short_copy:
	if (fault_short || iov_iter_count(to))
		goto fault;

	return 0;
}

static size_t hash_and_copy_to_iter(const void *addr, size_t bytes, void *hashp,
				    struct iov_iter *i)
{
#ifdef CONFIG_CRYPTO_HASH
	struct ahash_request *hash = hashp;
	struct scatterlist sg;
	size_t copied;

	copied = copy_to_iter(addr, bytes, i);
	sg_init_one(&sg, addr, copied);
	ahash_request_set_crypt(hash, &sg, NULL, copied);
	crypto_ahash_update(hash);
	return copied;
#else
	return 0;
#endif
}

/**
 *	skb_copy_and_hash_datagram_iter - Copy datagram to an iovec iterator
 *          and update a hash.
 *	@skb: buffer to copy
 *	@offset: offset in the buffer to start copying from
 *	@to: iovec iterator to copy to
 *	@len: amount of data to copy from buffer to iovec
 *      @hash: hash request to update
 */
int skb_copy_and_hash_datagram_iter(const struct sk_buff *skb, int offset,
			   struct iov_iter *to, int len,
			   struct ahash_request *hash)
{
	return __skb_datagram_iter(skb, offset, to, len, true,
			hash_and_copy_to_iter, hash);
}
EXPORT_SYMBOL(skb_copy_and_hash_datagram_iter);

static size_t simple_copy_to_iter(const void *addr, size_t bytes,
		void *data __always_unused, struct iov_iter *i)
{
	return copy_to_iter(addr, bytes, i);
}

/**
 *	skb_copy_datagram_iter - Copy a datagram to an iovec iterator.
 *	@skb: buffer to copy
 *	@offset: offset in the buffer to start copying from
 *	@to: iovec iterator to copy to
 *	@len: amount of data to copy from buffer to iovec
 */
int skb_copy_datagram_iter(const struct sk_buff *skb, int offset,
			   struct iov_iter *to, int len)
{
	trace_skb_copy_datagram_iovec(skb, len);
	return __skb_datagram_iter(skb, offset, to, len, false,
			simple_copy_to_iter, NULL);
}
EXPORT_SYMBOL(skb_copy_datagram_iter);

/**
 *	skb_copy_datagram_from_iter - Copy a datagram from an iov_iter.
 *	@skb: buffer to copy
 *	@offset: offset in the buffer to start copying to
 *	@from: the copy source
 *	@len: amount of data to copy to buffer from iovec
 *
 *	Returns 0 or -EFAULT.
 */
int skb_copy_datagram_from_iter(struct sk_buff *skb, int offset,
				 struct iov_iter *from,
				 int len)
{
	int start = skb_headlen(skb);
	int i, copy = start - offset;
	struct sk_buff *frag_iter;

	/* Copy header. */
	if (copy > 0) {
		if (copy > len)
			copy = len;
		if (copy_from_iter(skb->data + offset, copy, from) != copy)
			goto fault;
		if ((len -= copy) == 0)
			return 0;
		offset += copy;
	}

	/* Copy paged appendix. Hmm... why does this look so complicated? */
	for (i = 0; i < skb_shinfo(skb)->nr_frags; i++) {
		int end;
		const skb_frag_t *frag = &skb_shinfo(skb)->frags[i];

		WARN_ON(start > offset + len);

		end = start + skb_frag_size(frag);
		if ((copy = end - offset) > 0) {
			size_t copied;

			if (copy > len)
				copy = len;
			copied = copy_page_from_iter(skb_frag_page(frag),
					  skb_frag_off(frag) + offset - start,
					  copy, from);
			if (copied != copy)
				goto fault;

			if (!(len -= copy))
				return 0;
			offset += copy;
		}
		start = end;
	}

	skb_walk_frags(skb, frag_iter) {
		int end;

		WARN_ON(start > offset + len);

		end = start + frag_iter->len;
		if ((copy = end - offset) > 0) {
			if (copy > len)
				copy = len;
			if (skb_copy_datagram_from_iter(frag_iter,
							offset - start,
							from, copy))
				goto fault;
			if ((len -= copy) == 0)
				return 0;
			offset += copy;
		}
		start = end;
	}
	if (!len)
		return 0;

fault:
	return -EFAULT;
}
EXPORT_SYMBOL(skb_copy_datagram_from_iter);

int zerocopy_fill_skb_from_iter(struct sk_buff *skb,
				struct iov_iter *from, size_t length)
{
	int frag = skb_shinfo(skb)->nr_frags;

	while (length && iov_iter_count(from)) {
		struct page *head, *last_head = NULL;
		struct page *pages[MAX_SKB_FRAGS];
		int refs, order, n = 0;
		size_t start;
		ssize_t copied;

		if (frag == MAX_SKB_FRAGS)
			return -EMSGSIZE;

		copied = iov_iter_get_pages2(from, pages, length,
					    MAX_SKB_FRAGS - frag, &start);
		if (copied < 0)
			return -EFAULT;

		length -= copied;

		skb->data_len += copied;
		skb->len += copied;
		skb->truesize += PAGE_ALIGN(copied + start);

		head = compound_head(pages[n]);
		order = compound_order(head);

		for (refs = 0; copied != 0; start = 0) {
			int size = min_t(int, copied, PAGE_SIZE - start);

			if (pages[n] - head > (1UL << order) - 1) {
				head = compound_head(pages[n]);
				order = compound_order(head);
			}

			start += (pages[n] - head) << PAGE_SHIFT;
			copied -= size;
			n++;
			if (frag) {
				skb_frag_t *last = &skb_shinfo(skb)->frags[frag - 1];

				if (head == skb_frag_page(last) &&
				    start == skb_frag_off(last) + skb_frag_size(last)) {
					skb_frag_size_add(last, size);
					/* We combined this page, we need to release
					 * a reference. Since compound pages refcount
					 * is shared among many pages, batch the refcount
					 * adjustments to limit false sharing.
					 */
					last_head = head;
					refs++;
					continue;
				}
			}
			if (refs) {
				page_ref_sub(last_head, refs);
				refs = 0;
			}
			skb_fill_page_desc_noacc(skb, frag++, head, start, size);
		}
		if (refs)
			page_ref_sub(last_head, refs);
	}
	return 0;
}

int __zerocopy_sg_from_iter(struct msghdr *msg, struct sock *sk,
			    struct sk_buff *skb, struct iov_iter *from,
			    size_t length)
{
	unsigned long orig_size = skb->truesize;
	unsigned long truesize;
	int ret;

	if (msg && msg->msg_ubuf && msg->sg_from_iter)
		ret = msg->sg_from_iter(skb, from, length);
	else
		ret = zerocopy_fill_skb_from_iter(skb, from, length);

	truesize = skb->truesize - orig_size;
	if (sk && sk->sk_type == SOCK_STREAM) {
		sk_wmem_queued_add(sk, truesize);
		if (!skb_zcopy_pure(skb))
			sk_mem_charge(sk, truesize);
	} else {
		refcount_add(truesize, &skb->sk->sk_wmem_alloc);
	}
	return ret;
}
EXPORT_SYMBOL(__zerocopy_sg_from_iter);

/**
 *	zerocopy_sg_from_iter - Build a zerocopy datagram from an iov_iter
 *	@skb: buffer to copy
 *	@from: the source to copy from
 *
 *	The function will first copy up to headlen, and then pin the userspace
 *	pages and build frags through them.
 *
 *	Returns 0, -EFAULT or -EMSGSIZE.
 */
int zerocopy_sg_from_iter(struct sk_buff *skb, struct iov_iter *from)
{
	int copy = min_t(int, skb_headlen(skb), iov_iter_count(from));

	/* copy up to skb headlen */
	if (skb_copy_datagram_from_iter(skb, 0, from, copy))
		return -EFAULT;

	return __zerocopy_sg_from_iter(NULL, NULL, skb, from, ~0U);
}
EXPORT_SYMBOL(zerocopy_sg_from_iter);

static __always_inline
size_t copy_to_user_iter_csum(void __user *iter_to, size_t progress,
			      size_t len, void *from, void *priv2)
{
	__wsum next, *csum = priv2;

	next = csum_and_copy_to_user(from + progress, iter_to, len);
	*csum = csum_block_add(*csum, next, progress);
	return next ? 0 : len;
}

static __always_inline
size_t memcpy_to_iter_csum(void *iter_to, size_t progress,
			   size_t len, void *from, void *priv2)
{
	__wsum *csum = priv2;
	__wsum next = csum_partial_copy_nocheck(from + progress, iter_to, len);

	*csum = csum_block_add(*csum, next, progress);
	return 0;
}

struct csum_state {
	__wsum csum;
	size_t off;
};

static size_t csum_and_copy_to_iter(const void *addr, size_t bytes, void *_csstate,
				    struct iov_iter *i)
{
	struct csum_state *csstate = _csstate;
	__wsum sum;

	if (WARN_ON_ONCE(i->data_source))
		return 0;
	if (unlikely(iov_iter_is_discard(i))) {
		// can't use csum_memcpy() for that one - data is not copied
		csstate->csum = csum_block_add(csstate->csum,
					       csum_partial(addr, bytes, 0),
					       csstate->off);
		csstate->off += bytes;
		return bytes;
	}

	sum = csum_shift(csstate->csum, csstate->off);

	bytes = iterate_and_advance2(i, bytes, (void *)addr, &sum,
				     copy_to_user_iter_csum,
				     memcpy_to_iter_csum);
	csstate->csum = csum_shift(sum, csstate->off);
	csstate->off += bytes;
	return bytes;
}

/**
 *	skb_copy_and_csum_datagram - Copy datagram to an iovec iterator
 *          and update a checksum.
 *	@skb: buffer to copy
 *	@offset: offset in the buffer to start copying from
 *	@to: iovec iterator to copy to
 *	@len: amount of data to copy from buffer to iovec
 *      @csump: checksum pointer
 */
static int skb_copy_and_csum_datagram(const struct sk_buff *skb, int offset,
				      struct iov_iter *to, int len,
				      __wsum *csump)
{
	struct csum_state csdata = { .csum = *csump };
	int ret;

	ret = __skb_datagram_iter(skb, offset, to, len, true,
				  csum_and_copy_to_iter, &csdata);
	if (ret)
		return ret;

	*csump = csdata.csum;
	return 0;
}

/**
 *	skb_copy_and_csum_datagram_msg - Copy and checksum skb to user iovec.
 *	@skb: skbuff
 *	@hlen: hardware length
 *	@msg: destination
 *
 *	Caller _must_ check that skb will fit to this iovec.
 *
 *	Returns: 0       - success.
 *		 -EINVAL - checksum failure.
 *		 -EFAULT - fault during copy.
 */
int skb_copy_and_csum_datagram_msg(struct sk_buff *skb,
				   int hlen, struct msghdr *msg)
{
	__wsum csum;
	int chunk = skb->len - hlen;

	if (!chunk)
		return 0;

	if (msg_data_left(msg) < chunk) {
		if (__skb_checksum_complete(skb))
			return -EINVAL;
		if (skb_copy_datagram_msg(skb, hlen, msg, chunk))
			goto fault;
	} else {
		csum = csum_partial(skb->data, hlen, skb->csum);
		if (skb_copy_and_csum_datagram(skb, hlen, &msg->msg_iter,
					       chunk, &csum))
			goto fault;

		if (csum_fold(csum)) {
			iov_iter_revert(&msg->msg_iter, chunk);
			return -EINVAL;
		}

		if (unlikely(skb->ip_summed == CHECKSUM_COMPLETE) &&
		    !skb->csum_complete_sw)
			netdev_rx_csum_fault(NULL, skb);
	}
	return 0;
fault:
	return -EFAULT;
}
EXPORT_SYMBOL(skb_copy_and_csum_datagram_msg);

/**
 * 	datagram_poll - generic datagram poll
 *	@file: file struct
 *	@sock: socket
 *	@wait: poll table
 *
 *	Datagram poll: Again totally generic. This also handles
 *	sequenced packet sockets providing the socket receive queue
 *	is only ever holding data ready to receive.
 *
 *	Note: when you *don't* use this routine for this protocol,
 *	and you use a different write policy from sock_writeable()
 *	then please supply your own write_space callback.
 */
__poll_t datagram_poll(struct file *file, struct socket *sock,
			   poll_table *wait)
{
	struct sock *sk = sock->sk;
	__poll_t mask;
	u8 shutdown;

	sock_poll_wait(file, sock, wait);
	mask = 0;

	/* exceptional events? */
	if (READ_ONCE(sk->sk_err) ||
	    !skb_queue_empty_lockless(&sk->sk_error_queue))
		mask |= EPOLLERR |
			(sock_flag(sk, SOCK_SELECT_ERR_QUEUE) ? EPOLLPRI : 0);

	shutdown = READ_ONCE(sk->sk_shutdown);
	if (shutdown & RCV_SHUTDOWN)
		mask |= EPOLLRDHUP | EPOLLIN | EPOLLRDNORM;
	if (shutdown == SHUTDOWN_MASK)
		mask |= EPOLLHUP;

	/* readable? */
	if (!skb_queue_empty_lockless(&sk->sk_receive_queue))
		mask |= EPOLLIN | EPOLLRDNORM;

	/* Connection-based need to check for termination and startup */
	if (connection_based(sk)) {
		int state = READ_ONCE(sk->sk_state);

		if (state == TCP_CLOSE)
			mask |= EPOLLHUP;
		/* connection hasn't started yet? */
		if (state == TCP_SYN_SENT)
			return mask;
	}

	/* writable? */
	if (sock_writeable(sk))
		mask |= EPOLLOUT | EPOLLWRNORM | EPOLLWRBAND;
	else
		sk_set_bit(SOCKWQ_ASYNC_NOSPACE, sk);

	return mask;
}
EXPORT_SYMBOL(datagram_poll);<|MERGE_RESOLUTION|>--- conflicted
+++ resolved
@@ -423,19 +423,12 @@
 			if (copy > len)
 				copy = len;
 
-<<<<<<< HEAD
-=======
 			n = 0;
->>>>>>> de9c2c66
 			skb_frag_foreach_page(frag,
 					      skb_frag_off(frag) + offset - start,
 					      copy, p, p_off, p_len, copied) {
 				vaddr = kmap_local_page(p);
-<<<<<<< HEAD
-				n = INDIRECT_CALL_1(cb, simple_copy_to_iter,
-=======
 				n += INDIRECT_CALL_1(cb, simple_copy_to_iter,
->>>>>>> de9c2c66
 					vaddr + p_off, p_len, data, to);
 				kunmap_local(vaddr);
 			}
