--- conflicted
+++ resolved
@@ -689,13 +689,8 @@
 
 	switch (cmd) {
 	case HCISETAUTH:
-<<<<<<< HEAD
-		err = __hci_cmd_sync_status(hdev, HCI_OP_WRITE_AUTH_ENABLE,
-					    1, &dr.dev_opt, HCI_CMD_TIMEOUT);
-=======
 		err = hci_cmd_sync_status(hdev, HCI_OP_WRITE_AUTH_ENABLE,
 					  1, &dr.dev_opt, HCI_CMD_TIMEOUT);
->>>>>>> 3c842de2
 		break;
 
 	case HCISETENCRYPT:
@@ -706,32 +701,14 @@
 
 		if (!test_bit(HCI_AUTH, &hdev->flags)) {
 			/* Auth must be enabled first */
-<<<<<<< HEAD
-			err = __hci_cmd_sync_status(hdev,
-						    HCI_OP_WRITE_AUTH_ENABLE,
-						    1, &dr.dev_opt,
-						    HCI_CMD_TIMEOUT);
-=======
 			err = hci_cmd_sync_status(hdev,
 						  HCI_OP_WRITE_AUTH_ENABLE,
 						  1, &dr.dev_opt,
 						  HCI_CMD_TIMEOUT);
->>>>>>> 3c842de2
 			if (err)
 				break;
 		}
 
-<<<<<<< HEAD
-		err = __hci_cmd_sync_status(hdev, HCI_OP_WRITE_ENCRYPT_MODE,
-					    1, &dr.dev_opt,
-					    HCI_CMD_TIMEOUT);
-		break;
-
-	case HCISETSCAN:
-		err = __hci_cmd_sync_status(hdev, HCI_OP_WRITE_SCAN_ENABLE,
-					    1, &dr.dev_opt,
-					    HCI_CMD_TIMEOUT);
-=======
 		err = hci_cmd_sync_status(hdev, HCI_OP_WRITE_ENCRYPT_MODE,
 					  1, &dr.dev_opt, HCI_CMD_TIMEOUT);
 		break;
@@ -739,7 +716,6 @@
 	case HCISETSCAN:
 		err = hci_cmd_sync_status(hdev, HCI_OP_WRITE_SCAN_ENABLE,
 					  1, &dr.dev_opt, HCI_CMD_TIMEOUT);
->>>>>>> 3c842de2
 
 		/* Ensure that the connectable and discoverable states
 		 * get correctly modified as this was a non-mgmt change.
@@ -751,14 +727,8 @@
 	case HCISETLINKPOL:
 		policy = cpu_to_le16(dr.dev_opt);
 
-<<<<<<< HEAD
-		err = __hci_cmd_sync_status(hdev, HCI_OP_WRITE_DEF_LINK_POLICY,
-					    2, &policy,
-					    HCI_CMD_TIMEOUT);
-=======
 		err = hci_cmd_sync_status(hdev, HCI_OP_WRITE_DEF_LINK_POLICY,
 					  2, &policy, HCI_CMD_TIMEOUT);
->>>>>>> 3c842de2
 		break;
 
 	case HCISETLINKMODE:
