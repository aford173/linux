// SPDX-License-Identifier: GPL-2.0-only
/*
 * BSS client mode implementation
 * Copyright 2003-2008, Jouni Malinen <j@w1.fi>
 * Copyright 2004, Instant802 Networks, Inc.
 * Copyright 2005, Devicescape Software, Inc.
 * Copyright 2006-2007	Jiri Benc <jbenc@suse.cz>
 * Copyright 2007, Michael Wu <flamingice@sourmilk.net>
 * Copyright 2013-2014  Intel Mobile Communications GmbH
 * Copyright (C) 2015 - 2017 Intel Deutschland GmbH
 * Copyright (C) 2018 - 2024 Intel Corporation
 */

#include <linux/delay.h>
#include <linux/fips.h>
#include <linux/if_ether.h>
#include <linux/skbuff.h>
#include <linux/if_arp.h>
#include <linux/etherdevice.h>
#include <linux/moduleparam.h>
#include <linux/rtnetlink.h>
#include <linux/crc32.h>
#include <linux/slab.h>
#include <linux/export.h>
#include <net/mac80211.h>
#include <asm/unaligned.h>

#include "ieee80211_i.h"
#include "driver-ops.h"
#include "rate.h"
#include "led.h"
#include "fils_aead.h"

#define IEEE80211_AUTH_TIMEOUT		(HZ / 5)
#define IEEE80211_AUTH_TIMEOUT_LONG	(HZ / 2)
#define IEEE80211_AUTH_TIMEOUT_SHORT	(HZ / 10)
#define IEEE80211_AUTH_TIMEOUT_SAE	(HZ * 2)
#define IEEE80211_AUTH_MAX_TRIES	3
#define IEEE80211_AUTH_WAIT_ASSOC	(HZ * 5)
#define IEEE80211_AUTH_WAIT_SAE_RETRY	(HZ * 2)
#define IEEE80211_ASSOC_TIMEOUT		(HZ / 5)
#define IEEE80211_ASSOC_TIMEOUT_LONG	(HZ / 2)
#define IEEE80211_ASSOC_TIMEOUT_SHORT	(HZ / 10)
#define IEEE80211_ASSOC_MAX_TRIES	3

#define IEEE80211_ADV_TTLM_SAFETY_BUFFER_MS msecs_to_jiffies(100)
#define IEEE80211_ADV_TTLM_ST_UNDERFLOW 0xff00

#define IEEE80211_NEG_TTLM_REQ_TIMEOUT (HZ / 5)

static int max_nullfunc_tries = 2;
module_param(max_nullfunc_tries, int, 0644);
MODULE_PARM_DESC(max_nullfunc_tries,
		 "Maximum nullfunc tx tries before disconnecting (reason 4).");

static int max_probe_tries = 5;
module_param(max_probe_tries, int, 0644);
MODULE_PARM_DESC(max_probe_tries,
		 "Maximum probe tries before disconnecting (reason 4).");

/*
 * Beacon loss timeout is calculated as N frames times the
 * advertised beacon interval.  This may need to be somewhat
 * higher than what hardware might detect to account for
 * delays in the host processing frames. But since we also
 * probe on beacon miss before declaring the connection lost
 * default to what we want.
 */
static int beacon_loss_count = 7;
module_param(beacon_loss_count, int, 0644);
MODULE_PARM_DESC(beacon_loss_count,
		 "Number of beacon intervals before we decide beacon was lost.");

/*
 * Time the connection can be idle before we probe
 * it to see if we can still talk to the AP.
 */
#define IEEE80211_CONNECTION_IDLE_TIME	(30 * HZ)
/*
 * Time we wait for a probe response after sending
 * a probe request because of beacon loss or for
 * checking the connection still works.
 */
static int probe_wait_ms = 500;
module_param(probe_wait_ms, int, 0644);
MODULE_PARM_DESC(probe_wait_ms,
		 "Maximum time(ms) to wait for probe response"
		 " before disconnecting (reason 4).");

/*
 * How many Beacon frames need to have been used in average signal strength
 * before starting to indicate signal change events.
 */
#define IEEE80211_SIGNAL_AVE_MIN_COUNT	4

/*
 * We can have multiple work items (and connection probing)
 * scheduling this timer, but we need to take care to only
 * reschedule it when it should fire _earlier_ than it was
 * asked for before, or if it's not pending right now. This
 * function ensures that. Note that it then is required to
 * run this function for all timeouts after the first one
 * has happened -- the work that runs from this timer will
 * do that.
 */
static void run_again(struct ieee80211_sub_if_data *sdata,
		      unsigned long timeout)
{
	lockdep_assert_wiphy(sdata->local->hw.wiphy);

	if (!timer_pending(&sdata->u.mgd.timer) ||
	    time_before(timeout, sdata->u.mgd.timer.expires))
		mod_timer(&sdata->u.mgd.timer, timeout);
}

void ieee80211_sta_reset_beacon_monitor(struct ieee80211_sub_if_data *sdata)
{
	if (sdata->vif.driver_flags & IEEE80211_VIF_BEACON_FILTER)
		return;

	if (ieee80211_hw_check(&sdata->local->hw, CONNECTION_MONITOR))
		return;

	mod_timer(&sdata->u.mgd.bcn_mon_timer,
		  round_jiffies_up(jiffies + sdata->u.mgd.beacon_timeout));
}

void ieee80211_sta_reset_conn_monitor(struct ieee80211_sub_if_data *sdata)
{
	struct ieee80211_if_managed *ifmgd = &sdata->u.mgd;

	if (unlikely(!ifmgd->associated))
		return;

	if (ifmgd->probe_send_count)
		ifmgd->probe_send_count = 0;

	if (ieee80211_hw_check(&sdata->local->hw, CONNECTION_MONITOR))
		return;

	mod_timer(&ifmgd->conn_mon_timer,
		  round_jiffies_up(jiffies + IEEE80211_CONNECTION_IDLE_TIME));
}

static int ecw2cw(int ecw)
{
	return (1 << ecw) - 1;
}

static enum ieee80211_conn_mode
ieee80211_determine_ap_chan(struct ieee80211_sub_if_data *sdata,
			    struct ieee80211_channel *channel,
			    u32 vht_cap_info,
			    const struct ieee802_11_elems *elems,
			    bool ignore_ht_channel_mismatch,
			    const struct ieee80211_conn_settings *conn,
			    struct cfg80211_chan_def *chandef)
{
	const struct ieee80211_ht_operation *ht_oper = elems->ht_operation;
	const struct ieee80211_vht_operation *vht_oper = elems->vht_operation;
	const struct ieee80211_he_operation *he_oper = elems->he_operation;
	const struct ieee80211_eht_operation *eht_oper = elems->eht_operation;
	struct ieee80211_supported_band *sband =
		sdata->local->hw.wiphy->bands[channel->band];
	struct cfg80211_chan_def vht_chandef;
	bool no_vht = false;
	u32 ht_cfreq;

	*chandef = (struct cfg80211_chan_def) {
		.chan = channel,
		.width = NL80211_CHAN_WIDTH_20_NOHT,
		.center_freq1 = channel->center_freq,
		.freq1_offset = channel->freq_offset,
	};

	/* get special S1G case out of the way */
	if (sband->band == NL80211_BAND_S1GHZ) {
		if (!ieee80211_chandef_s1g_oper(elems->s1g_oper, chandef)) {
			sdata_info(sdata,
				   "Missing S1G Operation Element? Trying operating == primary\n");
			chandef->width = ieee80211_s1g_channel_width(channel);
		}

		return IEEE80211_CONN_MODE_S1G;
	}

	/* get special 6 GHz case out of the way */
	if (sband->band == NL80211_BAND_6GHZ) {
		enum ieee80211_conn_mode mode = IEEE80211_CONN_MODE_EHT;

		/* this is an error */
		if (conn->mode < IEEE80211_CONN_MODE_HE)
			return IEEE80211_CONN_MODE_LEGACY;

		if (!elems->he_6ghz_capa || !elems->he_cap) {
			sdata_info(sdata,
				   "HE 6 GHz AP is missing HE/HE 6 GHz band capability\n");
			return IEEE80211_CONN_MODE_LEGACY;
		}

		if (!eht_oper || !elems->eht_cap) {
			eht_oper = NULL;
			mode = IEEE80211_CONN_MODE_HE;
		}

		if (!ieee80211_chandef_he_6ghz_oper(sdata->local, he_oper,
						    eht_oper, chandef)) {
			sdata_info(sdata, "bad HE/EHT 6 GHz operation\n");
			return IEEE80211_CONN_MODE_LEGACY;
		}

		return mode;
	}

	/* now we have the progression HT, VHT, ... */
	if (conn->mode < IEEE80211_CONN_MODE_HT)
		return IEEE80211_CONN_MODE_LEGACY;

	if (!ht_oper || !elems->ht_cap_elem)
		return IEEE80211_CONN_MODE_LEGACY;

	chandef->width = NL80211_CHAN_WIDTH_20;

	ht_cfreq = ieee80211_channel_to_frequency(ht_oper->primary_chan,
						  channel->band);
	/* check that channel matches the right operating channel */
	if (!ignore_ht_channel_mismatch && channel->center_freq != ht_cfreq) {
		/*
		 * It's possible that some APs are confused here;
		 * Netgear WNDR3700 sometimes reports 4 higher than
		 * the actual channel in association responses, but
		 * since we look at probe response/beacon data here
		 * it should be OK.
		 */
		sdata_info(sdata,
			   "Wrong control channel: center-freq: %d ht-cfreq: %d ht->primary_chan: %d band: %d - Disabling HT\n",
			   channel->center_freq, ht_cfreq,
			   ht_oper->primary_chan, channel->band);
		return IEEE80211_CONN_MODE_LEGACY;
	}

	ieee80211_chandef_ht_oper(ht_oper, chandef);

	if (conn->mode < IEEE80211_CONN_MODE_VHT)
		return IEEE80211_CONN_MODE_HT;

	vht_chandef = *chandef;

	/*
	 * having he_cap/he_oper parsed out implies we're at
	 * least operating as HE STA
	 */
	if (elems->he_cap && he_oper &&
	    he_oper->he_oper_params & cpu_to_le32(IEEE80211_HE_OPERATION_VHT_OPER_INFO)) {
		struct ieee80211_vht_operation he_oper_vht_cap;

		/*
		 * Set only first 3 bytes (other 2 aren't used in
		 * ieee80211_chandef_vht_oper() anyway)
		 */
		memcpy(&he_oper_vht_cap, he_oper->optional, 3);
		he_oper_vht_cap.basic_mcs_set = cpu_to_le16(0);

		if (!ieee80211_chandef_vht_oper(&sdata->local->hw, vht_cap_info,
						&he_oper_vht_cap, ht_oper,
						&vht_chandef)) {
			sdata_info(sdata,
				   "HE AP VHT information is invalid, disabling HE\n");
			/* this will cause us to re-parse as VHT STA */
			return IEEE80211_CONN_MODE_VHT;
		}
	} else if (!vht_oper || !elems->vht_cap_elem) {
		if (sband->band == NL80211_BAND_5GHZ) {
			sdata_info(sdata,
				   "VHT information is missing, disabling VHT\n");
			return IEEE80211_CONN_MODE_HT;
		}
		no_vht = true;
	} else if (sband->band == NL80211_BAND_2GHZ) {
		no_vht = true;
	} else if (!ieee80211_chandef_vht_oper(&sdata->local->hw,
					       vht_cap_info,
					       vht_oper, ht_oper,
					       &vht_chandef)) {
		sdata_info(sdata,
			   "AP VHT information is invalid, disabling VHT\n");
		return IEEE80211_CONN_MODE_HT;
	}

	if (!cfg80211_chandef_compatible(chandef, &vht_chandef)) {
		sdata_info(sdata,
			   "AP VHT information doesn't match HT, disabling VHT\n");
		return IEEE80211_CONN_MODE_HT;
	}

	*chandef = vht_chandef;

	/* stick to current max mode if we or the AP don't have HE */
	if (conn->mode < IEEE80211_CONN_MODE_HE ||
	    !elems->he_operation || !elems->he_cap) {
		if (no_vht)
			return IEEE80211_CONN_MODE_HT;
		return IEEE80211_CONN_MODE_VHT;
	}

	/* stick to HE if we or the AP don't have EHT */
	if (conn->mode < IEEE80211_CONN_MODE_EHT ||
	    !eht_oper || !elems->eht_cap)
		return IEEE80211_CONN_MODE_HE;

	/*
	 * handle the case that the EHT operation indicates that it holds EHT
	 * operation information (in case that the channel width differs from
	 * the channel width reported in HT/VHT/HE).
	 */
	if (eht_oper->params & IEEE80211_EHT_OPER_INFO_PRESENT) {
		struct cfg80211_chan_def eht_chandef = *chandef;

		ieee80211_chandef_eht_oper((const void *)eht_oper->optional,
					   &eht_chandef);

		eht_chandef.punctured =
			ieee80211_eht_oper_dis_subchan_bitmap(eht_oper);

		if (!cfg80211_chandef_valid(&eht_chandef)) {
			sdata_info(sdata,
				   "AP EHT information is invalid, disabling EHT\n");
			return IEEE80211_CONN_MODE_HE;
		}

		if (!cfg80211_chandef_compatible(chandef, &eht_chandef)) {
			sdata_info(sdata,
				   "AP EHT information doesn't match HT/VHT/HE, disabling EHT\n");
			return IEEE80211_CONN_MODE_HE;
		}

		*chandef = eht_chandef;
	}

	return IEEE80211_CONN_MODE_EHT;
}

static bool
ieee80211_verify_peer_he_mcs_support(struct ieee80211_sub_if_data *sdata,
				     const struct ieee80211_he_cap_elem *he_cap,
				     const struct ieee80211_he_operation *he_op)
{
	struct ieee80211_he_mcs_nss_supp *he_mcs_nss_supp;
	u16 mcs_80_map_tx, mcs_80_map_rx;
	u16 ap_min_req_set;
	int nss;

	if (!he_cap)
		return false;

	/* mcs_nss is right after he_cap info */
	he_mcs_nss_supp = (void *)(he_cap + 1);

	mcs_80_map_tx = le16_to_cpu(he_mcs_nss_supp->tx_mcs_80);
	mcs_80_map_rx = le16_to_cpu(he_mcs_nss_supp->rx_mcs_80);

	/* P802.11-REVme/D0.3
	 * 27.1.1 Introduction to the HE PHY
	 * ...
	 * An HE STA shall support the following features:
	 * ...
	 * Single spatial stream HE-MCSs 0 to 7 (transmit and receive) in all
	 * supported channel widths for HE SU PPDUs
	 */
	if ((mcs_80_map_tx & 0x3) == IEEE80211_HE_MCS_NOT_SUPPORTED ||
	    (mcs_80_map_rx & 0x3) == IEEE80211_HE_MCS_NOT_SUPPORTED) {
		sdata_info(sdata,
			   "Missing mandatory rates for 1 Nss, rx 0x%x, tx 0x%x, disable HE\n",
			   mcs_80_map_tx, mcs_80_map_rx);
		return false;
	}

	if (!he_op)
		return true;

	ap_min_req_set = le16_to_cpu(he_op->he_mcs_nss_set);

	/*
	 * Apparently iPhone 13 (at least iOS version 15.3.1) sets this to all
	 * zeroes, which is nonsense, and completely inconsistent with itself
	 * (it doesn't have 8 streams). Accept the settings in this case anyway.
	 */
	if (!ap_min_req_set)
		return true;

	/* make sure the AP is consistent with itself
	 *
	 * P802.11-REVme/D0.3
	 * 26.17.1 Basic HE BSS operation
	 *
	 * A STA that is operating in an HE BSS shall be able to receive and
	 * transmit at each of the <HE-MCS, NSS> tuple values indicated by the
	 * Basic HE-MCS And NSS Set field of the HE Operation parameter of the
	 * MLME-START.request primitive and shall be able to receive at each of
	 * the <HE-MCS, NSS> tuple values indicated by the Supported HE-MCS and
	 * NSS Set field in the HE Capabilities parameter of the MLMESTART.request
	 * primitive
	 */
	for (nss = 8; nss > 0; nss--) {
		u8 ap_op_val = (ap_min_req_set >> (2 * (nss - 1))) & 3;
		u8 ap_rx_val;
		u8 ap_tx_val;

		if (ap_op_val == IEEE80211_HE_MCS_NOT_SUPPORTED)
			continue;

		ap_rx_val = (mcs_80_map_rx >> (2 * (nss - 1))) & 3;
		ap_tx_val = (mcs_80_map_tx >> (2 * (nss - 1))) & 3;

		if (ap_rx_val == IEEE80211_HE_MCS_NOT_SUPPORTED ||
		    ap_tx_val == IEEE80211_HE_MCS_NOT_SUPPORTED ||
		    ap_rx_val < ap_op_val || ap_tx_val < ap_op_val) {
			sdata_info(sdata,
				   "Invalid rates for %d Nss, rx %d, tx %d oper %d, disable HE\n",
				   nss, ap_rx_val, ap_rx_val, ap_op_val);
			return false;
		}
	}

	return true;
}

static bool
ieee80211_verify_sta_he_mcs_support(struct ieee80211_sub_if_data *sdata,
				    struct ieee80211_supported_band *sband,
				    const struct ieee80211_he_operation *he_op)
{
	const struct ieee80211_sta_he_cap *sta_he_cap =
		ieee80211_get_he_iftype_cap_vif(sband, &sdata->vif);
	u16 ap_min_req_set;
	int i;

	if (!sta_he_cap || !he_op)
		return false;

	ap_min_req_set = le16_to_cpu(he_op->he_mcs_nss_set);

	/*
	 * Apparently iPhone 13 (at least iOS version 15.3.1) sets this to all
	 * zeroes, which is nonsense, and completely inconsistent with itself
	 * (it doesn't have 8 streams). Accept the settings in this case anyway.
	 */
	if (!ap_min_req_set)
		return true;

	/* Need to go over for 80MHz, 160MHz and for 80+80 */
	for (i = 0; i < 3; i++) {
		const struct ieee80211_he_mcs_nss_supp *sta_mcs_nss_supp =
			&sta_he_cap->he_mcs_nss_supp;
		u16 sta_mcs_map_rx =
			le16_to_cpu(((__le16 *)sta_mcs_nss_supp)[2 * i]);
		u16 sta_mcs_map_tx =
			le16_to_cpu(((__le16 *)sta_mcs_nss_supp)[2 * i + 1]);
		u8 nss;
		bool verified = true;

		/*
		 * For each band there is a maximum of 8 spatial streams
		 * possible. Each of the sta_mcs_map_* is a 16-bit struct built
		 * of 2 bits per NSS (1-8), with the values defined in enum
		 * ieee80211_he_mcs_support. Need to make sure STA TX and RX
		 * capabilities aren't less than the AP's minimum requirements
		 * for this HE BSS per SS.
		 * It is enough to find one such band that meets the reqs.
		 */
		for (nss = 8; nss > 0; nss--) {
			u8 sta_rx_val = (sta_mcs_map_rx >> (2 * (nss - 1))) & 3;
			u8 sta_tx_val = (sta_mcs_map_tx >> (2 * (nss - 1))) & 3;
			u8 ap_val = (ap_min_req_set >> (2 * (nss - 1))) & 3;

			if (ap_val == IEEE80211_HE_MCS_NOT_SUPPORTED)
				continue;

			/*
			 * Make sure the HE AP doesn't require MCSs that aren't
			 * supported by the client as required by spec
			 *
			 * P802.11-REVme/D0.3
			 * 26.17.1 Basic HE BSS operation
			 *
			 * An HE STA shall not attempt to join * (MLME-JOIN.request primitive)
			 * a BSS, unless it supports (i.e., is able to both transmit and
			 * receive using) all of the <HE-MCS, NSS> tuples in the basic
			 * HE-MCS and NSS set.
			 */
			if (sta_rx_val == IEEE80211_HE_MCS_NOT_SUPPORTED ||
			    sta_tx_val == IEEE80211_HE_MCS_NOT_SUPPORTED ||
			    (ap_val > sta_rx_val) || (ap_val > sta_tx_val)) {
				verified = false;
				break;
			}
		}

		if (verified)
			return true;
	}

	/* If here, STA doesn't meet AP's HE min requirements */
	return false;
}

static u8
ieee80211_get_eht_cap_mcs_nss(const struct ieee80211_sta_he_cap *sta_he_cap,
			      const struct ieee80211_sta_eht_cap *sta_eht_cap,
			      unsigned int idx, int bw)
{
	u8 he_phy_cap0 = sta_he_cap->he_cap_elem.phy_cap_info[0];
	u8 eht_phy_cap0 = sta_eht_cap->eht_cap_elem.phy_cap_info[0];

	/* handle us being a 20 MHz-only EHT STA - with four values
	 * for MCS 0-7, 8-9, 10-11, 12-13.
	 */
	if (!(he_phy_cap0 & IEEE80211_HE_PHY_CAP0_CHANNEL_WIDTH_SET_MASK_ALL))
		return sta_eht_cap->eht_mcs_nss_supp.only_20mhz.rx_tx_max_nss[idx];

	/* the others have MCS 0-9 together, rather than separately from 0-7 */
	if (idx > 0)
		idx--;

	switch (bw) {
	case 0:
		return sta_eht_cap->eht_mcs_nss_supp.bw._80.rx_tx_max_nss[idx];
	case 1:
		if (!(he_phy_cap0 &
		      (IEEE80211_HE_PHY_CAP0_CHANNEL_WIDTH_SET_160MHZ_IN_5G |
		       IEEE80211_HE_PHY_CAP0_CHANNEL_WIDTH_SET_80PLUS80_MHZ_IN_5G)))
			return 0xff; /* pass check */
		return sta_eht_cap->eht_mcs_nss_supp.bw._160.rx_tx_max_nss[idx];
	case 2:
		if (!(eht_phy_cap0 & IEEE80211_EHT_PHY_CAP0_320MHZ_IN_6GHZ))
			return 0xff; /* pass check */
		return sta_eht_cap->eht_mcs_nss_supp.bw._320.rx_tx_max_nss[idx];
	}

	WARN_ON(1);
	return 0;
}

static bool
ieee80211_verify_sta_eht_mcs_support(struct ieee80211_sub_if_data *sdata,
				     struct ieee80211_supported_band *sband,
				     const struct ieee80211_eht_operation *eht_op)
{
	const struct ieee80211_sta_he_cap *sta_he_cap =
		ieee80211_get_he_iftype_cap_vif(sband, &sdata->vif);
	const struct ieee80211_sta_eht_cap *sta_eht_cap =
		ieee80211_get_eht_iftype_cap_vif(sband, &sdata->vif);
	const struct ieee80211_eht_mcs_nss_supp_20mhz_only *req;
	unsigned int i;

	if (!sta_he_cap || !sta_eht_cap || !eht_op)
		return false;

	req = &eht_op->basic_mcs_nss;

	for (i = 0; i < ARRAY_SIZE(req->rx_tx_max_nss); i++) {
		u8 req_rx_nss, req_tx_nss;
		unsigned int bw;

		req_rx_nss = u8_get_bits(req->rx_tx_max_nss[i],
					 IEEE80211_EHT_MCS_NSS_RX);
		req_tx_nss = u8_get_bits(req->rx_tx_max_nss[i],
					 IEEE80211_EHT_MCS_NSS_TX);

		for (bw = 0; bw < 3; bw++) {
			u8 have, have_rx_nss, have_tx_nss;

			have = ieee80211_get_eht_cap_mcs_nss(sta_he_cap,
							     sta_eht_cap,
							     i, bw);
			have_rx_nss = u8_get_bits(have,
						  IEEE80211_EHT_MCS_NSS_RX);
			have_tx_nss = u8_get_bits(have,
						  IEEE80211_EHT_MCS_NSS_TX);

			if (req_rx_nss > have_rx_nss ||
			    req_tx_nss > have_tx_nss)
				return false;
		}
	}

	return true;
}

static bool ieee80211_chandef_usable(struct ieee80211_sub_if_data *sdata,
				     const struct cfg80211_chan_def *chandef,
				     u32 prohibited_flags)
{
	if (!cfg80211_chandef_usable(sdata->local->hw.wiphy,
				     chandef, prohibited_flags))
		return false;

	if (chandef->punctured &&
	    ieee80211_hw_check(&sdata->local->hw, DISALLOW_PUNCTURING))
		return false;

<<<<<<< HEAD
=======
	if (chandef->punctured && chandef->chan->band == NL80211_BAND_5GHZ &&
	    ieee80211_hw_check(&sdata->local->hw, DISALLOW_PUNCTURING_5GHZ))
		return false;

>>>>>>> 0c383648
	return true;
}

static struct ieee802_11_elems *
ieee80211_determine_chan_mode(struct ieee80211_sub_if_data *sdata,
			      struct ieee80211_conn_settings *conn,
			      struct cfg80211_bss *cbss, int link_id,
			      struct ieee80211_chan_req *chanreq)
{
	const struct cfg80211_bss_ies *ies = rcu_dereference(cbss->ies);
	struct ieee80211_bss *bss = (void *)cbss->priv;
	struct ieee80211_channel *channel = cbss->channel;
	struct ieee80211_elems_parse_params parse_params = {
		.link_id = -1,
		.from_ap = true,
		.start = ies->data,
		.len = ies->len,
	};
	struct ieee802_11_elems *elems;
	struct ieee80211_supported_band *sband;
	struct cfg80211_chan_def ap_chandef;
	enum ieee80211_conn_mode ap_mode;
	int ret;

again:
	parse_params.mode = conn->mode;
	elems = ieee802_11_parse_elems_full(&parse_params);
	if (!elems)
		return ERR_PTR(-ENOMEM);

	ap_mode = ieee80211_determine_ap_chan(sdata, channel, bss->vht_cap_info,
					      elems, false, conn, &ap_chandef);

	/* this should be impossible since parsing depends on our mode */
	if (WARN_ON(ap_mode > conn->mode)) {
		ret = -EINVAL;
		goto free;
	}

	if (conn->mode != ap_mode) {
		conn->mode = ap_mode;
		kfree(elems);
		goto again;
	}

	mlme_link_id_dbg(sdata, link_id, "determined AP %pM to be %s\n",
			 cbss->bssid, ieee80211_conn_mode_str(ap_mode));

	sband = sdata->local->hw.wiphy->bands[channel->band];

	switch (channel->band) {
	case NL80211_BAND_S1GHZ:
		if (WARN_ON(ap_mode != IEEE80211_CONN_MODE_S1G)) {
			ret = -EINVAL;
			goto free;
		}
		return elems;
	case NL80211_BAND_6GHZ:
		if (ap_mode < IEEE80211_CONN_MODE_HE) {
			sdata_info(sdata,
				   "Rejecting non-HE 6/7 GHz connection");
			ret = -EINVAL;
			goto free;
		}
		break;
	default:
		if (WARN_ON(ap_mode == IEEE80211_CONN_MODE_S1G)) {
			ret = -EINVAL;
			goto free;
		}
	}

	switch (ap_mode) {
	case IEEE80211_CONN_MODE_S1G:
		WARN_ON(1);
		ret = -EINVAL;
		goto free;
	case IEEE80211_CONN_MODE_LEGACY:
		conn->bw_limit = IEEE80211_CONN_BW_LIMIT_20;
		break;
	case IEEE80211_CONN_MODE_HT:
		conn->bw_limit = min_t(enum ieee80211_conn_bw_limit,
				       conn->bw_limit,
				       IEEE80211_CONN_BW_LIMIT_40);
		break;
	case IEEE80211_CONN_MODE_VHT:
	case IEEE80211_CONN_MODE_HE:
		conn->bw_limit = min_t(enum ieee80211_conn_bw_limit,
				       conn->bw_limit,
				       IEEE80211_CONN_BW_LIMIT_160);
		break;
	case IEEE80211_CONN_MODE_EHT:
		conn->bw_limit = min_t(enum ieee80211_conn_bw_limit,
				       conn->bw_limit,
				       IEEE80211_CONN_BW_LIMIT_320);
		break;
	}

	chanreq->oper = ap_chandef;

	/* wider-bandwidth OFDMA is only done in EHT */
	if (conn->mode >= IEEE80211_CONN_MODE_EHT &&
	    !(sdata->vif.driver_flags & IEEE80211_VIF_IGNORE_OFDMA_WIDER_BW))
		chanreq->ap = ap_chandef;
	else
		chanreq->ap.chan = NULL;

	while (!ieee80211_chandef_usable(sdata, &chanreq->oper,
					 IEEE80211_CHAN_DISABLED)) {
		if (WARN_ON(chanreq->oper.width == NL80211_CHAN_WIDTH_20_NOHT)) {
			ret = -EINVAL;
			goto free;
		}

		ieee80211_chanreq_downgrade(chanreq, conn);
	}

	if (conn->mode >= IEEE80211_CONN_MODE_HE &&
	    !cfg80211_chandef_usable(sdata->wdev.wiphy, &chanreq->oper,
				     IEEE80211_CHAN_NO_HE)) {
		conn->mode = IEEE80211_CONN_MODE_VHT;
		conn->bw_limit = min_t(enum ieee80211_conn_bw_limit,
				       conn->bw_limit,
				       IEEE80211_CONN_BW_LIMIT_160);
	}

	if (conn->mode >= IEEE80211_CONN_MODE_EHT &&
	    !cfg80211_chandef_usable(sdata->wdev.wiphy, &chanreq->oper,
				     IEEE80211_CHAN_NO_EHT)) {
		conn->mode = IEEE80211_CONN_MODE_HE;
		conn->bw_limit = min_t(enum ieee80211_conn_bw_limit,
				       conn->bw_limit,
				       IEEE80211_CONN_BW_LIMIT_160);
	}

	if (chanreq->oper.width != ap_chandef.width || ap_mode != conn->mode)
		sdata_info(sdata,
			   "regulatory prevented using AP config, downgraded\n");

	if (conn->mode >= IEEE80211_CONN_MODE_HE &&
	    (!ieee80211_verify_peer_he_mcs_support(sdata, (void *)elems->he_cap,
						   elems->he_operation) ||
	     !ieee80211_verify_sta_he_mcs_support(sdata, sband,
						  elems->he_operation))) {
		conn->mode = IEEE80211_CONN_MODE_VHT;
		sdata_info(sdata, "required MCSes not supported, disabling HE\n");
	}

	if (conn->mode >= IEEE80211_CONN_MODE_EHT &&
	    !ieee80211_verify_sta_eht_mcs_support(sdata, sband,
						  elems->eht_operation)) {
		conn->mode = IEEE80211_CONN_MODE_HE;
		conn->bw_limit = min_t(enum ieee80211_conn_bw_limit,
				       conn->bw_limit,
				       IEEE80211_CONN_BW_LIMIT_160);
		sdata_info(sdata, "required MCSes not supported, disabling EHT\n");
	}

	/* the mode can only decrease, so this must terminate */
	if (ap_mode != conn->mode) {
		kfree(elems);
		goto again;
	}

	mlme_link_id_dbg(sdata, link_id,
			 "connecting with %s mode, max bandwidth %d MHz\n",
			 ieee80211_conn_mode_str(conn->mode),
			 20 * (1 << conn->bw_limit));

	if (WARN_ON_ONCE(!cfg80211_chandef_valid(&chanreq->oper))) {
		ret = -EINVAL;
		goto free;
	}

	return elems;
free:
	kfree(elems);
	return ERR_PTR(ret);
}

static int ieee80211_config_bw(struct ieee80211_link_data *link,
			       struct ieee802_11_elems *elems,
			       bool update, u64 *changed)
{
	struct ieee80211_channel *channel = link->conf->chanreq.oper.chan;
	struct ieee80211_sub_if_data *sdata = link->sdata;
	struct ieee80211_chan_req chanreq = {};
	enum ieee80211_conn_mode ap_mode;
	u32 vht_cap_info = 0;
	u16 ht_opmode;
	int ret;

	/* don't track any bandwidth changes in legacy/S1G modes */
	if (link->u.mgd.conn.mode == IEEE80211_CONN_MODE_LEGACY ||
	    link->u.mgd.conn.mode == IEEE80211_CONN_MODE_S1G)
		return 0;

	if (elems->vht_cap_elem)
		vht_cap_info = le32_to_cpu(elems->vht_cap_elem->vht_cap_info);

	ap_mode = ieee80211_determine_ap_chan(sdata, channel, vht_cap_info,
					      elems, true, &link->u.mgd.conn,
					      &chanreq.ap);

	if (ap_mode != link->u.mgd.conn.mode) {
		link_info(link,
			  "AP appears to change mode (expected %s, found %s), disconnect\n",
			  ieee80211_conn_mode_str(link->u.mgd.conn.mode),
			  ieee80211_conn_mode_str(ap_mode));
		return -EINVAL;
	}

	chanreq.oper = chanreq.ap;
	if (link->u.mgd.conn.mode < IEEE80211_CONN_MODE_EHT ||
	    sdata->vif.driver_flags & IEEE80211_VIF_IGNORE_OFDMA_WIDER_BW)
		chanreq.ap.chan = NULL;

	/*
	 * if HT operation mode changed store the new one -
	 * this may be applicable even if channel is identical
	 */
	if (elems->ht_operation) {
		ht_opmode = le16_to_cpu(elems->ht_operation->operation_mode);
		if (link->conf->ht_operation_mode != ht_opmode) {
			*changed |= BSS_CHANGED_HT;
			link->conf->ht_operation_mode = ht_opmode;
		}
	}

	/*
	 * Downgrade the new channel if we associated with restricted
	 * bandwidth capabilities. For example, if we associated as a
	 * 20 MHz STA to a 40 MHz AP (due to regulatory, capabilities
	 * or config reasons) then switching to a 40 MHz channel now
	 * won't do us any good -- we couldn't use it with the AP.
	 */
	while (link->u.mgd.conn.bw_limit <
			ieee80211_min_bw_limit_from_chandef(&chanreq.oper))
		ieee80211_chandef_downgrade(&chanreq.oper, NULL);

	if (ieee80211_chanreq_identical(&chanreq, &link->conf->chanreq))
		return 0;

	link_info(link,
		  "AP %pM changed bandwidth, new used config is %d.%03d MHz, width %d (%d.%03d/%d MHz)\n",
		  link->u.mgd.bssid, chanreq.oper.chan->center_freq,
		  chanreq.oper.chan->freq_offset, chanreq.oper.width,
		  chanreq.oper.center_freq1, chanreq.oper.freq1_offset,
		  chanreq.oper.center_freq2);

	if (!cfg80211_chandef_valid(&chanreq.oper)) {
		sdata_info(sdata,
			   "AP %pM changed caps/bw in a way we can't support - disconnect\n",
			   link->u.mgd.bssid);
		return -EINVAL;
	}

	if (!update) {
		link->conf->chanreq = chanreq;
		return 0;
	}

	/*
	 * We're tracking the current AP here, so don't do any further checks
	 * here. This keeps us from playing ping-pong with regulatory, without
	 * it the following can happen (for example):
	 *  - connect to an AP with 80 MHz, world regdom allows 80 MHz
	 *  - AP advertises regdom US
	 *  - CRDA loads regdom US with 80 MHz prohibited (old database)
	 *  - we detect an unsupported channel and disconnect
	 *  - disconnect causes CRDA to reload world regdomain and the game
	 *    starts anew.
	 * (see https://bugzilla.kernel.org/show_bug.cgi?id=70881)
	 *
	 * It seems possible that there are still scenarios with CSA or real
	 * bandwidth changes where a this could happen, but those cases are
	 * less common and wouldn't completely prevent using the AP.
	 */

	ret = ieee80211_link_change_chanreq(link, &chanreq, changed);
	if (ret) {
		sdata_info(sdata,
			   "AP %pM changed bandwidth to incompatible one - disconnect\n",
			   link->u.mgd.bssid);
		return ret;
	}

	cfg80211_schedule_channels_check(&sdata->wdev);
	return 0;
}

/* frame sending functions */

static void ieee80211_add_ht_ie(struct ieee80211_sub_if_data *sdata,
				struct sk_buff *skb, u8 ap_ht_param,
				struct ieee80211_supported_band *sband,
				struct ieee80211_channel *channel,
				enum ieee80211_smps_mode smps,
				const struct ieee80211_conn_settings *conn)
{
	u8 *pos;
	u32 flags = channel->flags;
	u16 cap;
	struct ieee80211_sta_ht_cap ht_cap;

	BUILD_BUG_ON(sizeof(ht_cap) != sizeof(sband->ht_cap));

	memcpy(&ht_cap, &sband->ht_cap, sizeof(ht_cap));
	ieee80211_apply_htcap_overrides(sdata, &ht_cap);

	/* determine capability flags */
	cap = ht_cap.cap;

	switch (ap_ht_param & IEEE80211_HT_PARAM_CHA_SEC_OFFSET) {
	case IEEE80211_HT_PARAM_CHA_SEC_ABOVE:
		if (flags & IEEE80211_CHAN_NO_HT40PLUS) {
			cap &= ~IEEE80211_HT_CAP_SUP_WIDTH_20_40;
			cap &= ~IEEE80211_HT_CAP_SGI_40;
		}
		break;
	case IEEE80211_HT_PARAM_CHA_SEC_BELOW:
		if (flags & IEEE80211_CHAN_NO_HT40MINUS) {
			cap &= ~IEEE80211_HT_CAP_SUP_WIDTH_20_40;
			cap &= ~IEEE80211_HT_CAP_SGI_40;
		}
		break;
	}

	/*
	 * If 40 MHz was disabled associate as though we weren't
	 * capable of 40 MHz -- some broken APs will never fall
	 * back to trying to transmit in 20 MHz.
	 */
	if (conn->bw_limit <= IEEE80211_CONN_BW_LIMIT_20) {
		cap &= ~IEEE80211_HT_CAP_SUP_WIDTH_20_40;
		cap &= ~IEEE80211_HT_CAP_SGI_40;
	}

	/* set SM PS mode properly */
	cap &= ~IEEE80211_HT_CAP_SM_PS;
	switch (smps) {
	case IEEE80211_SMPS_AUTOMATIC:
	case IEEE80211_SMPS_NUM_MODES:
		WARN_ON(1);
		fallthrough;
	case IEEE80211_SMPS_OFF:
		cap |= WLAN_HT_CAP_SM_PS_DISABLED <<
			IEEE80211_HT_CAP_SM_PS_SHIFT;
		break;
	case IEEE80211_SMPS_STATIC:
		cap |= WLAN_HT_CAP_SM_PS_STATIC <<
			IEEE80211_HT_CAP_SM_PS_SHIFT;
		break;
	case IEEE80211_SMPS_DYNAMIC:
		cap |= WLAN_HT_CAP_SM_PS_DYNAMIC <<
			IEEE80211_HT_CAP_SM_PS_SHIFT;
		break;
	}

	/* reserve and fill IE */
	pos = skb_put(skb, sizeof(struct ieee80211_ht_cap) + 2);
	ieee80211_ie_build_ht_cap(pos, &ht_cap, cap);
}

/* This function determines vht capability flags for the association
 * and builds the IE.
 * Note - the function returns true to own the MU-MIMO capability
 */
static bool ieee80211_add_vht_ie(struct ieee80211_sub_if_data *sdata,
				 struct sk_buff *skb,
				 struct ieee80211_supported_band *sband,
				 struct ieee80211_vht_cap *ap_vht_cap,
				 const struct ieee80211_conn_settings *conn)
{
	struct ieee80211_local *local = sdata->local;
	u8 *pos;
	u32 cap;
	struct ieee80211_sta_vht_cap vht_cap;
	u32 mask, ap_bf_sts, our_bf_sts;
	bool mu_mimo_owner = false;

	BUILD_BUG_ON(sizeof(vht_cap) != sizeof(sband->vht_cap));

	memcpy(&vht_cap, &sband->vht_cap, sizeof(vht_cap));
	ieee80211_apply_vhtcap_overrides(sdata, &vht_cap);

	/* determine capability flags */
	cap = vht_cap.cap;

	if (conn->bw_limit <= IEEE80211_CONN_BW_LIMIT_80) {
		cap &= ~IEEE80211_VHT_CAP_SHORT_GI_160;
		cap &= ~IEEE80211_VHT_CAP_SUPP_CHAN_WIDTH_MASK;
	}

	/*
	 * Some APs apparently get confused if our capabilities are better
	 * than theirs, so restrict what we advertise in the assoc request.
	 */
	if (!(ap_vht_cap->vht_cap_info &
			cpu_to_le32(IEEE80211_VHT_CAP_SU_BEAMFORMER_CAPABLE)))
		cap &= ~(IEEE80211_VHT_CAP_SU_BEAMFORMEE_CAPABLE |
			 IEEE80211_VHT_CAP_MU_BEAMFORMEE_CAPABLE);
	else if (!(ap_vht_cap->vht_cap_info &
			cpu_to_le32(IEEE80211_VHT_CAP_MU_BEAMFORMER_CAPABLE)))
		cap &= ~IEEE80211_VHT_CAP_MU_BEAMFORMEE_CAPABLE;

	/*
	 * If some other vif is using the MU-MIMO capability we cannot associate
	 * using MU-MIMO - this will lead to contradictions in the group-id
	 * mechanism.
	 * Ownership is defined since association request, in order to avoid
	 * simultaneous associations with MU-MIMO.
	 */
	if (cap & IEEE80211_VHT_CAP_MU_BEAMFORMEE_CAPABLE) {
		bool disable_mu_mimo = false;
		struct ieee80211_sub_if_data *other;

		list_for_each_entry_rcu(other, &local->interfaces, list) {
			if (other->vif.bss_conf.mu_mimo_owner) {
				disable_mu_mimo = true;
				break;
			}
		}
		if (disable_mu_mimo)
			cap &= ~IEEE80211_VHT_CAP_MU_BEAMFORMEE_CAPABLE;
		else
			mu_mimo_owner = true;
	}

	mask = IEEE80211_VHT_CAP_BEAMFORMEE_STS_MASK;

	ap_bf_sts = le32_to_cpu(ap_vht_cap->vht_cap_info) & mask;
	our_bf_sts = cap & mask;

	if (ap_bf_sts < our_bf_sts) {
		cap &= ~mask;
		cap |= ap_bf_sts;
	}

	/* reserve and fill IE */
	pos = skb_put(skb, sizeof(struct ieee80211_vht_cap) + 2);
	ieee80211_ie_build_vht_cap(pos, &vht_cap, cap);

	return mu_mimo_owner;
}

static void ieee80211_assoc_add_rates(struct sk_buff *skb,
				      enum nl80211_chan_width width,
				      struct ieee80211_supported_band *sband,
				      struct ieee80211_mgd_assoc_data *assoc_data)
{
	u32 rates;

	if (assoc_data->supp_rates_len) {
		/*
		 * Get all rates supported by the device and the AP as
		 * some APs don't like getting a superset of their rates
		 * in the association request (e.g. D-Link DAP 1353 in
		 * b-only mode)...
		 */
		ieee80211_parse_bitrates(width, sband,
					 assoc_data->supp_rates,
					 assoc_data->supp_rates_len,
					 &rates);
	} else {
		/*
		 * In case AP not provide any supported rates information
		 * before association, we send information element(s) with
		 * all rates that we support.
		 */
		rates = ~0;
	}

	ieee80211_put_srates_elem(skb, sband, 0, 0, ~rates,
				  WLAN_EID_SUPP_RATES);
	ieee80211_put_srates_elem(skb, sband, 0, 0, ~rates,
				  WLAN_EID_EXT_SUPP_RATES);
}

static size_t ieee80211_add_before_ht_elems(struct sk_buff *skb,
					    const u8 *elems,
					    size_t elems_len,
					    size_t offset)
{
	size_t noffset;

	static const u8 before_ht[] = {
		WLAN_EID_SSID,
		WLAN_EID_SUPP_RATES,
		WLAN_EID_EXT_SUPP_RATES,
		WLAN_EID_PWR_CAPABILITY,
		WLAN_EID_SUPPORTED_CHANNELS,
		WLAN_EID_RSN,
		WLAN_EID_QOS_CAPA,
		WLAN_EID_RRM_ENABLED_CAPABILITIES,
		WLAN_EID_MOBILITY_DOMAIN,
		WLAN_EID_FAST_BSS_TRANSITION,	/* reassoc only */
		WLAN_EID_RIC_DATA,		/* reassoc only */
		WLAN_EID_SUPPORTED_REGULATORY_CLASSES,
	};
	static const u8 after_ric[] = {
		WLAN_EID_SUPPORTED_REGULATORY_CLASSES,
		WLAN_EID_HT_CAPABILITY,
		WLAN_EID_BSS_COEX_2040,
		/* luckily this is almost always there */
		WLAN_EID_EXT_CAPABILITY,
		WLAN_EID_QOS_TRAFFIC_CAPA,
		WLAN_EID_TIM_BCAST_REQ,
		WLAN_EID_INTERWORKING,
		/* 60 GHz (Multi-band, DMG, MMS) can't happen */
		WLAN_EID_VHT_CAPABILITY,
		WLAN_EID_OPMODE_NOTIF,
	};

	if (!elems_len)
		return offset;

	noffset = ieee80211_ie_split_ric(elems, elems_len,
					 before_ht,
					 ARRAY_SIZE(before_ht),
					 after_ric,
					 ARRAY_SIZE(after_ric),
					 offset);
	skb_put_data(skb, elems + offset, noffset - offset);

	return noffset;
}

static size_t ieee80211_add_before_vht_elems(struct sk_buff *skb,
					     const u8 *elems,
					     size_t elems_len,
					     size_t offset)
{
	static const u8 before_vht[] = {
		/*
		 * no need to list the ones split off before HT
		 * or generated here
		 */
		WLAN_EID_BSS_COEX_2040,
		WLAN_EID_EXT_CAPABILITY,
		WLAN_EID_QOS_TRAFFIC_CAPA,
		WLAN_EID_TIM_BCAST_REQ,
		WLAN_EID_INTERWORKING,
		/* 60 GHz (Multi-band, DMG, MMS) can't happen */
	};
	size_t noffset;

	if (!elems_len)
		return offset;

	/* RIC already taken care of in ieee80211_add_before_ht_elems() */
	noffset = ieee80211_ie_split(elems, elems_len,
				     before_vht, ARRAY_SIZE(before_vht),
				     offset);
	skb_put_data(skb, elems + offset, noffset - offset);

	return noffset;
}

static size_t ieee80211_add_before_he_elems(struct sk_buff *skb,
					    const u8 *elems,
					    size_t elems_len,
					    size_t offset)
{
	static const u8 before_he[] = {
		/*
		 * no need to list the ones split off before VHT
		 * or generated here
		 */
		WLAN_EID_OPMODE_NOTIF,
		WLAN_EID_EXTENSION, WLAN_EID_EXT_FUTURE_CHAN_GUIDANCE,
		/* 11ai elements */
		WLAN_EID_EXTENSION, WLAN_EID_EXT_FILS_SESSION,
		WLAN_EID_EXTENSION, WLAN_EID_EXT_FILS_PUBLIC_KEY,
		WLAN_EID_EXTENSION, WLAN_EID_EXT_FILS_KEY_CONFIRM,
		WLAN_EID_EXTENSION, WLAN_EID_EXT_FILS_HLP_CONTAINER,
		WLAN_EID_EXTENSION, WLAN_EID_EXT_FILS_IP_ADDR_ASSIGN,
		/* TODO: add 11ah/11aj/11ak elements */
	};
	size_t noffset;

	if (!elems_len)
		return offset;

	/* RIC already taken care of in ieee80211_add_before_ht_elems() */
	noffset = ieee80211_ie_split(elems, elems_len,
				     before_he, ARRAY_SIZE(before_he),
				     offset);
	skb_put_data(skb, elems + offset, noffset - offset);

	return noffset;
}

#define PRESENT_ELEMS_MAX	8
#define PRESENT_ELEM_EXT_OFFS	0x100

static void ieee80211_assoc_add_ml_elem(struct ieee80211_sub_if_data *sdata,
					struct sk_buff *skb, u16 capab,
					const struct element *ext_capa,
					const u16 *present_elems);

static size_t ieee80211_assoc_link_elems(struct ieee80211_sub_if_data *sdata,
					 struct sk_buff *skb, u16 *capab,
					 const struct element *ext_capa,
					 const u8 *extra_elems,
					 size_t extra_elems_len,
					 unsigned int link_id,
					 struct ieee80211_link_data *link,
					 u16 *present_elems)
{
	enum nl80211_iftype iftype = ieee80211_vif_type_p2p(&sdata->vif);
	struct ieee80211_if_managed *ifmgd = &sdata->u.mgd;
	struct ieee80211_mgd_assoc_data *assoc_data = ifmgd->assoc_data;
	struct cfg80211_bss *cbss = assoc_data->link[link_id].bss;
	struct ieee80211_channel *chan = cbss->channel;
	const struct ieee80211_sband_iftype_data *iftd;
	struct ieee80211_local *local = sdata->local;
	struct ieee80211_supported_band *sband;
	enum nl80211_chan_width width = NL80211_CHAN_WIDTH_20;
	struct ieee80211_chanctx_conf *chanctx_conf;
	enum ieee80211_smps_mode smps_mode;
	u16 orig_capab = *capab;
	size_t offset = 0;
	int present_elems_len = 0;
	u8 *pos;
	int i;

#define ADD_PRESENT_ELEM(id) do {					\
	/* need a last for termination - we use 0 == SSID */		\
	if (!WARN_ON(present_elems_len >= PRESENT_ELEMS_MAX - 1))	\
		present_elems[present_elems_len++] = (id);		\
} while (0)
#define ADD_PRESENT_EXT_ELEM(id) ADD_PRESENT_ELEM(PRESENT_ELEM_EXT_OFFS | (id))

	if (link)
		smps_mode = link->smps_mode;
	else if (sdata->u.mgd.powersave)
		smps_mode = IEEE80211_SMPS_DYNAMIC;
	else
		smps_mode = IEEE80211_SMPS_OFF;

	if (link) {
		/*
		 * 5/10 MHz scenarios are only viable without MLO, in which
		 * case this pointer should be used ... All of this is a bit
		 * unclear though, not sure this even works at all.
		 */
		rcu_read_lock();
		chanctx_conf = rcu_dereference(link->conf->chanctx_conf);
		if (chanctx_conf)
			width = chanctx_conf->def.width;
		rcu_read_unlock();
	}

	sband = local->hw.wiphy->bands[chan->band];
	iftd = ieee80211_get_sband_iftype_data(sband, iftype);

	if (sband->band == NL80211_BAND_2GHZ) {
		*capab |= WLAN_CAPABILITY_SHORT_SLOT_TIME;
		*capab |= WLAN_CAPABILITY_SHORT_PREAMBLE;
	}

	if ((cbss->capability & WLAN_CAPABILITY_SPECTRUM_MGMT) &&
	    ieee80211_hw_check(&local->hw, SPECTRUM_MGMT))
		*capab |= WLAN_CAPABILITY_SPECTRUM_MGMT;

	if (sband->band != NL80211_BAND_S1GHZ)
		ieee80211_assoc_add_rates(skb, width, sband, assoc_data);

	if (*capab & WLAN_CAPABILITY_SPECTRUM_MGMT ||
	    *capab & WLAN_CAPABILITY_RADIO_MEASURE) {
		struct cfg80211_chan_def chandef = {
			.width = width,
			.chan = chan,
		};

		pos = skb_put(skb, 4);
		*pos++ = WLAN_EID_PWR_CAPABILITY;
		*pos++ = 2;
		*pos++ = 0; /* min tx power */
		 /* max tx power */
		*pos++ = ieee80211_chandef_max_power(&chandef);
		ADD_PRESENT_ELEM(WLAN_EID_PWR_CAPABILITY);
	}

	/*
	 * Per spec, we shouldn't include the list of channels if we advertise
	 * support for extended channel switching, but we've always done that;
	 * (for now?) apply this restriction only on the (new) 6 GHz band.
	 */
	if (*capab & WLAN_CAPABILITY_SPECTRUM_MGMT &&
	    (sband->band != NL80211_BAND_6GHZ ||
	     !ext_capa || ext_capa->datalen < 1 ||
	     !(ext_capa->data[0] & WLAN_EXT_CAPA1_EXT_CHANNEL_SWITCHING))) {
		/* TODO: get this in reg domain format */
		pos = skb_put(skb, 2 * sband->n_channels + 2);
		*pos++ = WLAN_EID_SUPPORTED_CHANNELS;
		*pos++ = 2 * sband->n_channels;
		for (i = 0; i < sband->n_channels; i++) {
			int cf = sband->channels[i].center_freq;

			*pos++ = ieee80211_frequency_to_channel(cf);
			*pos++ = 1; /* one channel in the subband*/
		}
		ADD_PRESENT_ELEM(WLAN_EID_SUPPORTED_CHANNELS);
	}

	/* if present, add any custom IEs that go before HT */
	offset = ieee80211_add_before_ht_elems(skb, extra_elems,
					       extra_elems_len,
					       offset);

	if (sband->band != NL80211_BAND_6GHZ &&
	    assoc_data->link[link_id].conn.mode >= IEEE80211_CONN_MODE_HT) {
		ieee80211_add_ht_ie(sdata, skb,
				    assoc_data->link[link_id].ap_ht_param,
				    sband, chan, smps_mode,
				    &assoc_data->link[link_id].conn);
		ADD_PRESENT_ELEM(WLAN_EID_HT_CAPABILITY);
	}

	/* if present, add any custom IEs that go before VHT */
	offset = ieee80211_add_before_vht_elems(skb, extra_elems,
						extra_elems_len,
						offset);

	if (sband->band != NL80211_BAND_6GHZ &&
	    assoc_data->link[link_id].conn.mode >= IEEE80211_CONN_MODE_VHT &&
	    sband->vht_cap.vht_supported) {
		bool mu_mimo_owner =
			ieee80211_add_vht_ie(sdata, skb, sband,
					     &assoc_data->link[link_id].ap_vht_cap,
					     &assoc_data->link[link_id].conn);

		if (link)
			link->conf->mu_mimo_owner = mu_mimo_owner;
		ADD_PRESENT_ELEM(WLAN_EID_VHT_CAPABILITY);
	}

	/* if present, add any custom IEs that go before HE */
	offset = ieee80211_add_before_he_elems(skb, extra_elems,
					       extra_elems_len,
					       offset);

	if (assoc_data->link[link_id].conn.mode >= IEEE80211_CONN_MODE_HE) {
		ieee80211_put_he_cap(skb, sdata, sband,
				     &assoc_data->link[link_id].conn);
		ADD_PRESENT_EXT_ELEM(WLAN_EID_EXT_HE_CAPABILITY);
		ieee80211_put_he_6ghz_cap(skb, sdata, smps_mode);
	}

	/*
	 * careful - need to know about all the present elems before
	 * calling ieee80211_assoc_add_ml_elem(), so add this one if
	 * we're going to put it after the ML element
	 */
	if (assoc_data->link[link_id].conn.mode >= IEEE80211_CONN_MODE_EHT)
		ADD_PRESENT_EXT_ELEM(WLAN_EID_EXT_EHT_CAPABILITY);

	if (link_id == assoc_data->assoc_link_id)
		ieee80211_assoc_add_ml_elem(sdata, skb, orig_capab, ext_capa,
					    present_elems);

	/* crash if somebody gets it wrong */
	present_elems = NULL;

	if (assoc_data->link[link_id].conn.mode >= IEEE80211_CONN_MODE_EHT)
		ieee80211_put_eht_cap(skb, sdata, sband,
				      &assoc_data->link[link_id].conn);

	if (sband->band == NL80211_BAND_S1GHZ) {
		ieee80211_add_aid_request_ie(sdata, skb);
		ieee80211_add_s1g_capab_ie(sdata, &sband->s1g_cap, skb);
	}

	if (iftd && iftd->vendor_elems.data && iftd->vendor_elems.len)
		skb_put_data(skb, iftd->vendor_elems.data, iftd->vendor_elems.len);

	return offset;
}

static void ieee80211_add_non_inheritance_elem(struct sk_buff *skb,
					       const u16 *outer,
					       const u16 *inner)
{
	unsigned int skb_len = skb->len;
	bool at_extension = false;
	bool added = false;
	int i, j;
	u8 *len, *list_len = NULL;

	skb_put_u8(skb, WLAN_EID_EXTENSION);
	len = skb_put(skb, 1);
	skb_put_u8(skb, WLAN_EID_EXT_NON_INHERITANCE);

	for (i = 0; i < PRESENT_ELEMS_MAX && outer[i]; i++) {
		u16 elem = outer[i];
		bool have_inner = false;

		/* should at least be sorted in the sense of normal -> ext */
		WARN_ON(at_extension && elem < PRESENT_ELEM_EXT_OFFS);

		/* switch to extension list */
		if (!at_extension && elem >= PRESENT_ELEM_EXT_OFFS) {
			at_extension = true;
			if (!list_len)
				skb_put_u8(skb, 0);
			list_len = NULL;
		}

		for (j = 0; j < PRESENT_ELEMS_MAX && inner[j]; j++) {
			if (elem == inner[j]) {
				have_inner = true;
				break;
			}
		}

		if (have_inner)
			continue;

		if (!list_len) {
			list_len = skb_put(skb, 1);
			*list_len = 0;
		}
		*list_len += 1;
		skb_put_u8(skb, (u8)elem);
		added = true;
	}

	/* if we added a list but no extension list, make a zero-len one */
	if (added && (!at_extension || !list_len))
		skb_put_u8(skb, 0);

	/* if nothing added remove extension element completely */
	if (!added)
		skb_trim(skb, skb_len);
	else
		*len = skb->len - skb_len - 2;
}

static void ieee80211_assoc_add_ml_elem(struct ieee80211_sub_if_data *sdata,
					struct sk_buff *skb, u16 capab,
					const struct element *ext_capa,
					const u16 *outer_present_elems)
{
	struct ieee80211_local *local = sdata->local;
	struct ieee80211_if_managed *ifmgd = &sdata->u.mgd;
	struct ieee80211_mgd_assoc_data *assoc_data = ifmgd->assoc_data;
	struct ieee80211_multi_link_elem *ml_elem;
	struct ieee80211_mle_basic_common_info *common;
	const struct wiphy_iftype_ext_capab *ift_ext_capa;
	__le16 eml_capa = 0, mld_capa_ops = 0;
	unsigned int link_id;
	u8 *ml_elem_len;
	void *capab_pos;

	if (!ieee80211_vif_is_mld(&sdata->vif))
		return;

	ift_ext_capa = cfg80211_get_iftype_ext_capa(local->hw.wiphy,
						    ieee80211_vif_type_p2p(&sdata->vif));
	if (ift_ext_capa) {
		eml_capa = cpu_to_le16(ift_ext_capa->eml_capabilities);
		mld_capa_ops = cpu_to_le16(ift_ext_capa->mld_capa_and_ops);
	}

	skb_put_u8(skb, WLAN_EID_EXTENSION);
	ml_elem_len = skb_put(skb, 1);
	skb_put_u8(skb, WLAN_EID_EXT_EHT_MULTI_LINK);
	ml_elem = skb_put(skb, sizeof(*ml_elem));
	ml_elem->control =
		cpu_to_le16(IEEE80211_ML_CONTROL_TYPE_BASIC |
			    IEEE80211_MLC_BASIC_PRES_MLD_CAPA_OP);
	common = skb_put(skb, sizeof(*common));
	common->len = sizeof(*common) +
		      2;  /* MLD capa/ops */
	memcpy(common->mld_mac_addr, sdata->vif.addr, ETH_ALEN);

	/* add EML_CAPA only if needed, see Draft P802.11be_D2.1, 35.3.17 */
	if (eml_capa &
	    cpu_to_le16((IEEE80211_EML_CAP_EMLSR_SUPP |
			 IEEE80211_EML_CAP_EMLMR_SUPPORT))) {
		common->len += 2; /* EML capabilities */
		ml_elem->control |=
			cpu_to_le16(IEEE80211_MLC_BASIC_PRES_EML_CAPA);
		skb_put_data(skb, &eml_capa, sizeof(eml_capa));
	}
	skb_put_data(skb, &mld_capa_ops, sizeof(mld_capa_ops));

	for (link_id = 0; link_id < IEEE80211_MLD_MAX_NUM_LINKS; link_id++) {
		u16 link_present_elems[PRESENT_ELEMS_MAX] = {};
		const u8 *extra_elems;
		size_t extra_elems_len;
		size_t extra_used;
		u8 *subelem_len = NULL;
		__le16 ctrl;

		if (!assoc_data->link[link_id].bss ||
		    link_id == assoc_data->assoc_link_id)
			continue;

		extra_elems = assoc_data->link[link_id].elems;
		extra_elems_len = assoc_data->link[link_id].elems_len;

		skb_put_u8(skb, IEEE80211_MLE_SUBELEM_PER_STA_PROFILE);
		subelem_len = skb_put(skb, 1);

		ctrl = cpu_to_le16(link_id |
				   IEEE80211_MLE_STA_CONTROL_COMPLETE_PROFILE |
				   IEEE80211_MLE_STA_CONTROL_STA_MAC_ADDR_PRESENT);
		skb_put_data(skb, &ctrl, sizeof(ctrl));
		skb_put_u8(skb, 1 + ETH_ALEN); /* STA Info Length */
		skb_put_data(skb, assoc_data->link[link_id].addr,
			     ETH_ALEN);
		/*
		 * Now add the contents of the (re)association request,
		 * but the "listen interval" and "current AP address"
		 * (if applicable) are skipped. So we only have
		 * the capability field (remember the position and fill
		 * later), followed by the elements added below by
		 * calling ieee80211_assoc_link_elems().
		 */
		capab_pos = skb_put(skb, 2);

		extra_used = ieee80211_assoc_link_elems(sdata, skb, &capab,
							ext_capa,
							extra_elems,
							extra_elems_len,
							link_id, NULL,
							link_present_elems);
		if (extra_elems)
			skb_put_data(skb, extra_elems + extra_used,
				     extra_elems_len - extra_used);

		put_unaligned_le16(capab, capab_pos);

		ieee80211_add_non_inheritance_elem(skb, outer_present_elems,
						   link_present_elems);

		ieee80211_fragment_element(skb, subelem_len,
					   IEEE80211_MLE_SUBELEM_FRAGMENT);
	}

	ieee80211_fragment_element(skb, ml_elem_len, WLAN_EID_FRAGMENT);
}

static int ieee80211_send_assoc(struct ieee80211_sub_if_data *sdata)
{
	struct ieee80211_local *local = sdata->local;
	struct ieee80211_if_managed *ifmgd = &sdata->u.mgd;
	struct ieee80211_mgd_assoc_data *assoc_data = ifmgd->assoc_data;
	struct ieee80211_link_data *link;
	struct sk_buff *skb;
	struct ieee80211_mgmt *mgmt;
	u8 *pos, qos_info, *ie_start;
	size_t offset, noffset;
	u16 capab = 0, link_capab;
	__le16 listen_int;
	struct element *ext_capa = NULL;
	enum nl80211_iftype iftype = ieee80211_vif_type_p2p(&sdata->vif);
	struct ieee80211_prep_tx_info info = {};
	unsigned int link_id, n_links = 0;
	u16 present_elems[PRESENT_ELEMS_MAX] = {};
	void *capab_pos;
	size_t size;
	int ret;

	/* we know it's writable, cast away the const */
	if (assoc_data->ie_len)
		ext_capa = (void *)cfg80211_find_elem(WLAN_EID_EXT_CAPABILITY,
						      assoc_data->ie,
						      assoc_data->ie_len);

	lockdep_assert_wiphy(sdata->local->hw.wiphy);

	size = local->hw.extra_tx_headroom +
	       sizeof(*mgmt) + /* bit too much but doesn't matter */
	       2 + assoc_data->ssid_len + /* SSID */
	       assoc_data->ie_len + /* extra IEs */
	       (assoc_data->fils_kek_len ? 16 /* AES-SIV */ : 0) +
	       9; /* WMM */

	for (link_id = 0; link_id < IEEE80211_MLD_MAX_NUM_LINKS; link_id++) {
		struct cfg80211_bss *cbss = assoc_data->link[link_id].bss;
		const struct ieee80211_sband_iftype_data *iftd;
		struct ieee80211_supported_band *sband;

		if (!cbss)
			continue;

		sband = local->hw.wiphy->bands[cbss->channel->band];

		n_links++;
		/* add STA profile elements length */
		size += assoc_data->link[link_id].elems_len;
		/* and supported rates length */
		size += 4 + sband->n_bitrates;
		/* supported channels */
		size += 2 + 2 * sband->n_channels;

		iftd = ieee80211_get_sband_iftype_data(sband, iftype);
		if (iftd)
			size += iftd->vendor_elems.len;

		/* power capability */
		size += 4;

		/* HT, VHT, HE, EHT */
		size += 2 + sizeof(struct ieee80211_ht_cap);
		size += 2 + sizeof(struct ieee80211_vht_cap);
		size += 2 + 1 + sizeof(struct ieee80211_he_cap_elem) +
			sizeof(struct ieee80211_he_mcs_nss_supp) +
			IEEE80211_HE_PPE_THRES_MAX_LEN;

		if (sband->band == NL80211_BAND_6GHZ)
			size += 2 + 1 + sizeof(struct ieee80211_he_6ghz_capa);

		size += 2 + 1 + sizeof(struct ieee80211_eht_cap_elem) +
			sizeof(struct ieee80211_eht_mcs_nss_supp) +
			IEEE80211_EHT_PPE_THRES_MAX_LEN;

		/* non-inheritance element */
		size += 2 + 2 + PRESENT_ELEMS_MAX;

		/* should be the same across all BSSes */
		if (cbss->capability & WLAN_CAPABILITY_PRIVACY)
			capab |= WLAN_CAPABILITY_PRIVACY;
	}

	if (ieee80211_vif_is_mld(&sdata->vif)) {
		/* consider the multi-link element with STA profile */
		size += sizeof(struct ieee80211_multi_link_elem);
		/* max common info field in basic multi-link element */
		size += sizeof(struct ieee80211_mle_basic_common_info) +
			2 + /* capa & op */
			2; /* EML capa */

		/*
		 * The capability elements were already considered above;
		 * note this over-estimates a bit because there's no
		 * STA profile for the assoc link.
		 */
		size += (n_links - 1) *
			(1 + 1 + /* subelement ID/length */
			 2 + /* STA control */
			 1 + ETH_ALEN + 2 /* STA Info field */);
	}

	link = sdata_dereference(sdata->link[assoc_data->assoc_link_id], sdata);
	if (WARN_ON(!link))
		return -EINVAL;

	if (WARN_ON(!assoc_data->link[assoc_data->assoc_link_id].bss))
		return -EINVAL;

	skb = alloc_skb(size, GFP_KERNEL);
	if (!skb)
		return -ENOMEM;

	skb_reserve(skb, local->hw.extra_tx_headroom);

	if (ifmgd->flags & IEEE80211_STA_ENABLE_RRM)
		capab |= WLAN_CAPABILITY_RADIO_MEASURE;

	/* Set MBSSID support for HE AP if needed */
	if (ieee80211_hw_check(&local->hw, SUPPORTS_ONLY_HE_MULTI_BSSID) &&
	    link->u.mgd.conn.mode >= IEEE80211_CONN_MODE_HE &&
	    ext_capa && ext_capa->datalen >= 3)
		ext_capa->data[2] |= WLAN_EXT_CAPA3_MULTI_BSSID_SUPPORT;

	mgmt = skb_put_zero(skb, 24);
	memcpy(mgmt->da, sdata->vif.cfg.ap_addr, ETH_ALEN);
	memcpy(mgmt->sa, sdata->vif.addr, ETH_ALEN);
	memcpy(mgmt->bssid, sdata->vif.cfg.ap_addr, ETH_ALEN);

	listen_int = cpu_to_le16(assoc_data->s1g ?
			ieee80211_encode_usf(local->hw.conf.listen_interval) :
			local->hw.conf.listen_interval);
	if (!is_zero_ether_addr(assoc_data->prev_ap_addr)) {
		skb_put(skb, 10);
		mgmt->frame_control = cpu_to_le16(IEEE80211_FTYPE_MGMT |
						  IEEE80211_STYPE_REASSOC_REQ);
		capab_pos = &mgmt->u.reassoc_req.capab_info;
		mgmt->u.reassoc_req.listen_interval = listen_int;
		memcpy(mgmt->u.reassoc_req.current_ap,
		       assoc_data->prev_ap_addr, ETH_ALEN);
		info.subtype = IEEE80211_STYPE_REASSOC_REQ;
	} else {
		skb_put(skb, 4);
		mgmt->frame_control = cpu_to_le16(IEEE80211_FTYPE_MGMT |
						  IEEE80211_STYPE_ASSOC_REQ);
		capab_pos = &mgmt->u.assoc_req.capab_info;
		mgmt->u.assoc_req.listen_interval = listen_int;
		info.subtype = IEEE80211_STYPE_ASSOC_REQ;
	}

	/* SSID */
	pos = skb_put(skb, 2 + assoc_data->ssid_len);
	ie_start = pos;
	*pos++ = WLAN_EID_SSID;
	*pos++ = assoc_data->ssid_len;
	memcpy(pos, assoc_data->ssid, assoc_data->ssid_len);

	/*
	 * This bit is technically reserved, so it shouldn't matter for either
	 * the AP or us, but it also means we shouldn't set it. However, we've
	 * always set it in the past, and apparently some EHT APs check that
	 * we don't set it. To avoid interoperability issues with old APs that
	 * for some reason check it and want it to be set, set the bit for all
	 * pre-EHT connections as we used to do.
	 */
	if (link->u.mgd.conn.mode < IEEE80211_CONN_MODE_EHT)
		capab |= WLAN_CAPABILITY_ESS;

	/* add the elements for the assoc (main) link */
	link_capab = capab;
	offset = ieee80211_assoc_link_elems(sdata, skb, &link_capab,
					    ext_capa,
					    assoc_data->ie,
					    assoc_data->ie_len,
					    assoc_data->assoc_link_id, link,
					    present_elems);
	put_unaligned_le16(link_capab, capab_pos);

	/* if present, add any custom non-vendor IEs */
	if (assoc_data->ie_len) {
		noffset = ieee80211_ie_split_vendor(assoc_data->ie,
						    assoc_data->ie_len,
						    offset);
		skb_put_data(skb, assoc_data->ie + offset, noffset - offset);
		offset = noffset;
	}

	if (assoc_data->wmm) {
		if (assoc_data->uapsd) {
			qos_info = ifmgd->uapsd_queues;
			qos_info |= (ifmgd->uapsd_max_sp_len <<
				     IEEE80211_WMM_IE_STA_QOSINFO_SP_SHIFT);
		} else {
			qos_info = 0;
		}

		pos = ieee80211_add_wmm_info_ie(skb_put(skb, 9), qos_info);
	}

	/* add any remaining custom (i.e. vendor specific here) IEs */
	if (assoc_data->ie_len) {
		noffset = assoc_data->ie_len;
		skb_put_data(skb, assoc_data->ie + offset, noffset - offset);
	}

	if (assoc_data->fils_kek_len) {
		ret = fils_encrypt_assoc_req(skb, assoc_data);
		if (ret < 0) {
			dev_kfree_skb(skb);
			return ret;
		}
	}

	pos = skb_tail_pointer(skb);
	kfree(ifmgd->assoc_req_ies);
	ifmgd->assoc_req_ies = kmemdup(ie_start, pos - ie_start, GFP_ATOMIC);
	if (!ifmgd->assoc_req_ies) {
		dev_kfree_skb(skb);
		return -ENOMEM;
	}

	ifmgd->assoc_req_ies_len = pos - ie_start;

	info.link_id = assoc_data->assoc_link_id;
	drv_mgd_prepare_tx(local, sdata, &info);

	IEEE80211_SKB_CB(skb)->flags |= IEEE80211_TX_INTFL_DONT_ENCRYPT;
	if (ieee80211_hw_check(&local->hw, REPORTS_TX_ACK_STATUS))
		IEEE80211_SKB_CB(skb)->flags |= IEEE80211_TX_CTL_REQ_TX_STATUS |
						IEEE80211_TX_INTFL_MLME_CONN_TX;
	ieee80211_tx_skb(sdata, skb);

	return 0;
}

void ieee80211_send_pspoll(struct ieee80211_local *local,
			   struct ieee80211_sub_if_data *sdata)
{
	struct ieee80211_pspoll *pspoll;
	struct sk_buff *skb;

	skb = ieee80211_pspoll_get(&local->hw, &sdata->vif);
	if (!skb)
		return;

	pspoll = (struct ieee80211_pspoll *) skb->data;
	pspoll->frame_control |= cpu_to_le16(IEEE80211_FCTL_PM);

	IEEE80211_SKB_CB(skb)->flags |= IEEE80211_TX_INTFL_DONT_ENCRYPT;
	ieee80211_tx_skb(sdata, skb);
}

void ieee80211_send_nullfunc(struct ieee80211_local *local,
			     struct ieee80211_sub_if_data *sdata,
			     bool powersave)
{
	struct sk_buff *skb;
	struct ieee80211_hdr_3addr *nullfunc;
	struct ieee80211_if_managed *ifmgd = &sdata->u.mgd;

	skb = ieee80211_nullfunc_get(&local->hw, &sdata->vif, -1,
				     !ieee80211_hw_check(&local->hw,
							 DOESNT_SUPPORT_QOS_NDP));
	if (!skb)
		return;

	nullfunc = (struct ieee80211_hdr_3addr *) skb->data;
	if (powersave)
		nullfunc->frame_control |= cpu_to_le16(IEEE80211_FCTL_PM);

	IEEE80211_SKB_CB(skb)->flags |= IEEE80211_TX_INTFL_DONT_ENCRYPT |
					IEEE80211_TX_INTFL_OFFCHAN_TX_OK;

	if (ieee80211_hw_check(&local->hw, REPORTS_TX_ACK_STATUS))
		IEEE80211_SKB_CB(skb)->flags |= IEEE80211_TX_CTL_REQ_TX_STATUS;

	if (ifmgd->flags & IEEE80211_STA_CONNECTION_POLL)
		IEEE80211_SKB_CB(skb)->flags |= IEEE80211_TX_CTL_USE_MINRATE;

	ieee80211_tx_skb(sdata, skb);
}

void ieee80211_send_4addr_nullfunc(struct ieee80211_local *local,
				   struct ieee80211_sub_if_data *sdata)
{
	struct sk_buff *skb;
	struct ieee80211_hdr *nullfunc;
	__le16 fc;

	if (WARN_ON(sdata->vif.type != NL80211_IFTYPE_STATION))
		return;

	skb = dev_alloc_skb(local->hw.extra_tx_headroom + 30);
	if (!skb)
		return;

	skb_reserve(skb, local->hw.extra_tx_headroom);

	nullfunc = skb_put_zero(skb, 30);
	fc = cpu_to_le16(IEEE80211_FTYPE_DATA | IEEE80211_STYPE_NULLFUNC |
			 IEEE80211_FCTL_FROMDS | IEEE80211_FCTL_TODS);
	nullfunc->frame_control = fc;
	memcpy(nullfunc->addr1, sdata->deflink.u.mgd.bssid, ETH_ALEN);
	memcpy(nullfunc->addr2, sdata->vif.addr, ETH_ALEN);
	memcpy(nullfunc->addr3, sdata->deflink.u.mgd.bssid, ETH_ALEN);
	memcpy(nullfunc->addr4, sdata->vif.addr, ETH_ALEN);

	IEEE80211_SKB_CB(skb)->flags |= IEEE80211_TX_INTFL_DONT_ENCRYPT;
	IEEE80211_SKB_CB(skb)->flags |= IEEE80211_TX_CTL_USE_MINRATE;
	ieee80211_tx_skb(sdata, skb);
}

/* spectrum management related things */
static void ieee80211_chswitch_work(struct wiphy *wiphy,
				    struct wiphy_work *work)
{
	struct ieee80211_link_data *link =
		container_of(work, struct ieee80211_link_data,
			     u.mgd.chswitch_work.work);
	struct ieee80211_sub_if_data *sdata = link->sdata;
	struct ieee80211_local *local = sdata->local;
	struct ieee80211_if_managed *ifmgd = &sdata->u.mgd;
	int ret;

	if (!ieee80211_sdata_running(sdata))
		return;

	lockdep_assert_wiphy(local->hw.wiphy);

	if (!ifmgd->associated)
		return;

	if (!link->conf->csa_active)
		return;

	/*
	 * using reservation isn't immediate as it may be deferred until later
	 * with multi-vif. once reservation is complete it will re-schedule the
	 * work with no reserved_chanctx so verify chandef to check if it
	 * completed successfully
	 */

	if (link->reserved_chanctx) {
		/*
		 * with multi-vif csa driver may call ieee80211_csa_finish()
		 * many times while waiting for other interfaces to use their
		 * reservations
		 */
		if (link->reserved_ready)
			return;

		ret = ieee80211_link_use_reserved_context(link);
		if (ret) {
			sdata_info(sdata,
				   "failed to use reserved channel context, disconnecting (err=%d)\n",
				   ret);
			wiphy_work_queue(sdata->local->hw.wiphy,
					 &ifmgd->csa_connection_drop_work);
		}
		return;
	}

	if (!ieee80211_chanreq_identical(&link->conf->chanreq,
					 &link->csa_chanreq)) {
		sdata_info(sdata,
			   "failed to finalize channel switch, disconnecting\n");
		wiphy_work_queue(sdata->local->hw.wiphy,
				 &ifmgd->csa_connection_drop_work);
		return;
	}

	link->u.mgd.csa_waiting_bcn = true;

	ieee80211_sta_reset_beacon_monitor(sdata);
	ieee80211_sta_reset_conn_monitor(sdata);
}

static void ieee80211_chswitch_post_beacon(struct ieee80211_link_data *link)
{
	struct ieee80211_sub_if_data *sdata = link->sdata;
	struct ieee80211_local *local = sdata->local;
	struct ieee80211_if_managed *ifmgd = &sdata->u.mgd;
	int ret;

	lockdep_assert_wiphy(sdata->local->hw.wiphy);

	WARN_ON(!link->conf->csa_active);

<<<<<<< HEAD
	if (sdata->csa_blocked_tx) {
		ieee80211_wake_vif_queues(local, sdata,
					  IEEE80211_QUEUE_STOP_REASON_CSA);
		sdata->csa_blocked_tx = false;
=======
	if (sdata->csa_blocked_queues) {
		ieee80211_wake_vif_queues(local, sdata,
					  IEEE80211_QUEUE_STOP_REASON_CSA);
		sdata->csa_blocked_queues = false;
>>>>>>> 0c383648
	}

	link->conf->csa_active = false;
	link->u.mgd.csa_blocked_tx = false;
	link->u.mgd.csa_waiting_bcn = false;

	ret = drv_post_channel_switch(link);
	if (ret) {
		sdata_info(sdata,
			   "driver post channel switch failed, disconnecting\n");
		wiphy_work_queue(sdata->local->hw.wiphy,
				 &ifmgd->csa_connection_drop_work);
		return;
	}

	cfg80211_ch_switch_notify(sdata->dev, &link->reserved.oper,
				  link->link_id);
}

void ieee80211_chswitch_done(struct ieee80211_vif *vif, bool success,
			     unsigned int link_id)
{
	struct ieee80211_sub_if_data *sdata = vif_to_sdata(vif);

	trace_api_chswitch_done(sdata, success, link_id);

	rcu_read_lock();

	if (!success) {
		sdata_info(sdata,
			   "driver channel switch failed, disconnecting\n");
		wiphy_work_queue(sdata->local->hw.wiphy,
				 &sdata->u.mgd.csa_connection_drop_work);
	} else {
		struct ieee80211_link_data *link =
			rcu_dereference(sdata->link[link_id]);

		if (WARN_ON(!link)) {
			rcu_read_unlock();
			return;
		}

		wiphy_delayed_work_queue(sdata->local->hw.wiphy,
					 &link->u.mgd.chswitch_work, 0);
	}

	rcu_read_unlock();
}
EXPORT_SYMBOL(ieee80211_chswitch_done);

static void
ieee80211_sta_abort_chanswitch(struct ieee80211_link_data *link)
{
	struct ieee80211_sub_if_data *sdata = link->sdata;
	struct ieee80211_local *local = sdata->local;

	lockdep_assert_wiphy(local->hw.wiphy);

	if (!local->ops->abort_channel_switch)
		return;

	ieee80211_link_unreserve_chanctx(link);

<<<<<<< HEAD
	if (sdata->csa_blocked_tx) {
		ieee80211_wake_vif_queues(local, sdata,
					  IEEE80211_QUEUE_STOP_REASON_CSA);
		sdata->csa_blocked_tx = false;
=======
	if (sdata->csa_blocked_queues) {
		ieee80211_wake_vif_queues(local, sdata,
					  IEEE80211_QUEUE_STOP_REASON_CSA);
		sdata->csa_blocked_queues = false;
>>>>>>> 0c383648
	}

	link->conf->csa_active = false;
	link->u.mgd.csa_blocked_tx = false;

	drv_abort_channel_switch(link);
}

static void
ieee80211_sta_process_chanswitch(struct ieee80211_link_data *link,
				 u64 timestamp, u32 device_timestamp,
				 struct ieee802_11_elems *elems,
				 bool beacon)
{
	struct ieee80211_sub_if_data *sdata = link->sdata;
	struct ieee80211_local *local = sdata->local;
	struct ieee80211_if_managed *ifmgd = &sdata->u.mgd;
	struct cfg80211_bss *cbss = link->conf->bss;
	struct ieee80211_chanctx_conf *conf;
	struct ieee80211_chanctx *chanctx;
	enum nl80211_band current_band;
	struct ieee80211_csa_ie csa_ie;
	struct ieee80211_channel_switch ch_switch = {
		.link_id = link->link_id,
	};
	struct ieee80211_bss *bss;
	unsigned long timeout;
	int res;

	lockdep_assert_wiphy(local->hw.wiphy);

	if (!cbss)
		return;

	current_band = cbss->channel->band;
	bss = (void *)cbss->priv;
	res = ieee80211_parse_ch_switch_ie(sdata, elems, current_band,
					   bss->vht_cap_info,
					   &link->u.mgd.conn,
					   link->u.mgd.bssid, &csa_ie);

	if (!res) {
		ch_switch.timestamp = timestamp;
		ch_switch.device_timestamp = device_timestamp;
		ch_switch.block_tx = csa_ie.mode;
		ch_switch.chandef = csa_ie.chanreq.oper;
		ch_switch.count = csa_ie.count;
		ch_switch.delay = csa_ie.max_switch_time;
	}

	if (res < 0)
		goto drop_connection;

	if (link->conf->csa_active) {
		/* already processing - disregard action frames */
		if (!beacon)
			return;
<<<<<<< HEAD

		if (link->u.mgd.csa_waiting_bcn) {
			ieee80211_chswitch_post_beacon(link);
			/*
			 * If the CSA IE is still present in the beacon after
			 * the switch, we need to consider it as a new CSA
			 * (possibly to self) - this happens by not returning
			 * here so we'll get to the check below.
			 */
		} else if (res) {
			ieee80211_sta_abort_chanswitch(link);
			return;
		} else {
			drv_channel_switch_rx_beacon(sdata, &ch_switch);
			return;
		}
	}

	/* nothing to do at all - no active CSA nor a new one */
	if (res)
		return;

=======

		if (link->u.mgd.csa_waiting_bcn) {
			ieee80211_chswitch_post_beacon(link);
			/*
			 * If the CSA IE is still present in the beacon after
			 * the switch, we need to consider it as a new CSA
			 * (possibly to self) - this happens by not returning
			 * here so we'll get to the check below.
			 */
		} else if (res) {
			ieee80211_sta_abort_chanswitch(link);
			return;
		} else {
			drv_channel_switch_rx_beacon(sdata, &ch_switch);
			return;
		}
	}

	/* nothing to do at all - no active CSA nor a new one */
	if (res)
		return;

>>>>>>> 0c383648
	if (link->conf->chanreq.oper.chan->band !=
	    csa_ie.chanreq.oper.chan->band) {
		sdata_info(sdata,
			   "AP %pM switches to different band (%d MHz, width:%d, CF1/2: %d/%d MHz), disconnecting\n",
			   link->u.mgd.bssid,
			   csa_ie.chanreq.oper.chan->center_freq,
			   csa_ie.chanreq.oper.width,
			   csa_ie.chanreq.oper.center_freq1,
			   csa_ie.chanreq.oper.center_freq2);
		goto drop_connection;
	}

	if (!cfg80211_chandef_usable(local->hw.wiphy, &csa_ie.chanreq.oper,
				     IEEE80211_CHAN_DISABLED)) {
		sdata_info(sdata,
			   "AP %pM switches to unsupported channel "
			   "(%d.%03d MHz, width:%d, CF1/2: %d.%03d/%d MHz), "
			   "disconnecting\n",
			   link->u.mgd.bssid,
			   csa_ie.chanreq.oper.chan->center_freq,
			   csa_ie.chanreq.oper.chan->freq_offset,
			   csa_ie.chanreq.oper.width,
			   csa_ie.chanreq.oper.center_freq1,
			   csa_ie.chanreq.oper.freq1_offset,
			   csa_ie.chanreq.oper.center_freq2);
		goto drop_connection;
	}

	if (cfg80211_chandef_identical(&csa_ie.chanreq.oper,
				       &link->conf->chanreq.oper) &&
	    (!csa_ie.mode || !beacon)) {
		if (link->u.mgd.csa_ignored_same_chan)
			return;
		sdata_info(sdata,
			   "AP %pM tries to chanswitch to same channel, ignore\n",
			   link->u.mgd.bssid);
		link->u.mgd.csa_ignored_same_chan = true;
		return;
	}

	/*
	 * Drop all TDLS peers on the affected link - either we disconnect or
	 * move to a different channel from this point on. There's no telling
	 * what our peer will do.
	 * The TDLS WIDER_BW scenario is also problematic, as peers might now
	 * have an incompatible wider chandef.
	 */
	ieee80211_teardown_tdls_peers(link);

	conf = rcu_dereference_protected(link->conf->chanctx_conf,
					 lockdep_is_held(&local->hw.wiphy->mtx));
	if (!conf) {
		sdata_info(sdata,
			   "no channel context assigned to vif?, disconnecting\n");
		goto drop_connection;
	}

	chanctx = container_of(conf, struct ieee80211_chanctx, conf);

	if (!ieee80211_hw_check(&local->hw, CHANCTX_STA_CSA)) {
		sdata_info(sdata,
			   "driver doesn't support chan-switch with channel contexts\n");
		goto drop_connection;
	}

	if (drv_pre_channel_switch(sdata, &ch_switch)) {
		sdata_info(sdata,
			   "preparing for channel switch failed, disconnecting\n");
		goto drop_connection;
	}

	res = ieee80211_link_reserve_chanctx(link, &csa_ie.chanreq,
					     chanctx->mode, false);
	if (res) {
		sdata_info(sdata,
			   "failed to reserve channel context for channel switch, disconnecting (err=%d)\n",
			   res);
		goto drop_connection;
	}

	link->conf->csa_active = true;
	link->csa_chanreq = csa_ie.chanreq;
	link->u.mgd.csa_ignored_same_chan = false;
	link->u.mgd.beacon_crc_valid = false;
	link->u.mgd.csa_blocked_tx = csa_ie.mode;

	if (csa_ie.mode &&
	    !ieee80211_hw_check(&local->hw, HANDLES_QUIET_CSA)) {
		ieee80211_stop_vif_queues(local, sdata,
					  IEEE80211_QUEUE_STOP_REASON_CSA);
<<<<<<< HEAD
		sdata->csa_blocked_tx = true;
=======
		sdata->csa_blocked_queues = true;
>>>>>>> 0c383648
	}

	cfg80211_ch_switch_started_notify(sdata->dev, &csa_ie.chanreq.oper,
					  link->link_id, csa_ie.count,
					  csa_ie.mode);

	if (local->ops->channel_switch) {
		/* use driver's channel switch callback */
		drv_channel_switch(local, sdata, &ch_switch);
		return;
	}

	/* channel switch handled in software */
	timeout = TU_TO_JIFFIES((max_t(int, csa_ie.count, 1) - 1) *
				cbss->beacon_interval);
	wiphy_delayed_work_queue(local->hw.wiphy,
				 &link->u.mgd.chswitch_work,
				 timeout);
	return;
 drop_connection:
	/*
	 * This is just so that the disconnect flow will know that
	 * we were trying to switch channel and failed. In case the
	 * mode is 1 (we are not allowed to Tx), we will know not to
	 * send a deauthentication frame. Those two fields will be
	 * reset when the disconnection worker runs.
	 */
	link->conf->csa_active = true;
<<<<<<< HEAD
	sdata->csa_blocked_tx =
=======
	link->u.mgd.csa_blocked_tx = csa_ie.mode;
	sdata->csa_blocked_queues =
>>>>>>> 0c383648
		csa_ie.mode && !ieee80211_hw_check(&local->hw, HANDLES_QUIET_CSA);

	wiphy_work_queue(sdata->local->hw.wiphy,
			 &ifmgd->csa_connection_drop_work);
}

static bool
ieee80211_find_80211h_pwr_constr(struct ieee80211_sub_if_data *sdata,
				 struct ieee80211_channel *channel,
				 const u8 *country_ie, u8 country_ie_len,
				 const u8 *pwr_constr_elem,
				 int *chan_pwr, int *pwr_reduction)
{
	struct ieee80211_country_ie_triplet *triplet;
	int chan = ieee80211_frequency_to_channel(channel->center_freq);
	int i, chan_increment;
	bool have_chan_pwr = false;

	/* Invalid IE */
	if (country_ie_len % 2 || country_ie_len < IEEE80211_COUNTRY_IE_MIN_LEN)
		return false;

	triplet = (void *)(country_ie + 3);
	country_ie_len -= 3;

	switch (channel->band) {
	default:
		WARN_ON_ONCE(1);
		fallthrough;
	case NL80211_BAND_2GHZ:
	case NL80211_BAND_60GHZ:
	case NL80211_BAND_LC:
		chan_increment = 1;
		break;
	case NL80211_BAND_5GHZ:
		chan_increment = 4;
		break;
	case NL80211_BAND_6GHZ:
		/*
		 * In the 6 GHz band, the "maximum transmit power level"
		 * field in the triplets is reserved, and thus will be
		 * zero and we shouldn't use it to control TX power.
		 * The actual TX power will be given in the transmit
		 * power envelope element instead.
		 */
		return false;
	}

	/* find channel */
	while (country_ie_len >= 3) {
		u8 first_channel = triplet->chans.first_channel;

		if (first_channel >= IEEE80211_COUNTRY_EXTENSION_ID)
			goto next;

		for (i = 0; i < triplet->chans.num_channels; i++) {
			if (first_channel + i * chan_increment == chan) {
				have_chan_pwr = true;
				*chan_pwr = triplet->chans.max_power;
				break;
			}
		}
		if (have_chan_pwr)
			break;

 next:
		triplet++;
		country_ie_len -= 3;
	}

	if (have_chan_pwr && pwr_constr_elem)
		*pwr_reduction = *pwr_constr_elem;
	else
		*pwr_reduction = 0;

	return have_chan_pwr;
}

static void ieee80211_find_cisco_dtpc(struct ieee80211_sub_if_data *sdata,
				      struct ieee80211_channel *channel,
				      const u8 *cisco_dtpc_ie,
				      int *pwr_level)
{
	/* From practical testing, the first data byte of the DTPC element
	 * seems to contain the requested dBm level, and the CLI on Cisco
	 * APs clearly state the range is -127 to 127 dBm, which indicates
	 * a signed byte, although it seemingly never actually goes negative.
	 * The other byte seems to always be zero.
	 */
	*pwr_level = (__s8)cisco_dtpc_ie[4];
}

static u64 ieee80211_handle_pwr_constr(struct ieee80211_link_data *link,
				       struct ieee80211_channel *channel,
				       struct ieee80211_mgmt *mgmt,
				       const u8 *country_ie, u8 country_ie_len,
				       const u8 *pwr_constr_ie,
				       const u8 *cisco_dtpc_ie)
{
	struct ieee80211_sub_if_data *sdata = link->sdata;
	bool has_80211h_pwr = false, has_cisco_pwr = false;
	int chan_pwr = 0, pwr_reduction_80211h = 0;
	int pwr_level_cisco, pwr_level_80211h;
	int new_ap_level;
	__le16 capab = mgmt->u.probe_resp.capab_info;

	if (ieee80211_is_s1g_beacon(mgmt->frame_control))
		return 0;	/* TODO */

	if (country_ie &&
	    (capab & cpu_to_le16(WLAN_CAPABILITY_SPECTRUM_MGMT) ||
	     capab & cpu_to_le16(WLAN_CAPABILITY_RADIO_MEASURE))) {
		has_80211h_pwr = ieee80211_find_80211h_pwr_constr(
			sdata, channel, country_ie, country_ie_len,
			pwr_constr_ie, &chan_pwr, &pwr_reduction_80211h);
		pwr_level_80211h =
			max_t(int, 0, chan_pwr - pwr_reduction_80211h);
	}

	if (cisco_dtpc_ie) {
		ieee80211_find_cisco_dtpc(
			sdata, channel, cisco_dtpc_ie, &pwr_level_cisco);
		has_cisco_pwr = true;
	}

	if (!has_80211h_pwr && !has_cisco_pwr)
		return 0;

	/* If we have both 802.11h and Cisco DTPC, apply both limits
	 * by picking the smallest of the two power levels advertised.
	 */
	if (has_80211h_pwr &&
	    (!has_cisco_pwr || pwr_level_80211h <= pwr_level_cisco)) {
		new_ap_level = pwr_level_80211h;

		if (link->ap_power_level == new_ap_level)
			return 0;

		sdata_dbg(sdata,
			  "Limiting TX power to %d (%d - %d) dBm as advertised by %pM\n",
			  pwr_level_80211h, chan_pwr, pwr_reduction_80211h,
			  link->u.mgd.bssid);
	} else {  /* has_cisco_pwr is always true here. */
		new_ap_level = pwr_level_cisco;

		if (link->ap_power_level == new_ap_level)
			return 0;

		sdata_dbg(sdata,
			  "Limiting TX power to %d dBm as advertised by %pM\n",
			  pwr_level_cisco, link->u.mgd.bssid);
	}

	link->ap_power_level = new_ap_level;
	if (__ieee80211_recalc_txpower(sdata))
		return BSS_CHANGED_TXPOWER;
	return 0;
}

/* powersave */
static void ieee80211_enable_ps(struct ieee80211_local *local,
				struct ieee80211_sub_if_data *sdata)
{
	struct ieee80211_conf *conf = &local->hw.conf;

	/*
	 * If we are scanning right now then the parameters will
	 * take effect when scan finishes.
	 */
	if (local->scanning)
		return;

	if (conf->dynamic_ps_timeout > 0 &&
	    !ieee80211_hw_check(&local->hw, SUPPORTS_DYNAMIC_PS)) {
		mod_timer(&local->dynamic_ps_timer, jiffies +
			  msecs_to_jiffies(conf->dynamic_ps_timeout));
	} else {
		if (ieee80211_hw_check(&local->hw, PS_NULLFUNC_STACK))
			ieee80211_send_nullfunc(local, sdata, true);

		if (ieee80211_hw_check(&local->hw, PS_NULLFUNC_STACK) &&
		    ieee80211_hw_check(&local->hw, REPORTS_TX_ACK_STATUS))
			return;

		conf->flags |= IEEE80211_CONF_PS;
		ieee80211_hw_config(local, IEEE80211_CONF_CHANGE_PS);
	}
}

static void ieee80211_change_ps(struct ieee80211_local *local)
{
	struct ieee80211_conf *conf = &local->hw.conf;

	if (local->ps_sdata) {
		ieee80211_enable_ps(local, local->ps_sdata);
	} else if (conf->flags & IEEE80211_CONF_PS) {
		conf->flags &= ~IEEE80211_CONF_PS;
		ieee80211_hw_config(local, IEEE80211_CONF_CHANGE_PS);
		del_timer_sync(&local->dynamic_ps_timer);
		wiphy_work_cancel(local->hw.wiphy,
				  &local->dynamic_ps_enable_work);
	}
}

static bool ieee80211_powersave_allowed(struct ieee80211_sub_if_data *sdata)
{
	struct ieee80211_local *local = sdata->local;
	struct ieee80211_if_managed *mgd = &sdata->u.mgd;
	struct sta_info *sta = NULL;
	bool authorized = false;

	if (!mgd->powersave)
		return false;

	if (mgd->broken_ap)
		return false;

	if (!mgd->associated)
		return false;

	if (mgd->flags & IEEE80211_STA_CONNECTION_POLL)
		return false;

	if (!(local->hw.wiphy->flags & WIPHY_FLAG_SUPPORTS_MLO) &&
	    !sdata->deflink.u.mgd.have_beacon)
		return false;

	rcu_read_lock();
	sta = sta_info_get(sdata, sdata->vif.cfg.ap_addr);
	if (sta)
		authorized = test_sta_flag(sta, WLAN_STA_AUTHORIZED);
	rcu_read_unlock();

	return authorized;
}

/* need to hold RTNL or interface lock */
void ieee80211_recalc_ps(struct ieee80211_local *local)
{
	struct ieee80211_sub_if_data *sdata, *found = NULL;
	int count = 0;
	int timeout;

	if (!ieee80211_hw_check(&local->hw, SUPPORTS_PS) ||
	    ieee80211_hw_check(&local->hw, SUPPORTS_DYNAMIC_PS)) {
		local->ps_sdata = NULL;
		return;
	}

	list_for_each_entry(sdata, &local->interfaces, list) {
		if (!ieee80211_sdata_running(sdata))
			continue;
		if (sdata->vif.type == NL80211_IFTYPE_AP) {
			/* If an AP vif is found, then disable PS
			 * by setting the count to zero thereby setting
			 * ps_sdata to NULL.
			 */
			count = 0;
			break;
		}
		if (sdata->vif.type != NL80211_IFTYPE_STATION)
			continue;
		found = sdata;
		count++;
	}

	if (count == 1 && ieee80211_powersave_allowed(found)) {
		u8 dtimper = found->deflink.u.mgd.dtim_period;

		timeout = local->dynamic_ps_forced_timeout;
		if (timeout < 0)
			timeout = 100;
		local->hw.conf.dynamic_ps_timeout = timeout;

		/* If the TIM IE is invalid, pretend the value is 1 */
		if (!dtimper)
			dtimper = 1;

		local->hw.conf.ps_dtim_period = dtimper;
		local->ps_sdata = found;
	} else {
		local->ps_sdata = NULL;
	}

	ieee80211_change_ps(local);
}

void ieee80211_recalc_ps_vif(struct ieee80211_sub_if_data *sdata)
{
	bool ps_allowed = ieee80211_powersave_allowed(sdata);

	if (sdata->vif.cfg.ps != ps_allowed) {
		sdata->vif.cfg.ps = ps_allowed;
		ieee80211_vif_cfg_change_notify(sdata, BSS_CHANGED_PS);
	}
}

void ieee80211_dynamic_ps_disable_work(struct wiphy *wiphy,
				       struct wiphy_work *work)
{
	struct ieee80211_local *local =
		container_of(work, struct ieee80211_local,
			     dynamic_ps_disable_work);

	if (local->hw.conf.flags & IEEE80211_CONF_PS) {
		local->hw.conf.flags &= ~IEEE80211_CONF_PS;
		ieee80211_hw_config(local, IEEE80211_CONF_CHANGE_PS);
	}

	ieee80211_wake_queues_by_reason(&local->hw,
					IEEE80211_MAX_QUEUE_MAP,
					IEEE80211_QUEUE_STOP_REASON_PS,
					false);
}

void ieee80211_dynamic_ps_enable_work(struct wiphy *wiphy,
				      struct wiphy_work *work)
{
	struct ieee80211_local *local =
		container_of(work, struct ieee80211_local,
			     dynamic_ps_enable_work);
	struct ieee80211_sub_if_data *sdata = local->ps_sdata;
	struct ieee80211_if_managed *ifmgd;
	unsigned long flags;
	int q;

	/* can only happen when PS was just disabled anyway */
	if (!sdata)
		return;

	ifmgd = &sdata->u.mgd;

	if (local->hw.conf.flags & IEEE80211_CONF_PS)
		return;

	if (local->hw.conf.dynamic_ps_timeout > 0) {
		/* don't enter PS if TX frames are pending */
		if (drv_tx_frames_pending(local)) {
			mod_timer(&local->dynamic_ps_timer, jiffies +
				  msecs_to_jiffies(
				  local->hw.conf.dynamic_ps_timeout));
			return;
		}

		/*
		 * transmission can be stopped by others which leads to
		 * dynamic_ps_timer expiry. Postpone the ps timer if it
		 * is not the actual idle state.
		 */
		spin_lock_irqsave(&local->queue_stop_reason_lock, flags);
		for (q = 0; q < local->hw.queues; q++) {
			if (local->queue_stop_reasons[q]) {
				spin_unlock_irqrestore(&local->queue_stop_reason_lock,
						       flags);
				mod_timer(&local->dynamic_ps_timer, jiffies +
					  msecs_to_jiffies(
					  local->hw.conf.dynamic_ps_timeout));
				return;
			}
		}
		spin_unlock_irqrestore(&local->queue_stop_reason_lock, flags);
	}

	if (ieee80211_hw_check(&local->hw, PS_NULLFUNC_STACK) &&
	    !(ifmgd->flags & IEEE80211_STA_NULLFUNC_ACKED)) {
		if (drv_tx_frames_pending(local)) {
			mod_timer(&local->dynamic_ps_timer, jiffies +
				  msecs_to_jiffies(
				  local->hw.conf.dynamic_ps_timeout));
		} else {
			ieee80211_send_nullfunc(local, sdata, true);
			/* Flush to get the tx status of nullfunc frame */
			ieee80211_flush_queues(local, sdata, false);
		}
	}

	if (!(ieee80211_hw_check(&local->hw, REPORTS_TX_ACK_STATUS) &&
	      ieee80211_hw_check(&local->hw, PS_NULLFUNC_STACK)) ||
	    (ifmgd->flags & IEEE80211_STA_NULLFUNC_ACKED)) {
		ifmgd->flags &= ~IEEE80211_STA_NULLFUNC_ACKED;
		local->hw.conf.flags |= IEEE80211_CONF_PS;
		ieee80211_hw_config(local, IEEE80211_CONF_CHANGE_PS);
	}
}

void ieee80211_dynamic_ps_timer(struct timer_list *t)
{
	struct ieee80211_local *local = from_timer(local, t, dynamic_ps_timer);

	wiphy_work_queue(local->hw.wiphy, &local->dynamic_ps_enable_work);
}

void ieee80211_dfs_cac_timer_work(struct wiphy *wiphy, struct wiphy_work *work)
{
	struct ieee80211_link_data *link =
		container_of(work, struct ieee80211_link_data,
			     dfs_cac_timer_work.work);
	struct cfg80211_chan_def chandef = link->conf->chanreq.oper;
	struct ieee80211_sub_if_data *sdata = link->sdata;

	lockdep_assert_wiphy(sdata->local->hw.wiphy);

	if (sdata->wdev.cac_started) {
		ieee80211_link_release_channel(link);
		cfg80211_cac_event(sdata->dev, &chandef,
				   NL80211_RADAR_CAC_FINISHED,
				   GFP_KERNEL);
	}
}

static bool
__ieee80211_sta_handle_tspec_ac_params(struct ieee80211_sub_if_data *sdata)
{
	struct ieee80211_local *local = sdata->local;
	struct ieee80211_if_managed *ifmgd = &sdata->u.mgd;
	bool ret = false;
	int ac;

	if (local->hw.queues < IEEE80211_NUM_ACS)
		return false;

	for (ac = 0; ac < IEEE80211_NUM_ACS; ac++) {
		struct ieee80211_sta_tx_tspec *tx_tspec = &ifmgd->tx_tspec[ac];
		int non_acm_ac;
		unsigned long now = jiffies;

		if (tx_tspec->action == TX_TSPEC_ACTION_NONE &&
		    tx_tspec->admitted_time &&
		    time_after(now, tx_tspec->time_slice_start + HZ)) {
			tx_tspec->consumed_tx_time = 0;
			tx_tspec->time_slice_start = now;

			if (tx_tspec->downgraded)
				tx_tspec->action =
					TX_TSPEC_ACTION_STOP_DOWNGRADE;
		}

		switch (tx_tspec->action) {
		case TX_TSPEC_ACTION_STOP_DOWNGRADE:
			/* take the original parameters */
			if (drv_conf_tx(local, &sdata->deflink, ac,
					&sdata->deflink.tx_conf[ac]))
				link_err(&sdata->deflink,
					 "failed to set TX queue parameters for queue %d\n",
					 ac);
			tx_tspec->action = TX_TSPEC_ACTION_NONE;
			tx_tspec->downgraded = false;
			ret = true;
			break;
		case TX_TSPEC_ACTION_DOWNGRADE:
			if (time_after(now, tx_tspec->time_slice_start + HZ)) {
				tx_tspec->action = TX_TSPEC_ACTION_NONE;
				ret = true;
				break;
			}
			/* downgrade next lower non-ACM AC */
			for (non_acm_ac = ac + 1;
			     non_acm_ac < IEEE80211_NUM_ACS;
			     non_acm_ac++)
				if (!(sdata->wmm_acm & BIT(7 - 2 * non_acm_ac)))
					break;
			/* Usually the loop will result in using BK even if it
			 * requires admission control, but such a configuration
			 * makes no sense and we have to transmit somehow - the
			 * AC selection does the same thing.
			 * If we started out trying to downgrade from BK, then
			 * the extra condition here might be needed.
			 */
			if (non_acm_ac >= IEEE80211_NUM_ACS)
				non_acm_ac = IEEE80211_AC_BK;
			if (drv_conf_tx(local, &sdata->deflink, ac,
					&sdata->deflink.tx_conf[non_acm_ac]))
				link_err(&sdata->deflink,
					 "failed to set TX queue parameters for queue %d\n",
					 ac);
			tx_tspec->action = TX_TSPEC_ACTION_NONE;
			ret = true;
			wiphy_delayed_work_queue(local->hw.wiphy,
						 &ifmgd->tx_tspec_wk,
						 tx_tspec->time_slice_start +
						 HZ - now + 1);
			break;
		case TX_TSPEC_ACTION_NONE:
			/* nothing now */
			break;
		}
	}

	return ret;
}

void ieee80211_sta_handle_tspec_ac_params(struct ieee80211_sub_if_data *sdata)
{
	if (__ieee80211_sta_handle_tspec_ac_params(sdata))
		ieee80211_link_info_change_notify(sdata, &sdata->deflink,
						  BSS_CHANGED_QOS);
}

static void ieee80211_sta_handle_tspec_ac_params_wk(struct wiphy *wiphy,
						    struct wiphy_work *work)
{
	struct ieee80211_sub_if_data *sdata;

	sdata = container_of(work, struct ieee80211_sub_if_data,
			     u.mgd.tx_tspec_wk.work);
	ieee80211_sta_handle_tspec_ac_params(sdata);
}

void ieee80211_mgd_set_link_qos_params(struct ieee80211_link_data *link)
{
	struct ieee80211_sub_if_data *sdata = link->sdata;
	struct ieee80211_local *local = sdata->local;
	struct ieee80211_if_managed *ifmgd = &sdata->u.mgd;
	struct ieee80211_tx_queue_params *params = link->tx_conf;
	u8 ac;

	for (ac = 0; ac < IEEE80211_NUM_ACS; ac++) {
		mlme_dbg(sdata,
			 "WMM AC=%d acm=%d aifs=%d cWmin=%d cWmax=%d txop=%d uapsd=%d, downgraded=%d\n",
			 ac, params[ac].acm,
			 params[ac].aifs, params[ac].cw_min, params[ac].cw_max,
			 params[ac].txop, params[ac].uapsd,
			 ifmgd->tx_tspec[ac].downgraded);
		if (!ifmgd->tx_tspec[ac].downgraded &&
		    drv_conf_tx(local, link, ac, &params[ac]))
			link_err(link,
				 "failed to set TX queue parameters for AC %d\n",
				 ac);
	}
}

/* MLME */
static bool
ieee80211_sta_wmm_params(struct ieee80211_local *local,
			 struct ieee80211_link_data *link,
			 const u8 *wmm_param, size_t wmm_param_len,
			 const struct ieee80211_mu_edca_param_set *mu_edca)
{
	struct ieee80211_sub_if_data *sdata = link->sdata;
	struct ieee80211_tx_queue_params params[IEEE80211_NUM_ACS];
	struct ieee80211_if_managed *ifmgd = &sdata->u.mgd;
	size_t left;
	int count, mu_edca_count, ac;
	const u8 *pos;
	u8 uapsd_queues = 0;

	if (!local->ops->conf_tx)
		return false;

	if (local->hw.queues < IEEE80211_NUM_ACS)
		return false;

	if (!wmm_param)
		return false;

	if (wmm_param_len < 8 || wmm_param[5] /* version */ != 1)
		return false;

	if (ifmgd->flags & IEEE80211_STA_UAPSD_ENABLED)
		uapsd_queues = ifmgd->uapsd_queues;

	count = wmm_param[6] & 0x0f;
	/* -1 is the initial value of ifmgd->mu_edca_last_param_set.
	 * if mu_edca was preset before and now it disappeared tell
	 * the driver about it.
	 */
	mu_edca_count = mu_edca ? mu_edca->mu_qos_info & 0x0f : -1;
	if (count == link->u.mgd.wmm_last_param_set &&
	    mu_edca_count == link->u.mgd.mu_edca_last_param_set)
		return false;
	link->u.mgd.wmm_last_param_set = count;
	link->u.mgd.mu_edca_last_param_set = mu_edca_count;

	pos = wmm_param + 8;
	left = wmm_param_len - 8;

	memset(&params, 0, sizeof(params));

	sdata->wmm_acm = 0;
	for (; left >= 4; left -= 4, pos += 4) {
		int aci = (pos[0] >> 5) & 0x03;
		int acm = (pos[0] >> 4) & 0x01;
		bool uapsd = false;

		switch (aci) {
		case 1: /* AC_BK */
			ac = IEEE80211_AC_BK;
			if (acm)
				sdata->wmm_acm |= BIT(1) | BIT(2); /* BK/- */
			if (uapsd_queues & IEEE80211_WMM_IE_STA_QOSINFO_AC_BK)
				uapsd = true;
			params[ac].mu_edca = !!mu_edca;
			if (mu_edca)
				params[ac].mu_edca_param_rec = mu_edca->ac_bk;
			break;
		case 2: /* AC_VI */
			ac = IEEE80211_AC_VI;
			if (acm)
				sdata->wmm_acm |= BIT(4) | BIT(5); /* CL/VI */
			if (uapsd_queues & IEEE80211_WMM_IE_STA_QOSINFO_AC_VI)
				uapsd = true;
			params[ac].mu_edca = !!mu_edca;
			if (mu_edca)
				params[ac].mu_edca_param_rec = mu_edca->ac_vi;
			break;
		case 3: /* AC_VO */
			ac = IEEE80211_AC_VO;
			if (acm)
				sdata->wmm_acm |= BIT(6) | BIT(7); /* VO/NC */
			if (uapsd_queues & IEEE80211_WMM_IE_STA_QOSINFO_AC_VO)
				uapsd = true;
			params[ac].mu_edca = !!mu_edca;
			if (mu_edca)
				params[ac].mu_edca_param_rec = mu_edca->ac_vo;
			break;
		case 0: /* AC_BE */
		default:
			ac = IEEE80211_AC_BE;
			if (acm)
				sdata->wmm_acm |= BIT(0) | BIT(3); /* BE/EE */
			if (uapsd_queues & IEEE80211_WMM_IE_STA_QOSINFO_AC_BE)
				uapsd = true;
			params[ac].mu_edca = !!mu_edca;
			if (mu_edca)
				params[ac].mu_edca_param_rec = mu_edca->ac_be;
			break;
		}

		params[ac].aifs = pos[0] & 0x0f;

		if (params[ac].aifs < 2) {
			link_info(link,
				  "AP has invalid WMM params (AIFSN=%d for ACI %d), will use 2\n",
				  params[ac].aifs, aci);
			params[ac].aifs = 2;
		}
		params[ac].cw_max = ecw2cw((pos[1] & 0xf0) >> 4);
		params[ac].cw_min = ecw2cw(pos[1] & 0x0f);
		params[ac].txop = get_unaligned_le16(pos + 2);
		params[ac].acm = acm;
		params[ac].uapsd = uapsd;

		if (params[ac].cw_min == 0 ||
		    params[ac].cw_min > params[ac].cw_max) {
			link_info(link,
				  "AP has invalid WMM params (CWmin/max=%d/%d for ACI %d), using defaults\n",
				  params[ac].cw_min, params[ac].cw_max, aci);
			return false;
		}
		ieee80211_regulatory_limit_wmm_params(sdata, &params[ac], ac);
	}

	/* WMM specification requires all 4 ACIs. */
	for (ac = 0; ac < IEEE80211_NUM_ACS; ac++) {
		if (params[ac].cw_min == 0) {
			link_info(link,
				  "AP has invalid WMM params (missing AC %d), using defaults\n",
				  ac);
			return false;
		}
	}

	for (ac = 0; ac < IEEE80211_NUM_ACS; ac++)
		link->tx_conf[ac] = params[ac];

	ieee80211_mgd_set_link_qos_params(link);

	/* enable WMM or activate new settings */
	link->conf->qos = true;
	return true;
}

static void __ieee80211_stop_poll(struct ieee80211_sub_if_data *sdata)
{
	lockdep_assert_wiphy(sdata->local->hw.wiphy);

	sdata->u.mgd.flags &= ~IEEE80211_STA_CONNECTION_POLL;
	ieee80211_run_deferred_scan(sdata->local);
}

static void ieee80211_stop_poll(struct ieee80211_sub_if_data *sdata)
{
	lockdep_assert_wiphy(sdata->local->hw.wiphy);

	__ieee80211_stop_poll(sdata);
}

static u64 ieee80211_handle_bss_capability(struct ieee80211_link_data *link,
					   u16 capab, bool erp_valid, u8 erp)
{
	struct ieee80211_bss_conf *bss_conf = link->conf;
	struct ieee80211_supported_band *sband;
	u64 changed = 0;
	bool use_protection;
	bool use_short_preamble;
	bool use_short_slot;

	sband = ieee80211_get_link_sband(link);
	if (!sband)
		return changed;

	if (erp_valid) {
		use_protection = (erp & WLAN_ERP_USE_PROTECTION) != 0;
		use_short_preamble = (erp & WLAN_ERP_BARKER_PREAMBLE) == 0;
	} else {
		use_protection = false;
		use_short_preamble = !!(capab & WLAN_CAPABILITY_SHORT_PREAMBLE);
	}

	use_short_slot = !!(capab & WLAN_CAPABILITY_SHORT_SLOT_TIME);
	if (sband->band == NL80211_BAND_5GHZ ||
	    sband->band == NL80211_BAND_6GHZ)
		use_short_slot = true;

	if (use_protection != bss_conf->use_cts_prot) {
		bss_conf->use_cts_prot = use_protection;
		changed |= BSS_CHANGED_ERP_CTS_PROT;
	}

	if (use_short_preamble != bss_conf->use_short_preamble) {
		bss_conf->use_short_preamble = use_short_preamble;
		changed |= BSS_CHANGED_ERP_PREAMBLE;
	}

	if (use_short_slot != bss_conf->use_short_slot) {
		bss_conf->use_short_slot = use_short_slot;
		changed |= BSS_CHANGED_ERP_SLOT;
	}

	return changed;
}

static u64 ieee80211_link_set_associated(struct ieee80211_link_data *link,
					 struct cfg80211_bss *cbss)
{
	struct ieee80211_sub_if_data *sdata = link->sdata;
	struct ieee80211_bss_conf *bss_conf = link->conf;
	struct ieee80211_bss *bss = (void *)cbss->priv;
	u64 changed = BSS_CHANGED_QOS;

	/* not really used in MLO */
	sdata->u.mgd.beacon_timeout =
		usecs_to_jiffies(ieee80211_tu_to_usec(beacon_loss_count *
						      bss_conf->beacon_int));

	changed |= ieee80211_handle_bss_capability(link,
						   bss_conf->assoc_capability,
						   bss->has_erp_value,
						   bss->erp_value);

	ieee80211_check_rate_mask(link);

	link->conf->bss = cbss;
	memcpy(link->u.mgd.bssid, cbss->bssid, ETH_ALEN);

	if (sdata->vif.p2p ||
	    sdata->vif.driver_flags & IEEE80211_VIF_GET_NOA_UPDATE) {
		const struct cfg80211_bss_ies *ies;

		rcu_read_lock();
		ies = rcu_dereference(cbss->ies);
		if (ies) {
			int ret;

			ret = cfg80211_get_p2p_attr(
					ies->data, ies->len,
					IEEE80211_P2P_ATTR_ABSENCE_NOTICE,
					(u8 *) &bss_conf->p2p_noa_attr,
					sizeof(bss_conf->p2p_noa_attr));
			if (ret >= 2) {
				link->u.mgd.p2p_noa_index =
					bss_conf->p2p_noa_attr.index;
				changed |= BSS_CHANGED_P2P_PS;
			}
		}
		rcu_read_unlock();
	}

	if (link->u.mgd.have_beacon) {
		bss_conf->beacon_rate = bss->beacon_rate;
		changed |= BSS_CHANGED_BEACON_INFO;
	} else {
		bss_conf->beacon_rate = NULL;
	}

	/* Tell the driver to monitor connection quality (if supported) */
	if (sdata->vif.driver_flags & IEEE80211_VIF_SUPPORTS_CQM_RSSI &&
	    bss_conf->cqm_rssi_thold)
		changed |= BSS_CHANGED_CQM;

	return changed;
}

static void ieee80211_set_associated(struct ieee80211_sub_if_data *sdata,
				     struct ieee80211_mgd_assoc_data *assoc_data,
				     u64 changed[IEEE80211_MLD_MAX_NUM_LINKS])
{
	struct ieee80211_local *local = sdata->local;
	struct ieee80211_vif_cfg *vif_cfg = &sdata->vif.cfg;
	u64 vif_changed = BSS_CHANGED_ASSOC;
	unsigned int link_id;

	lockdep_assert_wiphy(local->hw.wiphy);

	sdata->u.mgd.associated = true;

	for (link_id = 0; link_id < IEEE80211_MLD_MAX_NUM_LINKS; link_id++) {
		struct cfg80211_bss *cbss = assoc_data->link[link_id].bss;
		struct ieee80211_link_data *link;

		if (!cbss ||
		    assoc_data->link[link_id].status != WLAN_STATUS_SUCCESS)
			continue;

		if (ieee80211_vif_is_mld(&sdata->vif) &&
		    !(ieee80211_vif_usable_links(&sdata->vif) & BIT(link_id)))
			continue;

		link = sdata_dereference(sdata->link[link_id], sdata);
		if (WARN_ON(!link))
			return;

		changed[link_id] |= ieee80211_link_set_associated(link, cbss);
	}

	/* just to be sure */
	ieee80211_stop_poll(sdata);

	ieee80211_led_assoc(local, 1);

	vif_cfg->assoc = 1;

	/* Enable ARP filtering */
	if (vif_cfg->arp_addr_cnt)
		vif_changed |= BSS_CHANGED_ARP_FILTER;

	if (ieee80211_vif_is_mld(&sdata->vif)) {
		for (link_id = 0;
		     link_id < IEEE80211_MLD_MAX_NUM_LINKS;
		     link_id++) {
			struct ieee80211_link_data *link;
			struct cfg80211_bss *cbss = assoc_data->link[link_id].bss;

			if (!cbss ||
			    !(BIT(link_id) &
			      ieee80211_vif_usable_links(&sdata->vif)) ||
			    assoc_data->link[link_id].status != WLAN_STATUS_SUCCESS)
				continue;

			link = sdata_dereference(sdata->link[link_id], sdata);
			if (WARN_ON(!link))
				return;

			ieee80211_link_info_change_notify(sdata, link,
							  changed[link_id]);

			ieee80211_recalc_smps(sdata, link);
		}

		ieee80211_vif_cfg_change_notify(sdata, vif_changed);
	} else {
		ieee80211_bss_info_change_notify(sdata,
						 vif_changed | changed[0]);
	}

	ieee80211_recalc_ps(local);

	/* leave this here to not change ordering in non-MLO cases */
	if (!ieee80211_vif_is_mld(&sdata->vif))
		ieee80211_recalc_smps(sdata, &sdata->deflink);
	ieee80211_recalc_ps_vif(sdata);

	netif_carrier_on(sdata->dev);
}

static void ieee80211_set_disassoc(struct ieee80211_sub_if_data *sdata,
				   u16 stype, u16 reason, bool tx,
				   u8 *frame_buf)
{
	struct ieee80211_if_managed *ifmgd = &sdata->u.mgd;
	struct ieee80211_local *local = sdata->local;
	unsigned int link_id;
	u64 changed = 0;
	struct ieee80211_prep_tx_info info = {
		.subtype = stype,
	};

	lockdep_assert_wiphy(local->hw.wiphy);

	if (WARN_ON_ONCE(tx && !frame_buf))
		return;

	if (WARN_ON(!ifmgd->associated))
		return;

	ieee80211_stop_poll(sdata);

	ifmgd->associated = false;

	/* other links will be destroyed */
	sdata->deflink.conf->bss = NULL;
	sdata->deflink.smps_mode = IEEE80211_SMPS_OFF;

	netif_carrier_off(sdata->dev);

	/*
	 * if we want to get out of ps before disassoc (why?) we have
	 * to do it before sending disassoc, as otherwise the null-packet
	 * won't be valid.
	 */
	if (local->hw.conf.flags & IEEE80211_CONF_PS) {
		local->hw.conf.flags &= ~IEEE80211_CONF_PS;
		ieee80211_hw_config(local, IEEE80211_CONF_CHANGE_PS);
	}
	local->ps_sdata = NULL;

	/* disable per-vif ps */
	ieee80211_recalc_ps_vif(sdata);

	/* make sure ongoing transmission finishes */
	synchronize_net();

	/*
	 * drop any frame before deauth/disassoc, this can be data or
	 * management frame. Since we are disconnecting, we should not
	 * insist sending these frames which can take time and delay
	 * the disconnection and possible the roaming.
	 */
	if (tx)
		ieee80211_flush_queues(local, sdata, true);

	/* deauthenticate/disassociate now */
	if (tx || frame_buf) {
		/*
		 * In multi channel scenarios guarantee that the virtual
		 * interface is granted immediate airtime to transmit the
		 * deauthentication frame by calling mgd_prepare_tx, if the
		 * driver requested so.
		 */
		if (ieee80211_hw_check(&local->hw, DEAUTH_NEED_MGD_TX_PREP)) {
			for (link_id = 0; link_id < ARRAY_SIZE(sdata->link);
			     link_id++) {
				struct ieee80211_link_data *link;

				link = sdata_dereference(sdata->link[link_id],
							 sdata);
				if (!link)
					continue;
				if (link->u.mgd.have_beacon)
					break;
			}
			if (link_id == IEEE80211_MLD_MAX_NUM_LINKS) {
				info.link_id = ffs(sdata->vif.active_links) - 1;
				drv_mgd_prepare_tx(sdata->local, sdata, &info);
			}
		}

		ieee80211_send_deauth_disassoc(sdata, sdata->vif.cfg.ap_addr,
					       sdata->vif.cfg.ap_addr, stype,
					       reason, tx, frame_buf);
	}

	/* flush out frame - make sure the deauth was actually sent */
	if (tx)
		ieee80211_flush_queues(local, sdata, false);

	drv_mgd_complete_tx(sdata->local, sdata, &info);

	/* clear AP addr only after building the needed mgmt frames */
	eth_zero_addr(sdata->deflink.u.mgd.bssid);
	eth_zero_addr(sdata->vif.cfg.ap_addr);

	sdata->vif.cfg.ssid_len = 0;

	/* remove AP and TDLS peers */
	sta_info_flush(sdata, -1);

	/* finally reset all BSS / config parameters */
	if (!ieee80211_vif_is_mld(&sdata->vif))
		changed |= ieee80211_reset_erp_info(sdata);

	ieee80211_led_assoc(local, 0);
	changed |= BSS_CHANGED_ASSOC;
	sdata->vif.cfg.assoc = false;

	sdata->deflink.u.mgd.p2p_noa_index = -1;
	memset(&sdata->vif.bss_conf.p2p_noa_attr, 0,
	       sizeof(sdata->vif.bss_conf.p2p_noa_attr));

	/* on the next assoc, re-program HT/VHT parameters */
	memset(&ifmgd->ht_capa, 0, sizeof(ifmgd->ht_capa));
	memset(&ifmgd->ht_capa_mask, 0, sizeof(ifmgd->ht_capa_mask));
	memset(&ifmgd->vht_capa, 0, sizeof(ifmgd->vht_capa));
	memset(&ifmgd->vht_capa_mask, 0, sizeof(ifmgd->vht_capa_mask));

	/*
	 * reset MU-MIMO ownership and group data in default link,
	 * if used, other links are destroyed
	 */
	memset(sdata->vif.bss_conf.mu_group.membership, 0,
	       sizeof(sdata->vif.bss_conf.mu_group.membership));
	memset(sdata->vif.bss_conf.mu_group.position, 0,
	       sizeof(sdata->vif.bss_conf.mu_group.position));
	if (!ieee80211_vif_is_mld(&sdata->vif))
		changed |= BSS_CHANGED_MU_GROUPS;
	sdata->vif.bss_conf.mu_mimo_owner = false;

	sdata->deflink.ap_power_level = IEEE80211_UNSET_POWER_LEVEL;

	del_timer_sync(&local->dynamic_ps_timer);
	wiphy_work_cancel(local->hw.wiphy, &local->dynamic_ps_enable_work);

	/* Disable ARP filtering */
	if (sdata->vif.cfg.arp_addr_cnt)
		changed |= BSS_CHANGED_ARP_FILTER;

	sdata->vif.bss_conf.qos = false;
	if (!ieee80211_vif_is_mld(&sdata->vif)) {
		changed |= BSS_CHANGED_QOS;
		/* The BSSID (not really interesting) and HT changed */
		changed |= BSS_CHANGED_BSSID | BSS_CHANGED_HT;
		ieee80211_bss_info_change_notify(sdata, changed);
	} else {
		ieee80211_vif_cfg_change_notify(sdata, changed);
	}

	/* disassociated - set to defaults now */
	ieee80211_set_wmm_default(&sdata->deflink, false, false);

	del_timer_sync(&sdata->u.mgd.conn_mon_timer);
	del_timer_sync(&sdata->u.mgd.bcn_mon_timer);
	del_timer_sync(&sdata->u.mgd.timer);

	sdata->vif.bss_conf.dtim_period = 0;
	sdata->vif.bss_conf.beacon_rate = NULL;

	sdata->deflink.u.mgd.have_beacon = false;
	sdata->deflink.u.mgd.tracking_signal_avg = false;
	sdata->deflink.u.mgd.disable_wmm_tracking = false;

	ifmgd->flags = 0;

	for (link_id = 0; link_id < ARRAY_SIZE(sdata->link); link_id++) {
		struct ieee80211_link_data *link;

		link = sdata_dereference(sdata->link[link_id], sdata);
		if (!link)
			continue;
		ieee80211_link_release_channel(link);
	}

	sdata->vif.bss_conf.csa_active = false;
	sdata->deflink.u.mgd.csa_blocked_tx = false;
	sdata->deflink.u.mgd.csa_waiting_bcn = false;
	sdata->deflink.u.mgd.csa_ignored_same_chan = false;
<<<<<<< HEAD
	if (sdata->csa_blocked_tx) {
		ieee80211_wake_vif_queues(local, sdata,
					  IEEE80211_QUEUE_STOP_REASON_CSA);
		sdata->csa_blocked_tx = false;
=======
	if (sdata->csa_blocked_queues) {
		ieee80211_wake_vif_queues(local, sdata,
					  IEEE80211_QUEUE_STOP_REASON_CSA);
		sdata->csa_blocked_queues = false;
>>>>>>> 0c383648
	}

	/* existing TX TSPEC sessions no longer exist */
	memset(ifmgd->tx_tspec, 0, sizeof(ifmgd->tx_tspec));
	wiphy_delayed_work_cancel(local->hw.wiphy, &ifmgd->tx_tspec_wk);

	sdata->vif.bss_conf.power_type = IEEE80211_REG_UNSET_AP;
	sdata->vif.bss_conf.pwr_reduction = 0;
	sdata->vif.bss_conf.tx_pwr_env_num = 0;
	memset(sdata->vif.bss_conf.tx_pwr_env, 0,
	       sizeof(sdata->vif.bss_conf.tx_pwr_env));

	sdata->vif.cfg.eml_cap = 0;
	sdata->vif.cfg.eml_med_sync_delay = 0;
	sdata->vif.cfg.mld_capa_op = 0;

	memset(&sdata->u.mgd.ttlm_info, 0,
	       sizeof(sdata->u.mgd.ttlm_info));
	wiphy_delayed_work_cancel(sdata->local->hw.wiphy, &ifmgd->ttlm_work);

	wiphy_delayed_work_cancel(sdata->local->hw.wiphy,
				  &ifmgd->neg_ttlm_timeout_work);
	ieee80211_vif_set_links(sdata, 0, 0);

	ifmgd->mcast_seq_last = IEEE80211_SN_MODULO;
}

static void ieee80211_reset_ap_probe(struct ieee80211_sub_if_data *sdata)
{
	struct ieee80211_if_managed *ifmgd = &sdata->u.mgd;
	struct ieee80211_local *local = sdata->local;

	lockdep_assert_wiphy(local->hw.wiphy);

	if (!(ifmgd->flags & IEEE80211_STA_CONNECTION_POLL))
		return;

	__ieee80211_stop_poll(sdata);

	ieee80211_recalc_ps(local);

	if (ieee80211_hw_check(&sdata->local->hw, CONNECTION_MONITOR))
		return;

	/*
	 * We've received a probe response, but are not sure whether
	 * we have or will be receiving any beacons or data, so let's
	 * schedule the timers again, just in case.
	 */
	ieee80211_sta_reset_beacon_monitor(sdata);

	mod_timer(&ifmgd->conn_mon_timer,
		  round_jiffies_up(jiffies +
				   IEEE80211_CONNECTION_IDLE_TIME));
}

static void ieee80211_sta_tx_wmm_ac_notify(struct ieee80211_sub_if_data *sdata,
					   struct ieee80211_hdr *hdr,
					   u16 tx_time)
{
	struct ieee80211_if_managed *ifmgd = &sdata->u.mgd;
	u16 tid;
	int ac;
	struct ieee80211_sta_tx_tspec *tx_tspec;
	unsigned long now = jiffies;

	if (!ieee80211_is_data_qos(hdr->frame_control))
		return;

	tid = ieee80211_get_tid(hdr);
	ac = ieee80211_ac_from_tid(tid);
	tx_tspec = &ifmgd->tx_tspec[ac];

	if (likely(!tx_tspec->admitted_time))
		return;

	if (time_after(now, tx_tspec->time_slice_start + HZ)) {
		tx_tspec->consumed_tx_time = 0;
		tx_tspec->time_slice_start = now;

		if (tx_tspec->downgraded) {
			tx_tspec->action = TX_TSPEC_ACTION_STOP_DOWNGRADE;
			wiphy_delayed_work_queue(sdata->local->hw.wiphy,
						 &ifmgd->tx_tspec_wk, 0);
		}
	}

	if (tx_tspec->downgraded)
		return;

	tx_tspec->consumed_tx_time += tx_time;

	if (tx_tspec->consumed_tx_time >= tx_tspec->admitted_time) {
		tx_tspec->downgraded = true;
		tx_tspec->action = TX_TSPEC_ACTION_DOWNGRADE;
		wiphy_delayed_work_queue(sdata->local->hw.wiphy,
					 &ifmgd->tx_tspec_wk, 0);
	}
}

void ieee80211_sta_tx_notify(struct ieee80211_sub_if_data *sdata,
			     struct ieee80211_hdr *hdr, bool ack, u16 tx_time)
{
	ieee80211_sta_tx_wmm_ac_notify(sdata, hdr, tx_time);

	if (!ieee80211_is_any_nullfunc(hdr->frame_control) ||
	    !sdata->u.mgd.probe_send_count)
		return;

	if (ack)
		sdata->u.mgd.probe_send_count = 0;
	else
		sdata->u.mgd.nullfunc_failed = true;
	wiphy_work_queue(sdata->local->hw.wiphy, &sdata->work);
}

static void ieee80211_mlme_send_probe_req(struct ieee80211_sub_if_data *sdata,
					  const u8 *src, const u8 *dst,
					  const u8 *ssid, size_t ssid_len,
					  struct ieee80211_channel *channel)
{
	struct sk_buff *skb;

	skb = ieee80211_build_probe_req(sdata, src, dst, (u32)-1, channel,
					ssid, ssid_len, NULL, 0,
					IEEE80211_PROBE_FLAG_DIRECTED);
	if (skb)
		ieee80211_tx_skb(sdata, skb);
}

static void ieee80211_mgd_probe_ap_send(struct ieee80211_sub_if_data *sdata)
{
	struct ieee80211_if_managed *ifmgd = &sdata->u.mgd;
	u8 *dst = sdata->vif.cfg.ap_addr;
	u8 unicast_limit = max(1, max_probe_tries - 3);
	struct sta_info *sta;

	lockdep_assert_wiphy(sdata->local->hw.wiphy);

	if (WARN_ON(ieee80211_vif_is_mld(&sdata->vif)))
		return;

	/*
	 * Try sending broadcast probe requests for the last three
	 * probe requests after the first ones failed since some
	 * buggy APs only support broadcast probe requests.
	 */
	if (ifmgd->probe_send_count >= unicast_limit)
		dst = NULL;

	/*
	 * When the hardware reports an accurate Tx ACK status, it's
	 * better to send a nullfunc frame instead of a probe request,
	 * as it will kick us off the AP quickly if we aren't associated
	 * anymore. The timeout will be reset if the frame is ACKed by
	 * the AP.
	 */
	ifmgd->probe_send_count++;

	if (dst) {
		sta = sta_info_get(sdata, dst);
		if (!WARN_ON(!sta))
			ieee80211_check_fast_rx(sta);
	}

	if (ieee80211_hw_check(&sdata->local->hw, REPORTS_TX_ACK_STATUS)) {
		ifmgd->nullfunc_failed = false;
		ieee80211_send_nullfunc(sdata->local, sdata, false);
	} else {
		ieee80211_mlme_send_probe_req(sdata, sdata->vif.addr, dst,
					      sdata->vif.cfg.ssid,
					      sdata->vif.cfg.ssid_len,
					      sdata->deflink.conf->bss->channel);
	}

	ifmgd->probe_timeout = jiffies + msecs_to_jiffies(probe_wait_ms);
	run_again(sdata, ifmgd->probe_timeout);
}

static void ieee80211_mgd_probe_ap(struct ieee80211_sub_if_data *sdata,
				   bool beacon)
{
	struct ieee80211_if_managed *ifmgd = &sdata->u.mgd;
	bool already = false;

	lockdep_assert_wiphy(sdata->local->hw.wiphy);

	if (WARN_ON_ONCE(ieee80211_vif_is_mld(&sdata->vif)))
		return;

	if (!ieee80211_sdata_running(sdata))
		return;

	if (!ifmgd->associated)
		return;

	if (sdata->local->tmp_channel || sdata->local->scanning)
		return;

	if (sdata->local->suspending) {
		/* reschedule after resume */
		ieee80211_reset_ap_probe(sdata);
		return;
	}

	if (beacon) {
		mlme_dbg_ratelimited(sdata,
				     "detected beacon loss from AP (missed %d beacons) - probing\n",
				     beacon_loss_count);

		ieee80211_cqm_beacon_loss_notify(&sdata->vif, GFP_KERNEL);
	}

	/*
	 * The driver/our work has already reported this event or the
	 * connection monitoring has kicked in and we have already sent
	 * a probe request. Or maybe the AP died and the driver keeps
	 * reporting until we disassociate...
	 *
	 * In either case we have to ignore the current call to this
	 * function (except for setting the correct probe reason bit)
	 * because otherwise we would reset the timer every time and
	 * never check whether we received a probe response!
	 */
	if (ifmgd->flags & IEEE80211_STA_CONNECTION_POLL)
		already = true;

	ifmgd->flags |= IEEE80211_STA_CONNECTION_POLL;

	if (already)
		return;

	ieee80211_recalc_ps(sdata->local);

	ifmgd->probe_send_count = 0;
	ieee80211_mgd_probe_ap_send(sdata);
}

struct sk_buff *ieee80211_ap_probereq_get(struct ieee80211_hw *hw,
					  struct ieee80211_vif *vif)
{
	struct ieee80211_sub_if_data *sdata = vif_to_sdata(vif);
	struct ieee80211_if_managed *ifmgd = &sdata->u.mgd;
	struct cfg80211_bss *cbss;
	struct sk_buff *skb;
	const struct element *ssid;
	int ssid_len;

	lockdep_assert_wiphy(sdata->local->hw.wiphy);

	if (WARN_ON(sdata->vif.type != NL80211_IFTYPE_STATION ||
		    ieee80211_vif_is_mld(&sdata->vif)))
		return NULL;

	if (ifmgd->associated)
		cbss = sdata->deflink.conf->bss;
	else if (ifmgd->auth_data)
		cbss = ifmgd->auth_data->bss;
	else if (ifmgd->assoc_data && ifmgd->assoc_data->link[0].bss)
		cbss = ifmgd->assoc_data->link[0].bss;
	else
		return NULL;

	rcu_read_lock();
	ssid = ieee80211_bss_get_elem(cbss, WLAN_EID_SSID);
	if (WARN_ONCE(!ssid || ssid->datalen > IEEE80211_MAX_SSID_LEN,
		      "invalid SSID element (len=%d)",
		      ssid ? ssid->datalen : -1))
		ssid_len = 0;
	else
		ssid_len = ssid->datalen;

	skb = ieee80211_build_probe_req(sdata, sdata->vif.addr, cbss->bssid,
					(u32) -1, cbss->channel,
					ssid->data, ssid_len,
					NULL, 0, IEEE80211_PROBE_FLAG_DIRECTED);
	rcu_read_unlock();

	return skb;
}
EXPORT_SYMBOL(ieee80211_ap_probereq_get);

static void ieee80211_report_disconnect(struct ieee80211_sub_if_data *sdata,
					const u8 *buf, size_t len, bool tx,
					u16 reason, bool reconnect)
{
	struct ieee80211_event event = {
		.type = MLME_EVENT,
		.u.mlme.data = tx ? DEAUTH_TX_EVENT : DEAUTH_RX_EVENT,
		.u.mlme.reason = reason,
	};

	if (tx)
		cfg80211_tx_mlme_mgmt(sdata->dev, buf, len, reconnect);
	else
		cfg80211_rx_mlme_mgmt(sdata->dev, buf, len);

	drv_event_callback(sdata->local, sdata, &event);
}

static void __ieee80211_disconnect(struct ieee80211_sub_if_data *sdata)
{
	struct ieee80211_local *local = sdata->local;
	struct ieee80211_if_managed *ifmgd = &sdata->u.mgd;
	u8 frame_buf[IEEE80211_DEAUTH_FRAME_LEN];
	bool tx = false;

	lockdep_assert_wiphy(local->hw.wiphy);

	lockdep_assert_wiphy(local->hw.wiphy);

	if (!ifmgd->associated)
		return;

<<<<<<< HEAD
	/*
	 * MLO drivers should have HANDLES_QUIET_CSA, so that csa_blocked_tx
	 * is always false; if they don't then this may try to transmit the
	 * frame but queues will be stopped.
	 */
	tx = !sdata->csa_blocked_tx;
=======
	/* only transmit if we have a link that makes that worthwhile */
	for (unsigned int link_id = 0;
	     link_id < ARRAY_SIZE(sdata->link);
	     link_id++) {
		struct ieee80211_link_data *link;

		if (!ieee80211_vif_link_active(&sdata->vif, link_id))
			continue;

		link = sdata_dereference(sdata->link[link_id], sdata);
		if (WARN_ON_ONCE(!link))
			continue;

		if (link->u.mgd.csa_blocked_tx)
			continue;

		tx = true;
		break;
	}
>>>>>>> 0c383648

	if (!ifmgd->driver_disconnect) {
		unsigned int link_id;

		/*
		 * AP is probably out of range (or not reachable for another
		 * reason) so remove the bss structs for that AP. In the case
		 * of multi-link, it's not clear that all of them really are
		 * out of range, but if they weren't the driver likely would
		 * have switched to just have a single link active?
		 */
		for (link_id = 0;
		     link_id < ARRAY_SIZE(sdata->link);
		     link_id++) {
			struct ieee80211_link_data *link;

			link = sdata_dereference(sdata->link[link_id], sdata);
			if (!link)
				continue;
			cfg80211_unlink_bss(local->hw.wiphy, link->conf->bss);
			link->conf->bss = NULL;
		}
	}

	ieee80211_set_disassoc(sdata, IEEE80211_STYPE_DEAUTH,
			       ifmgd->driver_disconnect ?
					WLAN_REASON_DEAUTH_LEAVING :
					WLAN_REASON_DISASSOC_DUE_TO_INACTIVITY,
			       tx, frame_buf);
	/* the other links will be destroyed */
	sdata->vif.bss_conf.csa_active = false;
	sdata->deflink.u.mgd.csa_waiting_bcn = false;
<<<<<<< HEAD
	if (sdata->csa_blocked_tx) {
		ieee80211_wake_vif_queues(local, sdata,
					  IEEE80211_QUEUE_STOP_REASON_CSA);
		sdata->csa_blocked_tx = false;
=======
	sdata->deflink.u.mgd.csa_blocked_tx = false;
	if (sdata->csa_blocked_queues) {
		ieee80211_wake_vif_queues(local, sdata,
					  IEEE80211_QUEUE_STOP_REASON_CSA);
		sdata->csa_blocked_queues = false;
>>>>>>> 0c383648
	}

	ieee80211_report_disconnect(sdata, frame_buf, sizeof(frame_buf), tx,
				    WLAN_REASON_DISASSOC_DUE_TO_INACTIVITY,
				    ifmgd->reconnect);
	ifmgd->reconnect = false;
}

static void ieee80211_beacon_connection_loss_work(struct wiphy *wiphy,
						  struct wiphy_work *work)
{
	struct ieee80211_sub_if_data *sdata =
		container_of(work, struct ieee80211_sub_if_data,
			     u.mgd.beacon_connection_loss_work);
	struct ieee80211_if_managed *ifmgd = &sdata->u.mgd;

	if (ifmgd->connection_loss) {
		sdata_info(sdata, "Connection to AP %pM lost\n",
			   sdata->vif.cfg.ap_addr);
		__ieee80211_disconnect(sdata);
		ifmgd->connection_loss = false;
	} else if (ifmgd->driver_disconnect) {
		sdata_info(sdata,
			   "Driver requested disconnection from AP %pM\n",
			   sdata->vif.cfg.ap_addr);
		__ieee80211_disconnect(sdata);
		ifmgd->driver_disconnect = false;
	} else {
		if (ifmgd->associated)
			sdata->deflink.u.mgd.beacon_loss_count++;
		ieee80211_mgd_probe_ap(sdata, true);
	}
}

static void ieee80211_csa_connection_drop_work(struct wiphy *wiphy,
					       struct wiphy_work *work)
{
	struct ieee80211_sub_if_data *sdata =
		container_of(work, struct ieee80211_sub_if_data,
			     u.mgd.csa_connection_drop_work);

	__ieee80211_disconnect(sdata);
}

void ieee80211_beacon_loss(struct ieee80211_vif *vif)
{
	struct ieee80211_sub_if_data *sdata = vif_to_sdata(vif);
	struct ieee80211_hw *hw = &sdata->local->hw;

	trace_api_beacon_loss(sdata);

	sdata->u.mgd.connection_loss = false;
	wiphy_work_queue(hw->wiphy, &sdata->u.mgd.beacon_connection_loss_work);
}
EXPORT_SYMBOL(ieee80211_beacon_loss);

void ieee80211_connection_loss(struct ieee80211_vif *vif)
{
	struct ieee80211_sub_if_data *sdata = vif_to_sdata(vif);
	struct ieee80211_hw *hw = &sdata->local->hw;

	trace_api_connection_loss(sdata);

	sdata->u.mgd.connection_loss = true;
	wiphy_work_queue(hw->wiphy, &sdata->u.mgd.beacon_connection_loss_work);
}
EXPORT_SYMBOL(ieee80211_connection_loss);

void ieee80211_disconnect(struct ieee80211_vif *vif, bool reconnect)
{
	struct ieee80211_sub_if_data *sdata = vif_to_sdata(vif);
	struct ieee80211_hw *hw = &sdata->local->hw;

	trace_api_disconnect(sdata, reconnect);

	if (WARN_ON(sdata->vif.type != NL80211_IFTYPE_STATION))
		return;

	sdata->u.mgd.driver_disconnect = true;
	sdata->u.mgd.reconnect = reconnect;
	wiphy_work_queue(hw->wiphy, &sdata->u.mgd.beacon_connection_loss_work);
}
EXPORT_SYMBOL(ieee80211_disconnect);

static void ieee80211_destroy_auth_data(struct ieee80211_sub_if_data *sdata,
					bool assoc)
{
	struct ieee80211_mgd_auth_data *auth_data = sdata->u.mgd.auth_data;

	lockdep_assert_wiphy(sdata->local->hw.wiphy);

	if (!assoc) {
		/*
		 * we are not authenticated yet, the only timer that could be
		 * running is the timeout for the authentication response which
		 * which is not relevant anymore.
		 */
		del_timer_sync(&sdata->u.mgd.timer);
		sta_info_destroy_addr(sdata, auth_data->ap_addr);

		/* other links are destroyed */
		eth_zero_addr(sdata->deflink.u.mgd.bssid);
		ieee80211_link_info_change_notify(sdata, &sdata->deflink,
						  BSS_CHANGED_BSSID);
		sdata->u.mgd.flags = 0;

		ieee80211_link_release_channel(&sdata->deflink);
		ieee80211_vif_set_links(sdata, 0, 0);
	}

	cfg80211_put_bss(sdata->local->hw.wiphy, auth_data->bss);
	kfree(auth_data);
	sdata->u.mgd.auth_data = NULL;
}

enum assoc_status {
	ASSOC_SUCCESS,
	ASSOC_REJECTED,
	ASSOC_TIMEOUT,
	ASSOC_ABANDON,
};

static void ieee80211_destroy_assoc_data(struct ieee80211_sub_if_data *sdata,
					 enum assoc_status status)
{
	struct ieee80211_mgd_assoc_data *assoc_data = sdata->u.mgd.assoc_data;

	lockdep_assert_wiphy(sdata->local->hw.wiphy);

	if (status != ASSOC_SUCCESS) {
		/*
		 * we are not associated yet, the only timer that could be
		 * running is the timeout for the association response which
		 * which is not relevant anymore.
		 */
		del_timer_sync(&sdata->u.mgd.timer);
		sta_info_destroy_addr(sdata, assoc_data->ap_addr);

		eth_zero_addr(sdata->deflink.u.mgd.bssid);
		ieee80211_link_info_change_notify(sdata, &sdata->deflink,
						  BSS_CHANGED_BSSID);
		sdata->u.mgd.flags = 0;
		sdata->vif.bss_conf.mu_mimo_owner = false;

		if (status != ASSOC_REJECTED) {
			struct cfg80211_assoc_failure data = {
				.timeout = status == ASSOC_TIMEOUT,
			};
			int i;

			BUILD_BUG_ON(ARRAY_SIZE(data.bss) !=
				     ARRAY_SIZE(assoc_data->link));

			for (i = 0; i < ARRAY_SIZE(data.bss); i++)
				data.bss[i] = assoc_data->link[i].bss;

			if (ieee80211_vif_is_mld(&sdata->vif))
				data.ap_mld_addr = assoc_data->ap_addr;

			cfg80211_assoc_failure(sdata->dev, &data);
		}

		ieee80211_link_release_channel(&sdata->deflink);
		ieee80211_vif_set_links(sdata, 0, 0);
	}

	kfree(assoc_data);
	sdata->u.mgd.assoc_data = NULL;
}

static void ieee80211_auth_challenge(struct ieee80211_sub_if_data *sdata,
				     struct ieee80211_mgmt *mgmt, size_t len)
{
	struct ieee80211_local *local = sdata->local;
	struct ieee80211_mgd_auth_data *auth_data = sdata->u.mgd.auth_data;
	const struct element *challenge;
	u8 *pos;
	u32 tx_flags = 0;
	struct ieee80211_prep_tx_info info = {
		.subtype = IEEE80211_STYPE_AUTH,
		.link_id = auth_data->link_id,
	};

	pos = mgmt->u.auth.variable;
	challenge = cfg80211_find_elem(WLAN_EID_CHALLENGE, pos,
				       len - (pos - (u8 *)mgmt));
	if (!challenge)
		return;
	auth_data->expected_transaction = 4;
	drv_mgd_prepare_tx(sdata->local, sdata, &info);
	if (ieee80211_hw_check(&local->hw, REPORTS_TX_ACK_STATUS))
		tx_flags = IEEE80211_TX_CTL_REQ_TX_STATUS |
			   IEEE80211_TX_INTFL_MLME_CONN_TX;
	ieee80211_send_auth(sdata, 3, auth_data->algorithm, 0,
			    (void *)challenge,
			    challenge->datalen + sizeof(*challenge),
			    auth_data->ap_addr, auth_data->ap_addr,
			    auth_data->key, auth_data->key_len,
			    auth_data->key_idx, tx_flags);
}

static bool ieee80211_mark_sta_auth(struct ieee80211_sub_if_data *sdata)
{
	struct ieee80211_if_managed *ifmgd = &sdata->u.mgd;
	const u8 *ap_addr = ifmgd->auth_data->ap_addr;
	struct sta_info *sta;

	lockdep_assert_wiphy(sdata->local->hw.wiphy);

	sdata_info(sdata, "authenticated\n");
	ifmgd->auth_data->done = true;
	ifmgd->auth_data->timeout = jiffies + IEEE80211_AUTH_WAIT_ASSOC;
	ifmgd->auth_data->timeout_started = true;
	run_again(sdata, ifmgd->auth_data->timeout);

	/* move station state to auth */
	sta = sta_info_get(sdata, ap_addr);
	if (!sta) {
		WARN_ONCE(1, "%s: STA %pM not found", sdata->name, ap_addr);
		return false;
	}
	if (sta_info_move_state(sta, IEEE80211_STA_AUTH)) {
		sdata_info(sdata, "failed moving %pM to auth\n", ap_addr);
		return false;
	}

	return true;
}

static void ieee80211_rx_mgmt_auth(struct ieee80211_sub_if_data *sdata,
				   struct ieee80211_mgmt *mgmt, size_t len)
{
	struct ieee80211_if_managed *ifmgd = &sdata->u.mgd;
	u16 auth_alg, auth_transaction, status_code;
	struct ieee80211_event event = {
		.type = MLME_EVENT,
		.u.mlme.data = AUTH_EVENT,
	};
	struct ieee80211_prep_tx_info info = {
		.subtype = IEEE80211_STYPE_AUTH,
	};

	lockdep_assert_wiphy(sdata->local->hw.wiphy);

	if (len < 24 + 6)
		return;

	if (!ifmgd->auth_data || ifmgd->auth_data->done)
		return;

	if (!ether_addr_equal(ifmgd->auth_data->ap_addr, mgmt->bssid))
		return;

	auth_alg = le16_to_cpu(mgmt->u.auth.auth_alg);
	auth_transaction = le16_to_cpu(mgmt->u.auth.auth_transaction);
	status_code = le16_to_cpu(mgmt->u.auth.status_code);

	if (auth_alg != ifmgd->auth_data->algorithm ||
	    (auth_alg != WLAN_AUTH_SAE &&
	     auth_transaction != ifmgd->auth_data->expected_transaction) ||
	    (auth_alg == WLAN_AUTH_SAE &&
	     (auth_transaction < ifmgd->auth_data->expected_transaction ||
	      auth_transaction > 2))) {
		sdata_info(sdata, "%pM unexpected authentication state: alg %d (expected %d) transact %d (expected %d)\n",
			   mgmt->sa, auth_alg, ifmgd->auth_data->algorithm,
			   auth_transaction,
			   ifmgd->auth_data->expected_transaction);
		goto notify_driver;
	}

	if (status_code != WLAN_STATUS_SUCCESS) {
		cfg80211_rx_mlme_mgmt(sdata->dev, (u8 *)mgmt, len);

		if (auth_alg == WLAN_AUTH_SAE &&
		    (status_code == WLAN_STATUS_ANTI_CLOG_REQUIRED ||
		     (auth_transaction == 1 &&
		      (status_code == WLAN_STATUS_SAE_HASH_TO_ELEMENT ||
		       status_code == WLAN_STATUS_SAE_PK)))) {
			/* waiting for userspace now */
			ifmgd->auth_data->waiting = true;
			ifmgd->auth_data->timeout =
				jiffies + IEEE80211_AUTH_WAIT_SAE_RETRY;
			ifmgd->auth_data->timeout_started = true;
			run_again(sdata, ifmgd->auth_data->timeout);
			goto notify_driver;
		}

		sdata_info(sdata, "%pM denied authentication (status %d)\n",
			   mgmt->sa, status_code);
		ieee80211_destroy_auth_data(sdata, false);
		event.u.mlme.status = MLME_DENIED;
		event.u.mlme.reason = status_code;
		drv_event_callback(sdata->local, sdata, &event);
		goto notify_driver;
	}

	switch (ifmgd->auth_data->algorithm) {
	case WLAN_AUTH_OPEN:
	case WLAN_AUTH_LEAP:
	case WLAN_AUTH_FT:
	case WLAN_AUTH_SAE:
	case WLAN_AUTH_FILS_SK:
	case WLAN_AUTH_FILS_SK_PFS:
	case WLAN_AUTH_FILS_PK:
		break;
	case WLAN_AUTH_SHARED_KEY:
		if (ifmgd->auth_data->expected_transaction != 4) {
			ieee80211_auth_challenge(sdata, mgmt, len);
			/* need another frame */
			return;
		}
		break;
	default:
		WARN_ONCE(1, "invalid auth alg %d",
			  ifmgd->auth_data->algorithm);
		goto notify_driver;
	}

	event.u.mlme.status = MLME_SUCCESS;
	info.success = 1;
	drv_event_callback(sdata->local, sdata, &event);
	if (ifmgd->auth_data->algorithm != WLAN_AUTH_SAE ||
	    (auth_transaction == 2 &&
	     ifmgd->auth_data->expected_transaction == 2)) {
		if (!ieee80211_mark_sta_auth(sdata))
			return; /* ignore frame -- wait for timeout */
	} else if (ifmgd->auth_data->algorithm == WLAN_AUTH_SAE &&
		   auth_transaction == 2) {
		sdata_info(sdata, "SAE peer confirmed\n");
		ifmgd->auth_data->peer_confirmed = true;
	}

	cfg80211_rx_mlme_mgmt(sdata->dev, (u8 *)mgmt, len);
notify_driver:
	drv_mgd_complete_tx(sdata->local, sdata, &info);
}

#define case_WLAN(type) \
	case WLAN_REASON_##type: return #type

const char *ieee80211_get_reason_code_string(u16 reason_code)
{
	switch (reason_code) {
	case_WLAN(UNSPECIFIED);
	case_WLAN(PREV_AUTH_NOT_VALID);
	case_WLAN(DEAUTH_LEAVING);
	case_WLAN(DISASSOC_DUE_TO_INACTIVITY);
	case_WLAN(DISASSOC_AP_BUSY);
	case_WLAN(CLASS2_FRAME_FROM_NONAUTH_STA);
	case_WLAN(CLASS3_FRAME_FROM_NONASSOC_STA);
	case_WLAN(DISASSOC_STA_HAS_LEFT);
	case_WLAN(STA_REQ_ASSOC_WITHOUT_AUTH);
	case_WLAN(DISASSOC_BAD_POWER);
	case_WLAN(DISASSOC_BAD_SUPP_CHAN);
	case_WLAN(INVALID_IE);
	case_WLAN(MIC_FAILURE);
	case_WLAN(4WAY_HANDSHAKE_TIMEOUT);
	case_WLAN(GROUP_KEY_HANDSHAKE_TIMEOUT);
	case_WLAN(IE_DIFFERENT);
	case_WLAN(INVALID_GROUP_CIPHER);
	case_WLAN(INVALID_PAIRWISE_CIPHER);
	case_WLAN(INVALID_AKMP);
	case_WLAN(UNSUPP_RSN_VERSION);
	case_WLAN(INVALID_RSN_IE_CAP);
	case_WLAN(IEEE8021X_FAILED);
	case_WLAN(CIPHER_SUITE_REJECTED);
	case_WLAN(DISASSOC_UNSPECIFIED_QOS);
	case_WLAN(DISASSOC_QAP_NO_BANDWIDTH);
	case_WLAN(DISASSOC_LOW_ACK);
	case_WLAN(DISASSOC_QAP_EXCEED_TXOP);
	case_WLAN(QSTA_LEAVE_QBSS);
	case_WLAN(QSTA_NOT_USE);
	case_WLAN(QSTA_REQUIRE_SETUP);
	case_WLAN(QSTA_TIMEOUT);
	case_WLAN(QSTA_CIPHER_NOT_SUPP);
	case_WLAN(MESH_PEER_CANCELED);
	case_WLAN(MESH_MAX_PEERS);
	case_WLAN(MESH_CONFIG);
	case_WLAN(MESH_CLOSE);
	case_WLAN(MESH_MAX_RETRIES);
	case_WLAN(MESH_CONFIRM_TIMEOUT);
	case_WLAN(MESH_INVALID_GTK);
	case_WLAN(MESH_INCONSISTENT_PARAM);
	case_WLAN(MESH_INVALID_SECURITY);
	case_WLAN(MESH_PATH_ERROR);
	case_WLAN(MESH_PATH_NOFORWARD);
	case_WLAN(MESH_PATH_DEST_UNREACHABLE);
	case_WLAN(MAC_EXISTS_IN_MBSS);
	case_WLAN(MESH_CHAN_REGULATORY);
	case_WLAN(MESH_CHAN);
	default: return "<unknown>";
	}
}

static void ieee80211_rx_mgmt_deauth(struct ieee80211_sub_if_data *sdata,
				     struct ieee80211_mgmt *mgmt, size_t len)
{
	struct ieee80211_if_managed *ifmgd = &sdata->u.mgd;
	u16 reason_code = le16_to_cpu(mgmt->u.deauth.reason_code);

	lockdep_assert_wiphy(sdata->local->hw.wiphy);

	if (len < 24 + 2)
		return;

	if (!ether_addr_equal(mgmt->bssid, mgmt->sa)) {
		ieee80211_tdls_handle_disconnect(sdata, mgmt->sa, reason_code);
		return;
	}

	if (ifmgd->associated &&
	    ether_addr_equal(mgmt->bssid, sdata->vif.cfg.ap_addr)) {
		sdata_info(sdata, "deauthenticated from %pM (Reason: %u=%s)\n",
			   sdata->vif.cfg.ap_addr, reason_code,
			   ieee80211_get_reason_code_string(reason_code));

		ieee80211_set_disassoc(sdata, 0, 0, false, NULL);

		ieee80211_report_disconnect(sdata, (u8 *)mgmt, len, false,
					    reason_code, false);
		return;
	}

	if (ifmgd->assoc_data &&
	    ether_addr_equal(mgmt->bssid, ifmgd->assoc_data->ap_addr)) {
		sdata_info(sdata,
			   "deauthenticated from %pM while associating (Reason: %u=%s)\n",
			   ifmgd->assoc_data->ap_addr, reason_code,
			   ieee80211_get_reason_code_string(reason_code));

		ieee80211_destroy_assoc_data(sdata, ASSOC_ABANDON);

		cfg80211_rx_mlme_mgmt(sdata->dev, (u8 *)mgmt, len);
		return;
	}
}


static void ieee80211_rx_mgmt_disassoc(struct ieee80211_sub_if_data *sdata,
				       struct ieee80211_mgmt *mgmt, size_t len)
{
	struct ieee80211_if_managed *ifmgd = &sdata->u.mgd;
	u16 reason_code;

	lockdep_assert_wiphy(sdata->local->hw.wiphy);

	if (len < 24 + 2)
		return;

	if (!ifmgd->associated ||
	    !ether_addr_equal(mgmt->bssid, sdata->vif.cfg.ap_addr))
		return;

	reason_code = le16_to_cpu(mgmt->u.disassoc.reason_code);

	if (!ether_addr_equal(mgmt->bssid, mgmt->sa)) {
		ieee80211_tdls_handle_disconnect(sdata, mgmt->sa, reason_code);
		return;
	}

	sdata_info(sdata, "disassociated from %pM (Reason: %u=%s)\n",
		   sdata->vif.cfg.ap_addr, reason_code,
		   ieee80211_get_reason_code_string(reason_code));

	ieee80211_set_disassoc(sdata, 0, 0, false, NULL);

	ieee80211_report_disconnect(sdata, (u8 *)mgmt, len, false, reason_code,
				    false);
}

static void ieee80211_get_rates(struct ieee80211_supported_band *sband,
				u8 *supp_rates, unsigned int supp_rates_len,
				u32 *rates, u32 *basic_rates,
				bool *have_higher_than_11mbit,
				int *min_rate, int *min_rate_index)
{
	int i, j;

	for (i = 0; i < supp_rates_len; i++) {
		int rate = supp_rates[i] & 0x7f;
		bool is_basic = !!(supp_rates[i] & 0x80);

		if ((rate * 5) > 110)
			*have_higher_than_11mbit = true;

		/*
		 * Skip HT, VHT, HE, EHT and SAE H2E only BSS membership
		 * selectors since they're not rates.
		 *
		 * Note: Even though the membership selector and the basic
		 *	 rate flag share the same bit, they are not exactly
		 *	 the same.
		 */
		if (supp_rates[i] == (0x80 | BSS_MEMBERSHIP_SELECTOR_HT_PHY) ||
		    supp_rates[i] == (0x80 | BSS_MEMBERSHIP_SELECTOR_VHT_PHY) ||
		    supp_rates[i] == (0x80 | BSS_MEMBERSHIP_SELECTOR_HE_PHY) ||
		    supp_rates[i] == (0x80 | BSS_MEMBERSHIP_SELECTOR_EHT_PHY) ||
		    supp_rates[i] == (0x80 | BSS_MEMBERSHIP_SELECTOR_SAE_H2E))
			continue;

		for (j = 0; j < sband->n_bitrates; j++) {
			struct ieee80211_rate *br;
			int brate;

			br = &sband->bitrates[j];

			brate = DIV_ROUND_UP(br->bitrate, 5);
			if (brate == rate) {
				*rates |= BIT(j);
				if (is_basic)
					*basic_rates |= BIT(j);
				if ((rate * 5) < *min_rate) {
					*min_rate = rate * 5;
					*min_rate_index = j;
				}
				break;
			}
		}
	}
}

static bool ieee80211_twt_req_supported(struct ieee80211_sub_if_data *sdata,
					struct ieee80211_supported_band *sband,
					const struct link_sta_info *link_sta,
					const struct ieee802_11_elems *elems)
{
	const struct ieee80211_sta_he_cap *own_he_cap =
		ieee80211_get_he_iftype_cap_vif(sband, &sdata->vif);

	if (elems->ext_capab_len < 10)
		return false;

	if (!(elems->ext_capab[9] & WLAN_EXT_CAPA10_TWT_RESPONDER_SUPPORT))
		return false;

	return link_sta->pub->he_cap.he_cap_elem.mac_cap_info[0] &
		IEEE80211_HE_MAC_CAP0_TWT_RES &&
		own_he_cap &&
		(own_he_cap->he_cap_elem.mac_cap_info[0] &
			IEEE80211_HE_MAC_CAP0_TWT_REQ);
}

static u64 ieee80211_recalc_twt_req(struct ieee80211_sub_if_data *sdata,
				    struct ieee80211_supported_band *sband,
				    struct ieee80211_link_data *link,
				    struct link_sta_info *link_sta,
				    struct ieee802_11_elems *elems)
{
	bool twt = ieee80211_twt_req_supported(sdata, sband, link_sta, elems);

	if (link->conf->twt_requester != twt) {
		link->conf->twt_requester = twt;
		return BSS_CHANGED_TWT;
	}
	return 0;
}

static bool ieee80211_twt_bcast_support(struct ieee80211_sub_if_data *sdata,
					struct ieee80211_bss_conf *bss_conf,
					struct ieee80211_supported_band *sband,
					struct link_sta_info *link_sta)
{
	const struct ieee80211_sta_he_cap *own_he_cap =
		ieee80211_get_he_iftype_cap_vif(sband, &sdata->vif);

	return bss_conf->he_support &&
		(link_sta->pub->he_cap.he_cap_elem.mac_cap_info[2] &
			IEEE80211_HE_MAC_CAP2_BCAST_TWT) &&
		own_he_cap &&
		(own_he_cap->he_cap_elem.mac_cap_info[2] &
			IEEE80211_HE_MAC_CAP2_BCAST_TWT);
}

static bool ieee80211_assoc_config_link(struct ieee80211_link_data *link,
					struct link_sta_info *link_sta,
					struct cfg80211_bss *cbss,
					struct ieee80211_mgmt *mgmt,
					const u8 *elem_start,
					unsigned int elem_len,
					u64 *changed)
{
	struct ieee80211_sub_if_data *sdata = link->sdata;
	struct ieee80211_mgd_assoc_data *assoc_data = sdata->u.mgd.assoc_data;
	struct ieee80211_bss_conf *bss_conf = link->conf;
	struct ieee80211_local *local = sdata->local;
	unsigned int link_id = link->link_id;
	struct ieee80211_elems_parse_params parse_params = {
		.mode = link->u.mgd.conn.mode,
		.start = elem_start,
		.len = elem_len,
		.link_id = link_id == assoc_data->assoc_link_id ? -1 : link_id,
		.from_ap = true,
	};
	bool is_5ghz = cbss->channel->band == NL80211_BAND_5GHZ;
	bool is_6ghz = cbss->channel->band == NL80211_BAND_6GHZ;
	bool is_s1g = cbss->channel->band == NL80211_BAND_S1GHZ;
	const struct cfg80211_bss_ies *bss_ies = NULL;
	struct ieee80211_supported_band *sband;
	struct ieee802_11_elems *elems;
	const __le16 prof_bss_param_ch_present =
		cpu_to_le16(IEEE80211_MLE_STA_CONTROL_BSS_PARAM_CHANGE_CNT_PRESENT);
	u16 capab_info;
	bool ret;

	elems = ieee802_11_parse_elems_full(&parse_params);
	if (!elems)
		return false;

	if (link_id == assoc_data->assoc_link_id) {
		capab_info = le16_to_cpu(mgmt->u.assoc_resp.capab_info);

		/*
		 * we should not get to this flow unless the association was
		 * successful, so set the status directly to success
		 */
		assoc_data->link[link_id].status = WLAN_STATUS_SUCCESS;
		if (elems->ml_basic) {
			int bss_param_ch_cnt =
				ieee80211_mle_get_bss_param_ch_cnt((const void *)elems->ml_basic);

			if (bss_param_ch_cnt < 0) {
				ret = false;
				goto out;
			}
			link->u.mgd.bss_param_ch_cnt = bss_param_ch_cnt;
		}
	} else if (elems->parse_error & IEEE80211_PARSE_ERR_DUP_NEST_ML_BASIC ||
		   !elems->prof ||
		   !(elems->prof->control & prof_bss_param_ch_present)) {
		ret = false;
		goto out;
	} else {
		const u8 *ptr = elems->prof->variable +
				elems->prof->sta_info_len - 1;

		/*
		 * During parsing, we validated that these fields exist,
		 * otherwise elems->prof would have been set to NULL.
		 */
		capab_info = get_unaligned_le16(ptr);
		assoc_data->link[link_id].status = get_unaligned_le16(ptr + 2);
		link->u.mgd.bss_param_ch_cnt =
			ieee80211_mle_basic_sta_prof_bss_param_ch_cnt(elems->prof);

		if (assoc_data->link[link_id].status != WLAN_STATUS_SUCCESS) {
			link_info(link, "association response status code=%u\n",
				  assoc_data->link[link_id].status);
			ret = true;
			goto out;
		}
	}

	if (!is_s1g && !elems->supp_rates) {
		sdata_info(sdata, "no SuppRates element in AssocResp\n");
		ret = false;
		goto out;
	}

	link->u.mgd.tdls_chan_switch_prohibited =
		elems->ext_capab && elems->ext_capab_len >= 5 &&
		(elems->ext_capab[4] & WLAN_EXT_CAPA5_TDLS_CH_SW_PROHIBITED);

	/*
	 * Some APs are erroneously not including some information in their
	 * (re)association response frames. Try to recover by using the data
	 * from the beacon or probe response. This seems to afflict mobile
	 * 2G/3G/4G wifi routers, reported models include the "Onda PN51T",
	 * "Vodafone PocketWiFi 2", "ZTE MF60" and a similar T-Mobile device.
	 */
	if (!is_6ghz &&
	    ((assoc_data->wmm && !elems->wmm_param) ||
	     (link->u.mgd.conn.mode >= IEEE80211_CONN_MODE_HT &&
	      (!elems->ht_cap_elem || !elems->ht_operation)) ||
	     (link->u.mgd.conn.mode >= IEEE80211_CONN_MODE_VHT &&
	      (!elems->vht_cap_elem || !elems->vht_operation)))) {
		const struct cfg80211_bss_ies *ies;
		struct ieee802_11_elems *bss_elems;

		rcu_read_lock();
		ies = rcu_dereference(cbss->ies);
		if (ies)
			bss_ies = kmemdup(ies, sizeof(*ies) + ies->len,
					  GFP_ATOMIC);
		rcu_read_unlock();
		if (!bss_ies) {
			ret = false;
			goto out;
		}

		parse_params.start = bss_ies->data;
		parse_params.len = bss_ies->len;
		parse_params.bss = cbss;
		bss_elems = ieee802_11_parse_elems_full(&parse_params);
		if (!bss_elems) {
			ret = false;
			goto out;
		}

		if (assoc_data->wmm &&
		    !elems->wmm_param && bss_elems->wmm_param) {
			elems->wmm_param = bss_elems->wmm_param;
			sdata_info(sdata,
				   "AP bug: WMM param missing from AssocResp\n");
		}

		/*
		 * Also check if we requested HT/VHT, otherwise the AP doesn't
		 * have to include the IEs in the (re)association response.
		 */
		if (!elems->ht_cap_elem && bss_elems->ht_cap_elem &&
		    link->u.mgd.conn.mode >= IEEE80211_CONN_MODE_HT) {
			elems->ht_cap_elem = bss_elems->ht_cap_elem;
			sdata_info(sdata,
				   "AP bug: HT capability missing from AssocResp\n");
		}
		if (!elems->ht_operation && bss_elems->ht_operation &&
		    link->u.mgd.conn.mode >= IEEE80211_CONN_MODE_HT) {
			elems->ht_operation = bss_elems->ht_operation;
			sdata_info(sdata,
				   "AP bug: HT operation missing from AssocResp\n");
		}
		if (!elems->vht_cap_elem && bss_elems->vht_cap_elem &&
		    link->u.mgd.conn.mode >= IEEE80211_CONN_MODE_VHT) {
			elems->vht_cap_elem = bss_elems->vht_cap_elem;
			sdata_info(sdata,
				   "AP bug: VHT capa missing from AssocResp\n");
		}
		if (!elems->vht_operation && bss_elems->vht_operation &&
		    link->u.mgd.conn.mode >= IEEE80211_CONN_MODE_VHT) {
			elems->vht_operation = bss_elems->vht_operation;
			sdata_info(sdata,
				   "AP bug: VHT operation missing from AssocResp\n");
		}

		kfree(bss_elems);
	}

	/*
	 * We previously checked these in the beacon/probe response, so
	 * they should be present here. This is just a safety net.
	 * Note that the ieee80211_config_bw() below would also check
	 * for this (and more), but this has better error reporting.
	 */
	if (!is_6ghz && link->u.mgd.conn.mode >= IEEE80211_CONN_MODE_HT &&
	    (!elems->wmm_param || !elems->ht_cap_elem || !elems->ht_operation)) {
		sdata_info(sdata,
			   "HT AP is missing WMM params or HT capability/operation\n");
		ret = false;
		goto out;
	}

	if (is_5ghz && link->u.mgd.conn.mode >= IEEE80211_CONN_MODE_VHT &&
	    (!elems->vht_cap_elem || !elems->vht_operation)) {
		sdata_info(sdata,
			   "VHT AP is missing VHT capability/operation\n");
		ret = false;
		goto out;
	}

	/* check/update if AP changed anything in assoc response vs. scan */
	if (ieee80211_config_bw(link, elems,
				link_id == assoc_data->assoc_link_id,
				changed)) {
		ret = false;
		goto out;
	}

	if (WARN_ON(!link->conf->chanreq.oper.chan)) {
		ret = false;
		goto out;
	}
	sband = local->hw.wiphy->bands[link->conf->chanreq.oper.chan->band];

	/* Set up internal HT/VHT capabilities */
	if (elems->ht_cap_elem && link->u.mgd.conn.mode >= IEEE80211_CONN_MODE_HT)
		ieee80211_ht_cap_ie_to_sta_ht_cap(sdata, sband,
						  elems->ht_cap_elem,
						  link_sta);

	if (elems->vht_cap_elem &&
	    link->u.mgd.conn.mode >= IEEE80211_CONN_MODE_VHT) {
		const struct ieee80211_vht_cap *bss_vht_cap = NULL;
		const struct cfg80211_bss_ies *ies;

		/*
		 * Cisco AP module 9115 with FW 17.3 has a bug and sends a
		 * too large maximum MPDU length in the association response
		 * (indicating 12k) that it cannot actually process ...
		 * Work around that.
		 */
		rcu_read_lock();
		ies = rcu_dereference(cbss->ies);
		if (ies) {
			const struct element *elem;

			elem = cfg80211_find_elem(WLAN_EID_VHT_CAPABILITY,
						  ies->data, ies->len);
			if (elem && elem->datalen >= sizeof(*bss_vht_cap))
				bss_vht_cap = (const void *)elem->data;
		}

		ieee80211_vht_cap_ie_to_sta_vht_cap(sdata, sband,
						    elems->vht_cap_elem,
						    bss_vht_cap, link_sta);
		rcu_read_unlock();
	}

	if (elems->he_operation &&
	    link->u.mgd.conn.mode >= IEEE80211_CONN_MODE_HE &&
	    elems->he_cap) {
		const struct ieee80211_he_6ghz_oper *he_6ghz_oper;

		ieee80211_he_cap_ie_to_sta_he_cap(sdata, sband,
						  elems->he_cap,
						  elems->he_cap_len,
						  elems->he_6ghz_capa,
						  link_sta);

		he_6ghz_oper = ieee80211_he_6ghz_oper(elems->he_operation);

		if (is_6ghz && he_6ghz_oper) {
			switch (u8_get_bits(he_6ghz_oper->control,
					    IEEE80211_HE_6GHZ_OPER_CTRL_REG_INFO)) {
			case IEEE80211_6GHZ_CTRL_REG_LPI_AP:
<<<<<<< HEAD
				bss_conf->power_type = IEEE80211_REG_LPI_AP;
				break;
			case IEEE80211_6GHZ_CTRL_REG_SP_AP:
=======
			case IEEE80211_6GHZ_CTRL_REG_INDOOR_LPI_AP:
				bss_conf->power_type = IEEE80211_REG_LPI_AP;
				break;
			case IEEE80211_6GHZ_CTRL_REG_SP_AP:
			case IEEE80211_6GHZ_CTRL_REG_INDOOR_SP_AP:
>>>>>>> 0c383648
				bss_conf->power_type = IEEE80211_REG_SP_AP;
				break;
			case IEEE80211_6GHZ_CTRL_REG_VLP_AP:
				bss_conf->power_type = IEEE80211_REG_VLP_AP;
				break;
			default:
				bss_conf->power_type = IEEE80211_REG_UNSET_AP;
				break;
			}
		} else if (is_6ghz) {
			link_info(link,
				  "HE 6 GHz operation missing (on %d MHz), expect issues\n",
				  bss_conf->chanreq.oper.chan->center_freq);
		}

		bss_conf->he_support = link_sta->pub->he_cap.has_he;
		if (elems->rsnx && elems->rsnx_len &&
		    (elems->rsnx[0] & WLAN_RSNX_CAPA_PROTECTED_TWT) &&
		    wiphy_ext_feature_isset(local->hw.wiphy,
					    NL80211_EXT_FEATURE_PROTECTED_TWT))
			bss_conf->twt_protected = true;
		else
			bss_conf->twt_protected = false;

		*changed |= ieee80211_recalc_twt_req(sdata, sband, link,
						     link_sta, elems);

		if (elems->eht_operation && elems->eht_cap &&
		    link->u.mgd.conn.mode >= IEEE80211_CONN_MODE_EHT) {
			ieee80211_eht_cap_ie_to_sta_eht_cap(sdata, sband,
							    elems->he_cap,
							    elems->he_cap_len,
							    elems->eht_cap,
							    elems->eht_cap_len,
							    link_sta);

			bss_conf->eht_support = link_sta->pub->eht_cap.has_eht;
		} else {
			bss_conf->eht_support = false;
		}
	} else {
		bss_conf->he_support = false;
		bss_conf->twt_requester = false;
		bss_conf->twt_protected = false;
		bss_conf->eht_support = false;
	}

	bss_conf->twt_broadcast =
		ieee80211_twt_bcast_support(sdata, bss_conf, sband, link_sta);

	if (bss_conf->he_support) {
		bss_conf->he_bss_color.color =
			le32_get_bits(elems->he_operation->he_oper_params,
				      IEEE80211_HE_OPERATION_BSS_COLOR_MASK);
		bss_conf->he_bss_color.partial =
			le32_get_bits(elems->he_operation->he_oper_params,
				      IEEE80211_HE_OPERATION_PARTIAL_BSS_COLOR);
		bss_conf->he_bss_color.enabled =
			!le32_get_bits(elems->he_operation->he_oper_params,
				       IEEE80211_HE_OPERATION_BSS_COLOR_DISABLED);

		if (bss_conf->he_bss_color.enabled)
			*changed |= BSS_CHANGED_HE_BSS_COLOR;

		bss_conf->htc_trig_based_pkt_ext =
			le32_get_bits(elems->he_operation->he_oper_params,
				      IEEE80211_HE_OPERATION_DFLT_PE_DURATION_MASK);
		bss_conf->frame_time_rts_th =
			le32_get_bits(elems->he_operation->he_oper_params,
				      IEEE80211_HE_OPERATION_RTS_THRESHOLD_MASK);

		bss_conf->uora_exists = !!elems->uora_element;
		if (elems->uora_element)
			bss_conf->uora_ocw_range = elems->uora_element[0];

		ieee80211_he_op_ie_to_bss_conf(&sdata->vif, elems->he_operation);
		ieee80211_he_spr_ie_to_bss_conf(&sdata->vif, elems->he_spr);
		/* TODO: OPEN: what happens if BSS color disable is set? */
	}

	if (cbss->transmitted_bss) {
		bss_conf->nontransmitted = true;
		ether_addr_copy(bss_conf->transmitter_bssid,
				cbss->transmitted_bss->bssid);
		bss_conf->bssid_indicator = cbss->max_bssid_indicator;
		bss_conf->bssid_index = cbss->bssid_index;
	}

	/*
	 * Some APs, e.g. Netgear WNDR3700, report invalid HT operation data
	 * in their association response, so ignore that data for our own
	 * configuration. If it changed since the last beacon, we'll get the
	 * next beacon and update then.
	 */

	/*
	 * If an operating mode notification IE is present, override the
	 * NSS calculation (that would be done in rate_control_rate_init())
	 * and use the # of streams from that element.
	 */
	if (elems->opmode_notif &&
	    !(*elems->opmode_notif & IEEE80211_OPMODE_NOTIF_RX_NSS_TYPE_BF)) {
		u8 nss;

		nss = *elems->opmode_notif & IEEE80211_OPMODE_NOTIF_RX_NSS_MASK;
		nss >>= IEEE80211_OPMODE_NOTIF_RX_NSS_SHIFT;
		nss += 1;
		link_sta->pub->rx_nss = nss;
	}

	/*
	 * Always handle WMM once after association regardless
	 * of the first value the AP uses. Setting -1 here has
	 * that effect because the AP values is an unsigned
	 * 4-bit value.
	 */
	link->u.mgd.wmm_last_param_set = -1;
	link->u.mgd.mu_edca_last_param_set = -1;

	if (link->u.mgd.disable_wmm_tracking) {
		ieee80211_set_wmm_default(link, false, false);
	} else if (!ieee80211_sta_wmm_params(local, link, elems->wmm_param,
					     elems->wmm_param_len,
					     elems->mu_edca_param_set)) {
		/* still enable QoS since we might have HT/VHT */
		ieee80211_set_wmm_default(link, false, true);
		/* disable WMM tracking in this case to disable
		 * tracking WMM parameter changes in the beacon if
		 * the parameters weren't actually valid. Doing so
		 * avoids changing parameters very strangely when
		 * the AP is going back and forth between valid and
		 * invalid parameters.
		 */
		link->u.mgd.disable_wmm_tracking = true;
	}

	if (elems->max_idle_period_ie) {
		bss_conf->max_idle_period =
			le16_to_cpu(elems->max_idle_period_ie->max_idle_period);
		bss_conf->protected_keep_alive =
			!!(elems->max_idle_period_ie->idle_options &
			   WLAN_IDLE_OPTIONS_PROTECTED_KEEP_ALIVE);
		*changed |= BSS_CHANGED_KEEP_ALIVE;
	} else {
		bss_conf->max_idle_period = 0;
		bss_conf->protected_keep_alive = false;
	}

	/* set assoc capability (AID was already set earlier),
	 * ieee80211_set_associated() will tell the driver */
	bss_conf->assoc_capability = capab_info;

	ret = true;
out:
	kfree(elems);
	kfree(bss_ies);
	return ret;
}

static int ieee80211_mgd_setup_link_sta(struct ieee80211_link_data *link,
					struct sta_info *sta,
					struct link_sta_info *link_sta,
					struct cfg80211_bss *cbss)
{
	struct ieee80211_sub_if_data *sdata = link->sdata;
	struct ieee80211_local *local = sdata->local;
	struct ieee80211_bss *bss = (void *)cbss->priv;
	u32 rates = 0, basic_rates = 0;
	bool have_higher_than_11mbit = false;
	int min_rate = INT_MAX, min_rate_index = -1;
	struct ieee80211_supported_band *sband;

	memcpy(link_sta->addr, cbss->bssid, ETH_ALEN);
	memcpy(link_sta->pub->addr, cbss->bssid, ETH_ALEN);

	/* TODO: S1G Basic Rate Set is expressed elsewhere */
	if (cbss->channel->band == NL80211_BAND_S1GHZ) {
		ieee80211_s1g_sta_rate_init(sta);
		return 0;
	}

	sband = local->hw.wiphy->bands[cbss->channel->band];

	ieee80211_get_rates(sband, bss->supp_rates, bss->supp_rates_len,
			    &rates, &basic_rates, &have_higher_than_11mbit,
			    &min_rate, &min_rate_index);

	/*
	 * This used to be a workaround for basic rates missing
	 * in the association response frame. Now that we no
	 * longer use the basic rates from there, it probably
	 * doesn't happen any more, but keep the workaround so
	 * in case some *other* APs are buggy in different ways
	 * we can connect -- with a warning.
	 * Allow this workaround only in case the AP provided at least
	 * one rate.
	 */
	if (min_rate_index < 0) {
		link_info(link, "No legacy rates in association response\n");
		return -EINVAL;
	} else if (!basic_rates) {
		link_info(link, "No basic rates, using min rate instead\n");
		basic_rates = BIT(min_rate_index);
	}

	if (rates)
		link_sta->pub->supp_rates[cbss->channel->band] = rates;
	else
		link_info(link, "No rates found, keeping mandatory only\n");
<<<<<<< HEAD

	link->conf->basic_rates = basic_rates;

	/* cf. IEEE 802.11 9.2.12 */
	link->operating_11g_mode = sband->band == NL80211_BAND_2GHZ &&
				   have_higher_than_11mbit;

	return 0;
}

static u8 ieee80211_max_rx_chains(struct ieee80211_link_data *link,
				  struct cfg80211_bss *cbss)
{
	struct ieee80211_he_mcs_nss_supp *he_mcs_nss_supp;
	const struct element *ht_cap_elem, *vht_cap_elem;
	const struct cfg80211_bss_ies *ies;
	const struct ieee80211_ht_cap *ht_cap;
	const struct ieee80211_vht_cap *vht_cap;
	const struct ieee80211_he_cap_elem *he_cap;
	const struct element *he_cap_elem;
	u16 mcs_80_map, mcs_160_map;
	int i, mcs_nss_size;
	bool support_160;
	u8 chains = 1;

	if (link->u.mgd.conn.mode < IEEE80211_CONN_MODE_HT)
		return chains;

	ht_cap_elem = ieee80211_bss_get_elem(cbss, WLAN_EID_HT_CAPABILITY);
	if (ht_cap_elem && ht_cap_elem->datalen >= sizeof(*ht_cap)) {
		ht_cap = (void *)ht_cap_elem->data;
		chains = ieee80211_mcs_to_chains(&ht_cap->mcs);
		/*
		 * TODO: use "Tx Maximum Number Spatial Streams Supported" and
		 *	 "Tx Unequal Modulation Supported" fields.
		 */
	}

	if (link->u.mgd.conn.mode < IEEE80211_CONN_MODE_VHT)
		return chains;

	vht_cap_elem = ieee80211_bss_get_elem(cbss, WLAN_EID_VHT_CAPABILITY);
	if (vht_cap_elem && vht_cap_elem->datalen >= sizeof(*vht_cap)) {
		u8 nss;
		u16 tx_mcs_map;

		vht_cap = (void *)vht_cap_elem->data;
		tx_mcs_map = le16_to_cpu(vht_cap->supp_mcs.tx_mcs_map);
		for (nss = 8; nss > 0; nss--) {
			if (((tx_mcs_map >> (2 * (nss - 1))) & 3) !=
					IEEE80211_VHT_MCS_NOT_SUPPORTED)
				break;
		}
		/* TODO: use "Tx Highest Supported Long GI Data Rate" field? */
		chains = max(chains, nss);
	}

	if (link->u.mgd.conn.mode < IEEE80211_CONN_MODE_HE)
		return chains;

	ies = rcu_dereference(cbss->ies);
	he_cap_elem = cfg80211_find_ext_elem(WLAN_EID_EXT_HE_CAPABILITY,
					     ies->data, ies->len);

	if (!he_cap_elem || he_cap_elem->datalen < sizeof(*he_cap))
		return chains;

	/* skip one byte ext_tag_id */
	he_cap = (void *)(he_cap_elem->data + 1);
	mcs_nss_size = ieee80211_he_mcs_nss_size(he_cap);

	/* invalid HE IE */
	if (he_cap_elem->datalen < 1 + mcs_nss_size + sizeof(*he_cap))
		return chains;

	/* mcs_nss is right after he_cap info */
	he_mcs_nss_supp = (void *)(he_cap + 1);

	mcs_80_map = le16_to_cpu(he_mcs_nss_supp->tx_mcs_80);

	for (i = 7; i >= 0; i--) {
		u8 mcs_80 = mcs_80_map >> (2 * i) & 3;

		if (mcs_80 != IEEE80211_VHT_MCS_NOT_SUPPORTED) {
			chains = max_t(u8, chains, i + 1);
			break;
		}
	}

	support_160 = he_cap->phy_cap_info[0] &
		      IEEE80211_HE_PHY_CAP0_CHANNEL_WIDTH_SET_160MHZ_IN_5G;

	if (!support_160)
		return chains;

	mcs_160_map = le16_to_cpu(he_mcs_nss_supp->tx_mcs_160);
	for (i = 7; i >= 0; i--) {
		u8 mcs_160 = mcs_160_map >> (2 * i) & 3;

		if (mcs_160 != IEEE80211_VHT_MCS_NOT_SUPPORTED) {
=======

	link->conf->basic_rates = basic_rates;

	/* cf. IEEE 802.11 9.2.12 */
	link->operating_11g_mode = sband->band == NL80211_BAND_2GHZ &&
				   have_higher_than_11mbit;

	return 0;
}

static u8 ieee80211_max_rx_chains(struct ieee80211_link_data *link,
				  struct cfg80211_bss *cbss)
{
	struct ieee80211_he_mcs_nss_supp *he_mcs_nss_supp;
	const struct element *ht_cap_elem, *vht_cap_elem;
	const struct cfg80211_bss_ies *ies;
	const struct ieee80211_ht_cap *ht_cap;
	const struct ieee80211_vht_cap *vht_cap;
	const struct ieee80211_he_cap_elem *he_cap;
	const struct element *he_cap_elem;
	u16 mcs_80_map, mcs_160_map;
	int i, mcs_nss_size;
	bool support_160;
	u8 chains = 1;

	if (link->u.mgd.conn.mode < IEEE80211_CONN_MODE_HT)
		return chains;

	ht_cap_elem = ieee80211_bss_get_elem(cbss, WLAN_EID_HT_CAPABILITY);
	if (ht_cap_elem && ht_cap_elem->datalen >= sizeof(*ht_cap)) {
		ht_cap = (void *)ht_cap_elem->data;
		chains = ieee80211_mcs_to_chains(&ht_cap->mcs);
		/*
		 * TODO: use "Tx Maximum Number Spatial Streams Supported" and
		 *	 "Tx Unequal Modulation Supported" fields.
		 */
	}

	if (link->u.mgd.conn.mode < IEEE80211_CONN_MODE_VHT)
		return chains;

	vht_cap_elem = ieee80211_bss_get_elem(cbss, WLAN_EID_VHT_CAPABILITY);
	if (vht_cap_elem && vht_cap_elem->datalen >= sizeof(*vht_cap)) {
		u8 nss;
		u16 tx_mcs_map;

		vht_cap = (void *)vht_cap_elem->data;
		tx_mcs_map = le16_to_cpu(vht_cap->supp_mcs.tx_mcs_map);
		for (nss = 8; nss > 0; nss--) {
			if (((tx_mcs_map >> (2 * (nss - 1))) & 3) !=
					IEEE80211_VHT_MCS_NOT_SUPPORTED)
				break;
		}
		/* TODO: use "Tx Highest Supported Long GI Data Rate" field? */
		chains = max(chains, nss);
	}

	if (link->u.mgd.conn.mode < IEEE80211_CONN_MODE_HE)
		return chains;

	ies = rcu_dereference(cbss->ies);
	he_cap_elem = cfg80211_find_ext_elem(WLAN_EID_EXT_HE_CAPABILITY,
					     ies->data, ies->len);

	if (!he_cap_elem || he_cap_elem->datalen < sizeof(*he_cap))
		return chains;

	/* skip one byte ext_tag_id */
	he_cap = (void *)(he_cap_elem->data + 1);
	mcs_nss_size = ieee80211_he_mcs_nss_size(he_cap);

	/* invalid HE IE */
	if (he_cap_elem->datalen < 1 + mcs_nss_size + sizeof(*he_cap))
		return chains;

	/* mcs_nss is right after he_cap info */
	he_mcs_nss_supp = (void *)(he_cap + 1);

	mcs_80_map = le16_to_cpu(he_mcs_nss_supp->tx_mcs_80);

	for (i = 7; i >= 0; i--) {
		u8 mcs_80 = mcs_80_map >> (2 * i) & 3;

		if (mcs_80 != IEEE80211_VHT_MCS_NOT_SUPPORTED) {
>>>>>>> 0c383648
			chains = max_t(u8, chains, i + 1);
			break;
		}
	}

<<<<<<< HEAD
=======
	support_160 = he_cap->phy_cap_info[0] &
		      IEEE80211_HE_PHY_CAP0_CHANNEL_WIDTH_SET_160MHZ_IN_5G;

	if (!support_160)
		return chains;

	mcs_160_map = le16_to_cpu(he_mcs_nss_supp->tx_mcs_160);
	for (i = 7; i >= 0; i--) {
		u8 mcs_160 = mcs_160_map >> (2 * i) & 3;

		if (mcs_160 != IEEE80211_VHT_MCS_NOT_SUPPORTED) {
			chains = max_t(u8, chains, i + 1);
			break;
		}
	}

>>>>>>> 0c383648
	return chains;
}

static void
ieee80211_determine_our_sta_mode(struct ieee80211_sub_if_data *sdata,
				 struct ieee80211_supported_band *sband,
				 struct cfg80211_assoc_request *req,
				 bool wmm_used, int link_id,
				 struct ieee80211_conn_settings *conn)
{
	struct ieee80211_sta_ht_cap sta_ht_cap = sband->ht_cap;
	bool is_5ghz = sband->band == NL80211_BAND_5GHZ;
	bool is_6ghz = sband->band == NL80211_BAND_6GHZ;
	const struct ieee80211_sta_he_cap *he_cap;
	const struct ieee80211_sta_eht_cap *eht_cap;
	struct ieee80211_sta_vht_cap vht_cap;

	if (sband->band == NL80211_BAND_S1GHZ) {
		conn->mode = IEEE80211_CONN_MODE_S1G;
		conn->bw_limit = IEEE80211_CONN_BW_LIMIT_20;
		mlme_dbg(sdata, "operating as S1G STA\n");
		return;
	}

	conn->mode = IEEE80211_CONN_MODE_LEGACY;
	conn->bw_limit = IEEE80211_CONN_BW_LIMIT_20;

	ieee80211_apply_htcap_overrides(sdata, &sta_ht_cap);

	if (req && req->flags & ASSOC_REQ_DISABLE_HT) {
		mlme_link_id_dbg(sdata, link_id,
				 "HT disabled by flag, limiting to legacy\n");
		goto out;
	}

	if (!wmm_used) {
		mlme_link_id_dbg(sdata, link_id,
				 "WMM/QoS not supported, limiting to legacy\n");
		goto out;
	}

	if (req) {
		unsigned int i;

		for (i = 0; i < req->crypto.n_ciphers_pairwise; i++) {
			if (req->crypto.ciphers_pairwise[i] == WLAN_CIPHER_SUITE_WEP40 ||
			    req->crypto.ciphers_pairwise[i] == WLAN_CIPHER_SUITE_TKIP ||
			    req->crypto.ciphers_pairwise[i] == WLAN_CIPHER_SUITE_WEP104) {
				netdev_info(sdata->dev,
					    "WEP/TKIP use, limiting to legacy\n");
				goto out;
			}
		}
	}

	if (!sta_ht_cap.ht_supported && !is_6ghz) {
		mlme_link_id_dbg(sdata, link_id,
				 "HT not supported (and not on 6 GHz), limiting to legacy\n");
		goto out;
	}

	/* HT is fine */
	conn->mode = IEEE80211_CONN_MODE_HT;
	conn->bw_limit = sta_ht_cap.cap & IEEE80211_HT_CAP_SUP_WIDTH_20_40 ?
		IEEE80211_CONN_BW_LIMIT_40 :
		IEEE80211_CONN_BW_LIMIT_20;

	memcpy(&vht_cap, &sband->vht_cap, sizeof(vht_cap));
	ieee80211_apply_vhtcap_overrides(sdata, &vht_cap);

	if (req && req->flags & ASSOC_REQ_DISABLE_VHT) {
		mlme_link_id_dbg(sdata, link_id,
				 "VHT disabled by flag, limiting to HT\n");
		goto out;
	}

	if (vht_cap.vht_supported && is_5ghz) {
		bool have_80mhz = false;
		unsigned int i;

		if (conn->bw_limit == IEEE80211_CONN_BW_LIMIT_20) {
			mlme_link_id_dbg(sdata, link_id,
					 "no 40 MHz support on 5 GHz, limiting to HT\n");
			goto out;
		}
<<<<<<< HEAD

		/* Allow VHT if at least one channel on the sband supports 80 MHz */
		for (i = 0; i < sband->n_channels; i++) {
			if (sband->channels[i].flags & (IEEE80211_CHAN_DISABLED |
							IEEE80211_CHAN_NO_80MHZ))
				continue;

			have_80mhz = true;
			break;
		}

		if (!have_80mhz) {
			mlme_link_id_dbg(sdata, link_id,
					 "no 80 MHz channel support on 5 GHz, limiting to HT\n");
			goto out;
		}
	} else if (is_5ghz) { /* !vht_supported but on 5 GHz */
		mlme_link_id_dbg(sdata, link_id,
				 "no VHT support on 5 GHz, limiting to HT\n");
		goto out;
	}

	/* VHT - if we have - is fine, including 80 MHz, check 160 below again */
	if (sband->band != NL80211_BAND_2GHZ) {
		conn->mode = IEEE80211_CONN_MODE_VHT;
		conn->bw_limit = IEEE80211_CONN_BW_LIMIT_160;
	}

	if (is_5ghz &&
	    !(vht_cap.cap & (IEEE80211_VHT_CAP_SUPP_CHAN_WIDTH_160MHZ |
			     IEEE80211_VHT_CAP_SUPP_CHAN_WIDTH_160_80PLUS80MHZ))) {
		conn->bw_limit = IEEE80211_CONN_BW_LIMIT_80;
		mlme_link_id_dbg(sdata, link_id,
				 "no VHT 160 MHz capability on 5 GHz, limiting to 80 MHz");
	}

	if (req && req->flags & ASSOC_REQ_DISABLE_HE) {
		mlme_link_id_dbg(sdata, link_id,
				 "HE disabled by flag, limiting to HT/VHT\n");
		goto out;
	}

	he_cap = ieee80211_get_he_iftype_cap_vif(sband, &sdata->vif);
	if (!he_cap) {
		WARN_ON(is_6ghz);
		mlme_link_id_dbg(sdata, link_id,
				 "no HE support, limiting to HT/VHT\n");
		goto out;
	}

	/* so we have HE */
	conn->mode = IEEE80211_CONN_MODE_HE;

	/* check bandwidth */
	switch (sband->band) {
	default:
	case NL80211_BAND_2GHZ:
		if (he_cap->he_cap_elem.phy_cap_info[0] &
		    IEEE80211_HE_PHY_CAP0_CHANNEL_WIDTH_SET_40MHZ_IN_2G)
			break;
		conn->bw_limit = IEEE80211_CONN_BW_LIMIT_20;
		mlme_link_id_dbg(sdata, link_id,
				 "no 40 MHz HE cap in 2.4 GHz, limiting to 20 MHz\n");
		break;
	case NL80211_BAND_5GHZ:
		if (!(he_cap->he_cap_elem.phy_cap_info[0] &
		      IEEE80211_HE_PHY_CAP0_CHANNEL_WIDTH_SET_40MHZ_80MHZ_IN_5G)) {
			conn->bw_limit = IEEE80211_CONN_BW_LIMIT_20;
			mlme_link_id_dbg(sdata, link_id,
					 "no 40/80 MHz HE cap in 5 GHz, limiting to 20 MHz\n");
			break;
		}
		if (!(he_cap->he_cap_elem.phy_cap_info[0] &
		      IEEE80211_HE_PHY_CAP0_CHANNEL_WIDTH_SET_160MHZ_IN_5G)) {
			conn->bw_limit = min_t(enum ieee80211_conn_bw_limit,
					       conn->bw_limit,
					       IEEE80211_CONN_BW_LIMIT_80);
			mlme_link_id_dbg(sdata, link_id,
					 "no 160 MHz HE cap in 5 GHz, limiting to 80 MHz\n");
		}
		break;
	case NL80211_BAND_6GHZ:
		if (he_cap->he_cap_elem.phy_cap_info[0] &
		    IEEE80211_HE_PHY_CAP0_CHANNEL_WIDTH_SET_160MHZ_IN_5G)
			break;
		conn->bw_limit = min_t(enum ieee80211_conn_bw_limit,
				       conn->bw_limit,
				       IEEE80211_CONN_BW_LIMIT_80);
		mlme_link_id_dbg(sdata, link_id,
				 "no 160 MHz HE cap in 6 GHz, limiting to 80 MHz\n");
		break;
	}

	if (req && req->flags & ASSOC_REQ_DISABLE_EHT) {
		mlme_link_id_dbg(sdata, link_id,
				 "EHT disabled by flag, limiting to HE\n");
		goto out;
	}

	eht_cap = ieee80211_get_eht_iftype_cap_vif(sband, &sdata->vif);
	if (!eht_cap) {
		mlme_link_id_dbg(sdata, link_id,
				 "no EHT support, limiting to HE\n");
		goto out;
	}

	/* we have EHT */

	conn->mode = IEEE80211_CONN_MODE_EHT;

	/* check bandwidth */
	if (is_6ghz &&
	    eht_cap->eht_cap_elem.phy_cap_info[0] & IEEE80211_EHT_PHY_CAP0_320MHZ_IN_6GHZ)
		conn->bw_limit = IEEE80211_CONN_BW_LIMIT_320;
	else if (is_6ghz)
		mlme_link_id_dbg(sdata, link_id,
				 "no EHT 320 MHz cap in 6 GHz, limiting to 160 MHz\n");

out:
	mlme_link_id_dbg(sdata, link_id,
			 "determined local STA to be %s, BW limited to %d MHz\n",
			 ieee80211_conn_mode_str(conn->mode),
			 20 * (1 << conn->bw_limit));
}

static void
ieee80211_determine_our_sta_mode_auth(struct ieee80211_sub_if_data *sdata,
				      struct ieee80211_supported_band *sband,
				      struct cfg80211_auth_request *req,
				      bool wmm_used,
				      struct ieee80211_conn_settings *conn)
{
	ieee80211_determine_our_sta_mode(sdata, sband, NULL, wmm_used,
					 req->link_id > 0 ? req->link_id : 0,
					 conn);
}

static void
ieee80211_determine_our_sta_mode_assoc(struct ieee80211_sub_if_data *sdata,
				       struct ieee80211_supported_band *sband,
				       struct cfg80211_assoc_request *req,
				       bool wmm_used, int link_id,
				       struct ieee80211_conn_settings *conn)
{
	struct ieee80211_conn_settings tmp;

	WARN_ON(!req);

	ieee80211_determine_our_sta_mode(sdata, sband, req, wmm_used, link_id,
					 &tmp);

	conn->mode = min_t(enum ieee80211_conn_mode,
			   conn->mode, tmp.mode);
	conn->bw_limit = min_t(enum ieee80211_conn_bw_limit,
			       conn->bw_limit, tmp.bw_limit);
}

static int ieee80211_prep_channel(struct ieee80211_sub_if_data *sdata,
				  struct ieee80211_link_data *link,
				  int link_id,
				  struct cfg80211_bss *cbss, bool mlo,
				  struct ieee80211_conn_settings *conn)
{
	struct ieee80211_local *local = sdata->local;
	bool is_6ghz = cbss->channel->band == NL80211_BAND_6GHZ;
	struct ieee80211_chan_req chanreq = {};
	struct ieee802_11_elems *elems;
	int ret;
	u32 i;

	lockdep_assert_wiphy(local->hw.wiphy);

	rcu_read_lock();
	elems = ieee80211_determine_chan_mode(sdata, conn, cbss, link_id,
					      &chanreq);

	if (IS_ERR(elems)) {
		rcu_read_unlock();
		return PTR_ERR(elems);
	}

	if (mlo && !elems->ml_basic) {
		sdata_info(sdata, "Rejecting MLO as it is not supported by AP\n");
		rcu_read_unlock();
		kfree(elems);
		return -EINVAL;
	}

	if (link && is_6ghz && conn->mode >= IEEE80211_CONN_MODE_HE) {
		struct ieee80211_bss_conf *bss_conf;
		u8 j = 0;

		bss_conf = link->conf;

=======

		/* Allow VHT if at least one channel on the sband supports 80 MHz */
		for (i = 0; i < sband->n_channels; i++) {
			if (sband->channels[i].flags & (IEEE80211_CHAN_DISABLED |
							IEEE80211_CHAN_NO_80MHZ))
				continue;

			have_80mhz = true;
			break;
		}

		if (!have_80mhz) {
			mlme_link_id_dbg(sdata, link_id,
					 "no 80 MHz channel support on 5 GHz, limiting to HT\n");
			goto out;
		}
	} else if (is_5ghz) { /* !vht_supported but on 5 GHz */
		mlme_link_id_dbg(sdata, link_id,
				 "no VHT support on 5 GHz, limiting to HT\n");
		goto out;
	}

	/* VHT - if we have - is fine, including 80 MHz, check 160 below again */
	if (sband->band != NL80211_BAND_2GHZ) {
		conn->mode = IEEE80211_CONN_MODE_VHT;
		conn->bw_limit = IEEE80211_CONN_BW_LIMIT_160;
	}

	if (is_5ghz &&
	    !(vht_cap.cap & (IEEE80211_VHT_CAP_SUPP_CHAN_WIDTH_160MHZ |
			     IEEE80211_VHT_CAP_SUPP_CHAN_WIDTH_160_80PLUS80MHZ))) {
		conn->bw_limit = IEEE80211_CONN_BW_LIMIT_80;
		mlme_link_id_dbg(sdata, link_id,
				 "no VHT 160 MHz capability on 5 GHz, limiting to 80 MHz");
	}

	if (req && req->flags & ASSOC_REQ_DISABLE_HE) {
		mlme_link_id_dbg(sdata, link_id,
				 "HE disabled by flag, limiting to HT/VHT\n");
		goto out;
	}

	he_cap = ieee80211_get_he_iftype_cap_vif(sband, &sdata->vif);
	if (!he_cap) {
		WARN_ON(is_6ghz);
		mlme_link_id_dbg(sdata, link_id,
				 "no HE support, limiting to HT/VHT\n");
		goto out;
	}

	/* so we have HE */
	conn->mode = IEEE80211_CONN_MODE_HE;

	/* check bandwidth */
	switch (sband->band) {
	default:
	case NL80211_BAND_2GHZ:
		if (he_cap->he_cap_elem.phy_cap_info[0] &
		    IEEE80211_HE_PHY_CAP0_CHANNEL_WIDTH_SET_40MHZ_IN_2G)
			break;
		conn->bw_limit = IEEE80211_CONN_BW_LIMIT_20;
		mlme_link_id_dbg(sdata, link_id,
				 "no 40 MHz HE cap in 2.4 GHz, limiting to 20 MHz\n");
		break;
	case NL80211_BAND_5GHZ:
		if (!(he_cap->he_cap_elem.phy_cap_info[0] &
		      IEEE80211_HE_PHY_CAP0_CHANNEL_WIDTH_SET_40MHZ_80MHZ_IN_5G)) {
			conn->bw_limit = IEEE80211_CONN_BW_LIMIT_20;
			mlme_link_id_dbg(sdata, link_id,
					 "no 40/80 MHz HE cap in 5 GHz, limiting to 20 MHz\n");
			break;
		}
		if (!(he_cap->he_cap_elem.phy_cap_info[0] &
		      IEEE80211_HE_PHY_CAP0_CHANNEL_WIDTH_SET_160MHZ_IN_5G)) {
			conn->bw_limit = min_t(enum ieee80211_conn_bw_limit,
					       conn->bw_limit,
					       IEEE80211_CONN_BW_LIMIT_80);
			mlme_link_id_dbg(sdata, link_id,
					 "no 160 MHz HE cap in 5 GHz, limiting to 80 MHz\n");
		}
		break;
	case NL80211_BAND_6GHZ:
		if (he_cap->he_cap_elem.phy_cap_info[0] &
		    IEEE80211_HE_PHY_CAP0_CHANNEL_WIDTH_SET_160MHZ_IN_5G)
			break;
		conn->bw_limit = min_t(enum ieee80211_conn_bw_limit,
				       conn->bw_limit,
				       IEEE80211_CONN_BW_LIMIT_80);
		mlme_link_id_dbg(sdata, link_id,
				 "no 160 MHz HE cap in 6 GHz, limiting to 80 MHz\n");
		break;
	}

	if (req && req->flags & ASSOC_REQ_DISABLE_EHT) {
		mlme_link_id_dbg(sdata, link_id,
				 "EHT disabled by flag, limiting to HE\n");
		goto out;
	}

	eht_cap = ieee80211_get_eht_iftype_cap_vif(sband, &sdata->vif);
	if (!eht_cap) {
		mlme_link_id_dbg(sdata, link_id,
				 "no EHT support, limiting to HE\n");
		goto out;
	}

	/* we have EHT */

	conn->mode = IEEE80211_CONN_MODE_EHT;

	/* check bandwidth */
	if (is_6ghz &&
	    eht_cap->eht_cap_elem.phy_cap_info[0] & IEEE80211_EHT_PHY_CAP0_320MHZ_IN_6GHZ)
		conn->bw_limit = IEEE80211_CONN_BW_LIMIT_320;
	else if (is_6ghz)
		mlme_link_id_dbg(sdata, link_id,
				 "no EHT 320 MHz cap in 6 GHz, limiting to 160 MHz\n");

out:
	mlme_link_id_dbg(sdata, link_id,
			 "determined local STA to be %s, BW limited to %d MHz\n",
			 ieee80211_conn_mode_str(conn->mode),
			 20 * (1 << conn->bw_limit));
}

static void
ieee80211_determine_our_sta_mode_auth(struct ieee80211_sub_if_data *sdata,
				      struct ieee80211_supported_band *sband,
				      struct cfg80211_auth_request *req,
				      bool wmm_used,
				      struct ieee80211_conn_settings *conn)
{
	ieee80211_determine_our_sta_mode(sdata, sband, NULL, wmm_used,
					 req->link_id > 0 ? req->link_id : 0,
					 conn);
}

static void
ieee80211_determine_our_sta_mode_assoc(struct ieee80211_sub_if_data *sdata,
				       struct ieee80211_supported_band *sband,
				       struct cfg80211_assoc_request *req,
				       bool wmm_used, int link_id,
				       struct ieee80211_conn_settings *conn)
{
	struct ieee80211_conn_settings tmp;

	WARN_ON(!req);

	ieee80211_determine_our_sta_mode(sdata, sband, req, wmm_used, link_id,
					 &tmp);

	conn->mode = min_t(enum ieee80211_conn_mode,
			   conn->mode, tmp.mode);
	conn->bw_limit = min_t(enum ieee80211_conn_bw_limit,
			       conn->bw_limit, tmp.bw_limit);
}

static int ieee80211_prep_channel(struct ieee80211_sub_if_data *sdata,
				  struct ieee80211_link_data *link,
				  int link_id,
				  struct cfg80211_bss *cbss, bool mlo,
				  struct ieee80211_conn_settings *conn)
{
	struct ieee80211_local *local = sdata->local;
	bool is_6ghz = cbss->channel->band == NL80211_BAND_6GHZ;
	struct ieee80211_chan_req chanreq = {};
	struct ieee802_11_elems *elems;
	int ret;
	u32 i;

	lockdep_assert_wiphy(local->hw.wiphy);

	rcu_read_lock();
	elems = ieee80211_determine_chan_mode(sdata, conn, cbss, link_id,
					      &chanreq);

	if (IS_ERR(elems)) {
		rcu_read_unlock();
		return PTR_ERR(elems);
	}

	if (mlo && !elems->ml_basic) {
		sdata_info(sdata, "Rejecting MLO as it is not supported by AP\n");
		rcu_read_unlock();
		kfree(elems);
		return -EINVAL;
	}

	if (link && is_6ghz && conn->mode >= IEEE80211_CONN_MODE_HE) {
		struct ieee80211_bss_conf *bss_conf;
		u8 j = 0;

		bss_conf = link->conf;

>>>>>>> 0c383648
		if (elems->pwr_constr_elem)
			bss_conf->pwr_reduction = *elems->pwr_constr_elem;

		BUILD_BUG_ON(ARRAY_SIZE(bss_conf->tx_pwr_env) !=
			     ARRAY_SIZE(elems->tx_pwr_env));

		for (i = 0; i < elems->tx_pwr_env_num; i++) {
			if (elems->tx_pwr_env_len[i] > sizeof(bss_conf->tx_pwr_env[j]))
				continue;

			bss_conf->tx_pwr_env_num++;
			memcpy(&bss_conf->tx_pwr_env[j], elems->tx_pwr_env[i],
			       elems->tx_pwr_env_len[i]);
			j++;
		}
	}
	rcu_read_unlock();
	/* the element data was RCU protected so no longer valid anyway */
	kfree(elems);
	elems = NULL;

	if (!link)
		return 0;

	rcu_read_lock();
	link->needed_rx_chains = min(ieee80211_max_rx_chains(link, cbss),
				     local->rx_chains);
	rcu_read_unlock();

	/*
	 * If this fails (possibly due to channel context sharing
	 * on incompatible channels, e.g. 80+80 and 160 sharing the
	 * same control channel) try to use a smaller bandwidth.
	 */
	ret = ieee80211_link_use_channel(link, &chanreq,
					 IEEE80211_CHANCTX_SHARED);

	/* don't downgrade for 5 and 10 MHz channels, though. */
	if (chanreq.oper.width == NL80211_CHAN_WIDTH_5 ||
	    chanreq.oper.width == NL80211_CHAN_WIDTH_10)
		return ret;
<<<<<<< HEAD

	while (ret && chanreq.oper.width != NL80211_CHAN_WIDTH_20_NOHT) {
		ieee80211_chanreq_downgrade(&chanreq, conn);

=======

	while (ret && chanreq.oper.width != NL80211_CHAN_WIDTH_20_NOHT) {
		ieee80211_chanreq_downgrade(&chanreq, conn);

>>>>>>> 0c383648
		ret = ieee80211_link_use_channel(link, &chanreq,
						 IEEE80211_CHANCTX_SHARED);
	}

	return ret;
}

static bool ieee80211_get_dtim(const struct cfg80211_bss_ies *ies,
			       u8 *dtim_count, u8 *dtim_period)
{
	const u8 *tim_ie = cfg80211_find_ie(WLAN_EID_TIM, ies->data, ies->len);
	const u8 *idx_ie = cfg80211_find_ie(WLAN_EID_MULTI_BSSID_IDX, ies->data,
					 ies->len);
	const struct ieee80211_tim_ie *tim = NULL;
	const struct ieee80211_bssid_index *idx;
	bool valid = tim_ie && tim_ie[1] >= 2;

	if (valid)
		tim = (void *)(tim_ie + 2);

	if (dtim_count)
		*dtim_count = valid ? tim->dtim_count : 0;

	if (dtim_period)
		*dtim_period = valid ? tim->dtim_period : 0;

	/* Check if value is overridden by non-transmitted profile */
	if (!idx_ie || idx_ie[1] < 3)
		return valid;

	idx = (void *)(idx_ie + 2);

	if (dtim_count)
		*dtim_count = idx->dtim_count;

	if (dtim_period)
		*dtim_period = idx->dtim_period;

	return true;
}

static bool ieee80211_assoc_success(struct ieee80211_sub_if_data *sdata,
				    struct ieee80211_mgmt *mgmt,
				    struct ieee802_11_elems *elems,
				    const u8 *elem_start, unsigned int elem_len)
{
	struct ieee80211_if_managed *ifmgd = &sdata->u.mgd;
	struct ieee80211_mgd_assoc_data *assoc_data = ifmgd->assoc_data;
	struct ieee80211_local *local = sdata->local;
	unsigned int link_id;
	struct sta_info *sta;
	u64 changed[IEEE80211_MLD_MAX_NUM_LINKS] = {};
	u16 valid_links = 0, dormant_links = 0;
	int err;

	lockdep_assert_wiphy(sdata->local->hw.wiphy);
	/*
	 * station info was already allocated and inserted before
	 * the association and should be available to us
	 */
	sta = sta_info_get(sdata, assoc_data->ap_addr);
	if (WARN_ON(!sta))
		goto out_err;

	sta->sta.spp_amsdu = assoc_data->spp_amsdu;

	if (ieee80211_vif_is_mld(&sdata->vif)) {
		for (link_id = 0; link_id < IEEE80211_MLD_MAX_NUM_LINKS; link_id++) {
			if (!assoc_data->link[link_id].bss)
				continue;

			valid_links |= BIT(link_id);
			if (assoc_data->link[link_id].disabled)
				dormant_links |= BIT(link_id);

			if (link_id != assoc_data->assoc_link_id) {
				err = ieee80211_sta_allocate_link(sta, link_id);
				if (err)
					goto out_err;
			}
		}

		ieee80211_vif_set_links(sdata, valid_links, dormant_links);
	}

	for (link_id = 0; link_id < IEEE80211_MLD_MAX_NUM_LINKS; link_id++) {
		struct cfg80211_bss *cbss = assoc_data->link[link_id].bss;
		struct ieee80211_link_data *link;
		struct link_sta_info *link_sta;

		if (!cbss)
			continue;

		link = sdata_dereference(sdata->link[link_id], sdata);
		if (WARN_ON(!link))
			goto out_err;

		if (ieee80211_vif_is_mld(&sdata->vif))
			link_info(link,
				  "local address %pM, AP link address %pM%s\n",
				  link->conf->addr,
				  assoc_data->link[link_id].bss->bssid,
				  link_id == assoc_data->assoc_link_id ?
					" (assoc)" : "");

		link_sta = rcu_dereference_protected(sta->link[link_id],
						     lockdep_is_held(&local->hw.wiphy->mtx));
		if (WARN_ON(!link_sta))
			goto out_err;

		if (!link->u.mgd.have_beacon) {
			const struct cfg80211_bss_ies *ies;

			rcu_read_lock();
			ies = rcu_dereference(cbss->beacon_ies);
			if (ies)
				link->u.mgd.have_beacon = true;
			else
				ies = rcu_dereference(cbss->ies);
			ieee80211_get_dtim(ies,
					   &link->conf->sync_dtim_count,
					   &link->u.mgd.dtim_period);
			link->conf->beacon_int = cbss->beacon_interval;
			rcu_read_unlock();
		}

		link->conf->dtim_period = link->u.mgd.dtim_period ?: 1;

		if (link_id != assoc_data->assoc_link_id) {
			link->u.mgd.conn = assoc_data->link[link_id].conn;

			err = ieee80211_prep_channel(sdata, link, link_id, cbss,
						     true, &link->u.mgd.conn);
			if (err) {
				link_info(link, "prep_channel failed\n");
				goto out_err;
			}
		}

		err = ieee80211_mgd_setup_link_sta(link, sta, link_sta,
						   assoc_data->link[link_id].bss);
		if (err)
			goto out_err;

		if (!ieee80211_assoc_config_link(link, link_sta,
						 assoc_data->link[link_id].bss,
						 mgmt, elem_start, elem_len,
						 &changed[link_id]))
			goto out_err;

		if (assoc_data->link[link_id].status != WLAN_STATUS_SUCCESS) {
			valid_links &= ~BIT(link_id);
			ieee80211_sta_remove_link(sta, link_id);
			continue;
		}

		if (link_id != assoc_data->assoc_link_id) {
			err = ieee80211_sta_activate_link(sta, link_id);
			if (err)
				goto out_err;
		}
	}

	/* links might have changed due to rejected ones, set them again */
	ieee80211_vif_set_links(sdata, valid_links, dormant_links);

	rate_control_rate_init(sta);

	if (ifmgd->flags & IEEE80211_STA_MFP_ENABLED) {
		set_sta_flag(sta, WLAN_STA_MFP);
		sta->sta.mfp = true;
	} else {
		sta->sta.mfp = false;
	}

	ieee80211_sta_set_max_amsdu_subframes(sta, elems->ext_capab,
					      elems->ext_capab_len);

	sta->sta.wme = (elems->wmm_param || elems->s1g_capab) &&
		       local->hw.queues >= IEEE80211_NUM_ACS;

	err = sta_info_move_state(sta, IEEE80211_STA_ASSOC);
	if (!err && !(ifmgd->flags & IEEE80211_STA_CONTROL_PORT))
		err = sta_info_move_state(sta, IEEE80211_STA_AUTHORIZED);
	if (err) {
		sdata_info(sdata,
			   "failed to move station %pM to desired state\n",
			   sta->sta.addr);
		WARN_ON(__sta_info_destroy(sta));
		goto out_err;
	}

	if (sdata->wdev.use_4addr)
		drv_sta_set_4addr(local, sdata, &sta->sta, true);

	ieee80211_set_associated(sdata, assoc_data, changed);

	/*
	 * If we're using 4-addr mode, let the AP know that we're
	 * doing so, so that it can create the STA VLAN on its side
	 */
	if (ifmgd->use_4addr)
		ieee80211_send_4addr_nullfunc(local, sdata);

	/*
	 * Start timer to probe the connection to the AP now.
	 * Also start the timer that will detect beacon loss.
	 */
	ieee80211_sta_reset_beacon_monitor(sdata);
	ieee80211_sta_reset_conn_monitor(sdata);

	return true;
out_err:
	eth_zero_addr(sdata->vif.cfg.ap_addr);
	return false;
}

static void ieee80211_rx_mgmt_assoc_resp(struct ieee80211_sub_if_data *sdata,
					 struct ieee80211_mgmt *mgmt,
					 size_t len)
{
	struct ieee80211_if_managed *ifmgd = &sdata->u.mgd;
	struct ieee80211_mgd_assoc_data *assoc_data = ifmgd->assoc_data;
	u16 capab_info, status_code, aid;
	struct ieee80211_elems_parse_params parse_params = {
		.bss = NULL,
		.link_id = -1,
		.from_ap = true,
	};
	struct ieee802_11_elems *elems;
	int ac;
	const u8 *elem_start;
	unsigned int elem_len;
	bool reassoc;
	struct ieee80211_event event = {
		.type = MLME_EVENT,
		.u.mlme.data = ASSOC_EVENT,
	};
	struct ieee80211_prep_tx_info info = {};
	struct cfg80211_rx_assoc_resp_data resp = {
		.uapsd_queues = -1,
	};
	u8 ap_mld_addr[ETH_ALEN] __aligned(2);
	unsigned int link_id;

	lockdep_assert_wiphy(sdata->local->hw.wiphy);

	if (!assoc_data)
		return;

	parse_params.mode =
		assoc_data->link[assoc_data->assoc_link_id].conn.mode;

	if (!ether_addr_equal(assoc_data->ap_addr, mgmt->bssid) ||
	    !ether_addr_equal(assoc_data->ap_addr, mgmt->sa))
		return;

	/*
	 * AssocResp and ReassocResp have identical structure, so process both
	 * of them in this function.
	 */

	if (len < 24 + 6)
		return;

	reassoc = ieee80211_is_reassoc_resp(mgmt->frame_control);
	capab_info = le16_to_cpu(mgmt->u.assoc_resp.capab_info);
	status_code = le16_to_cpu(mgmt->u.assoc_resp.status_code);
	if (assoc_data->s1g)
		elem_start = mgmt->u.s1g_assoc_resp.variable;
	else
		elem_start = mgmt->u.assoc_resp.variable;

	/*
	 * Note: this may not be perfect, AP might misbehave - if
	 * anyone needs to rely on perfect complete notification
	 * with the exact right subtype, then we need to track what
	 * we actually transmitted.
	 */
	info.subtype = reassoc ? IEEE80211_STYPE_REASSOC_REQ :
				 IEEE80211_STYPE_ASSOC_REQ;

	if (assoc_data->fils_kek_len &&
	    fils_decrypt_assoc_resp(sdata, (u8 *)mgmt, &len, assoc_data) < 0)
		return;

	elem_len = len - (elem_start - (u8 *)mgmt);
	parse_params.start = elem_start;
	parse_params.len = elem_len;
	elems = ieee802_11_parse_elems_full(&parse_params);
	if (!elems)
		goto notify_driver;

	if (elems->aid_resp)
		aid = le16_to_cpu(elems->aid_resp->aid);
	else if (assoc_data->s1g)
		aid = 0; /* TODO */
	else
		aid = le16_to_cpu(mgmt->u.assoc_resp.aid);

	/*
	 * The 5 MSB of the AID field are reserved
	 * (802.11-2016 9.4.1.8 AID field)
	 */
	aid &= 0x7ff;

	sdata_info(sdata,
		   "RX %sssocResp from %pM (capab=0x%x status=%d aid=%d)\n",
		   reassoc ? "Rea" : "A", assoc_data->ap_addr,
		   capab_info, status_code, (u16)(aid & ~(BIT(15) | BIT(14))));

	ifmgd->broken_ap = false;

	if (status_code == WLAN_STATUS_ASSOC_REJECTED_TEMPORARILY &&
	    elems->timeout_int &&
	    elems->timeout_int->type == WLAN_TIMEOUT_ASSOC_COMEBACK) {
		u32 tu, ms;

		cfg80211_assoc_comeback(sdata->dev, assoc_data->ap_addr,
					le32_to_cpu(elems->timeout_int->value));

		tu = le32_to_cpu(elems->timeout_int->value);
		ms = tu * 1024 / 1000;
		sdata_info(sdata,
			   "%pM rejected association temporarily; comeback duration %u TU (%u ms)\n",
			   assoc_data->ap_addr, tu, ms);
		assoc_data->timeout = jiffies + msecs_to_jiffies(ms);
		assoc_data->timeout_started = true;
		assoc_data->comeback = true;
		if (ms > IEEE80211_ASSOC_TIMEOUT)
			run_again(sdata, assoc_data->timeout);
		goto notify_driver;
	}

	if (status_code != WLAN_STATUS_SUCCESS) {
		sdata_info(sdata, "%pM denied association (code=%d)\n",
			   assoc_data->ap_addr, status_code);
		event.u.mlme.status = MLME_DENIED;
		event.u.mlme.reason = status_code;
		drv_event_callback(sdata->local, sdata, &event);
	} else {
		if (aid == 0 || aid > IEEE80211_MAX_AID) {
			sdata_info(sdata,
				   "invalid AID value %d (out of range), turn off PS\n",
				   aid);
			aid = 0;
			ifmgd->broken_ap = true;
		}

		if (ieee80211_vif_is_mld(&sdata->vif)) {
			struct ieee80211_mle_basic_common_info *common;

			if (!elems->ml_basic) {
				sdata_info(sdata,
					   "MLO association with %pM but no (basic) multi-link element in response!\n",
					   assoc_data->ap_addr);
				goto abandon_assoc;
			}

			common = (void *)elems->ml_basic->variable;

			if (memcmp(assoc_data->ap_addr,
				   common->mld_mac_addr, ETH_ALEN)) {
				sdata_info(sdata,
					   "AP MLD MAC address mismatch: got %pM expected %pM\n",
					   common->mld_mac_addr,
					   assoc_data->ap_addr);
				goto abandon_assoc;
			}

			sdata->vif.cfg.eml_cap =
				ieee80211_mle_get_eml_cap((const void *)elems->ml_basic);
			sdata->vif.cfg.eml_med_sync_delay =
				ieee80211_mle_get_eml_med_sync_delay((const void *)elems->ml_basic);
			sdata->vif.cfg.mld_capa_op =
				ieee80211_mle_get_mld_capa_op((const void *)elems->ml_basic);
		}

		sdata->vif.cfg.aid = aid;

		if (!ieee80211_assoc_success(sdata, mgmt, elems,
					     elem_start, elem_len)) {
			/* oops -- internal error -- send timeout for now */
			ieee80211_destroy_assoc_data(sdata, ASSOC_TIMEOUT);
			goto notify_driver;
		}
		event.u.mlme.status = MLME_SUCCESS;
		drv_event_callback(sdata->local, sdata, &event);
		sdata_info(sdata, "associated\n");

		info.success = 1;
	}

	for (link_id = 0; link_id < IEEE80211_MLD_MAX_NUM_LINKS; link_id++) {
		struct ieee80211_link_data *link;

		if (!assoc_data->link[link_id].bss)
			continue;

		resp.links[link_id].bss = assoc_data->link[link_id].bss;
		ether_addr_copy(resp.links[link_id].addr,
				assoc_data->link[link_id].addr);
		resp.links[link_id].status = assoc_data->link[link_id].status;

		link = sdata_dereference(sdata->link[link_id], sdata);
		if (!link)
			continue;

		/* get uapsd queues configuration - same for all links */
		resp.uapsd_queues = 0;
		for (ac = 0; ac < IEEE80211_NUM_ACS; ac++)
			if (link->tx_conf[ac].uapsd)
				resp.uapsd_queues |= ieee80211_ac_to_qos_mask[ac];
	}

	if (ieee80211_vif_is_mld(&sdata->vif)) {
		ether_addr_copy(ap_mld_addr, sdata->vif.cfg.ap_addr);
		resp.ap_mld_addr = ap_mld_addr;
	}

	ieee80211_destroy_assoc_data(sdata,
				     status_code == WLAN_STATUS_SUCCESS ?
					ASSOC_SUCCESS :
					ASSOC_REJECTED);

	resp.buf = (u8 *)mgmt;
	resp.len = len;
	resp.req_ies = ifmgd->assoc_req_ies;
	resp.req_ies_len = ifmgd->assoc_req_ies_len;
	cfg80211_rx_assoc_resp(sdata->dev, &resp);
notify_driver:
	drv_mgd_complete_tx(sdata->local, sdata, &info);
	kfree(elems);
	return;
abandon_assoc:
	ieee80211_destroy_assoc_data(sdata, ASSOC_ABANDON);
	goto notify_driver;
}

static void ieee80211_rx_bss_info(struct ieee80211_link_data *link,
				  struct ieee80211_mgmt *mgmt, size_t len,
				  struct ieee80211_rx_status *rx_status)
{
	struct ieee80211_sub_if_data *sdata = link->sdata;
	struct ieee80211_local *local = sdata->local;
	struct ieee80211_bss *bss;
	struct ieee80211_channel *channel;

	lockdep_assert_wiphy(sdata->local->hw.wiphy);

	channel = ieee80211_get_channel_khz(local->hw.wiphy,
					ieee80211_rx_status_to_khz(rx_status));
	if (!channel)
		return;

	bss = ieee80211_bss_info_update(local, rx_status, mgmt, len, channel);
	if (bss) {
		link->conf->beacon_rate = bss->beacon_rate;
		ieee80211_rx_bss_put(local, bss);
	}
}


static void ieee80211_rx_mgmt_probe_resp(struct ieee80211_link_data *link,
					 struct sk_buff *skb)
{
	struct ieee80211_sub_if_data *sdata = link->sdata;
	struct ieee80211_mgmt *mgmt = (void *)skb->data;
	struct ieee80211_if_managed *ifmgd;
	struct ieee80211_rx_status *rx_status = (void *) skb->cb;
	struct ieee80211_channel *channel;
	size_t baselen, len = skb->len;

	ifmgd = &sdata->u.mgd;

	lockdep_assert_wiphy(sdata->local->hw.wiphy);

	/*
	 * According to Draft P802.11ax D6.0 clause 26.17.2.3.2:
	 * "If a 6 GHz AP receives a Probe Request frame  and responds with
	 * a Probe Response frame [..], the Address 1 field of the Probe
	 * Response frame shall be set to the broadcast address [..]"
	 * So, on 6GHz band we should also accept broadcast responses.
	 */
	channel = ieee80211_get_channel(sdata->local->hw.wiphy,
					rx_status->freq);
	if (!channel)
		return;

	if (!ether_addr_equal(mgmt->da, sdata->vif.addr) &&
	    (channel->band != NL80211_BAND_6GHZ ||
	     !is_broadcast_ether_addr(mgmt->da)))
		return; /* ignore ProbeResp to foreign address */

	baselen = (u8 *) mgmt->u.probe_resp.variable - (u8 *) mgmt;
	if (baselen > len)
		return;

	ieee80211_rx_bss_info(link, mgmt, len, rx_status);

	if (ifmgd->associated &&
	    ether_addr_equal(mgmt->bssid, link->u.mgd.bssid))
		ieee80211_reset_ap_probe(sdata);
}

/*
 * This is the canonical list of information elements we care about,
 * the filter code also gives us all changes to the Microsoft OUI
 * (00:50:F2) vendor IE which is used for WMM which we need to track,
 * as well as the DTPC IE (part of the Cisco OUI) used for signaling
 * changes to requested client power.
 *
 * We implement beacon filtering in software since that means we can
 * avoid processing the frame here and in cfg80211, and userspace
 * will not be able to tell whether the hardware supports it or not.
 *
 * XXX: This list needs to be dynamic -- userspace needs to be able to
 *	add items it requires. It also needs to be able to tell us to
 *	look out for other vendor IEs.
 */
static const u64 care_about_ies =
	(1ULL << WLAN_EID_COUNTRY) |
	(1ULL << WLAN_EID_ERP_INFO) |
	(1ULL << WLAN_EID_CHANNEL_SWITCH) |
	(1ULL << WLAN_EID_PWR_CONSTRAINT) |
	(1ULL << WLAN_EID_HT_CAPABILITY) |
	(1ULL << WLAN_EID_HT_OPERATION) |
	(1ULL << WLAN_EID_EXT_CHANSWITCH_ANN);

static void ieee80211_handle_beacon_sig(struct ieee80211_link_data *link,
					struct ieee80211_if_managed *ifmgd,
					struct ieee80211_bss_conf *bss_conf,
					struct ieee80211_local *local,
					struct ieee80211_rx_status *rx_status)
{
	struct ieee80211_sub_if_data *sdata = link->sdata;

	/* Track average RSSI from the Beacon frames of the current AP */

	if (!link->u.mgd.tracking_signal_avg) {
		link->u.mgd.tracking_signal_avg = true;
		ewma_beacon_signal_init(&link->u.mgd.ave_beacon_signal);
		link->u.mgd.last_cqm_event_signal = 0;
		link->u.mgd.count_beacon_signal = 1;
		link->u.mgd.last_ave_beacon_signal = 0;
	} else {
		link->u.mgd.count_beacon_signal++;
	}

	ewma_beacon_signal_add(&link->u.mgd.ave_beacon_signal,
			       -rx_status->signal);

	if (ifmgd->rssi_min_thold != ifmgd->rssi_max_thold &&
	    link->u.mgd.count_beacon_signal >= IEEE80211_SIGNAL_AVE_MIN_COUNT) {
		int sig = -ewma_beacon_signal_read(&link->u.mgd.ave_beacon_signal);
		int last_sig = link->u.mgd.last_ave_beacon_signal;
		struct ieee80211_event event = {
			.type = RSSI_EVENT,
		};

		/*
		 * if signal crosses either of the boundaries, invoke callback
		 * with appropriate parameters
		 */
		if (sig > ifmgd->rssi_max_thold &&
		    (last_sig <= ifmgd->rssi_min_thold || last_sig == 0)) {
			link->u.mgd.last_ave_beacon_signal = sig;
			event.u.rssi.data = RSSI_EVENT_HIGH;
			drv_event_callback(local, sdata, &event);
		} else if (sig < ifmgd->rssi_min_thold &&
			   (last_sig >= ifmgd->rssi_max_thold ||
			   last_sig == 0)) {
			link->u.mgd.last_ave_beacon_signal = sig;
			event.u.rssi.data = RSSI_EVENT_LOW;
			drv_event_callback(local, sdata, &event);
		}
	}

	if (bss_conf->cqm_rssi_thold &&
	    link->u.mgd.count_beacon_signal >= IEEE80211_SIGNAL_AVE_MIN_COUNT &&
	    !(sdata->vif.driver_flags & IEEE80211_VIF_SUPPORTS_CQM_RSSI)) {
		int sig = -ewma_beacon_signal_read(&link->u.mgd.ave_beacon_signal);
		int last_event = link->u.mgd.last_cqm_event_signal;
		int thold = bss_conf->cqm_rssi_thold;
		int hyst = bss_conf->cqm_rssi_hyst;

		if (sig < thold &&
		    (last_event == 0 || sig < last_event - hyst)) {
			link->u.mgd.last_cqm_event_signal = sig;
			ieee80211_cqm_rssi_notify(
				&sdata->vif,
				NL80211_CQM_RSSI_THRESHOLD_EVENT_LOW,
				sig, GFP_KERNEL);
		} else if (sig > thold &&
			   (last_event == 0 || sig > last_event + hyst)) {
			link->u.mgd.last_cqm_event_signal = sig;
			ieee80211_cqm_rssi_notify(
				&sdata->vif,
				NL80211_CQM_RSSI_THRESHOLD_EVENT_HIGH,
				sig, GFP_KERNEL);
		}
	}

	if (bss_conf->cqm_rssi_low &&
	    link->u.mgd.count_beacon_signal >= IEEE80211_SIGNAL_AVE_MIN_COUNT) {
		int sig = -ewma_beacon_signal_read(&link->u.mgd.ave_beacon_signal);
		int last_event = link->u.mgd.last_cqm_event_signal;
		int low = bss_conf->cqm_rssi_low;
		int high = bss_conf->cqm_rssi_high;

		if (sig < low &&
		    (last_event == 0 || last_event >= low)) {
			link->u.mgd.last_cqm_event_signal = sig;
			ieee80211_cqm_rssi_notify(
				&sdata->vif,
				NL80211_CQM_RSSI_THRESHOLD_EVENT_LOW,
				sig, GFP_KERNEL);
		} else if (sig > high &&
			   (last_event == 0 || last_event <= high)) {
			link->u.mgd.last_cqm_event_signal = sig;
			ieee80211_cqm_rssi_notify(
				&sdata->vif,
				NL80211_CQM_RSSI_THRESHOLD_EVENT_HIGH,
				sig, GFP_KERNEL);
		}
	}
}

static bool ieee80211_rx_our_beacon(const u8 *tx_bssid,
				    struct cfg80211_bss *bss)
{
	if (ether_addr_equal(tx_bssid, bss->bssid))
		return true;
	if (!bss->transmitted_bss)
		return false;
	return ether_addr_equal(tx_bssid, bss->transmitted_bss->bssid);
}

static void ieee80211_ml_reconf_work(struct wiphy *wiphy,
				     struct wiphy_work *work)
{
	struct ieee80211_sub_if_data *sdata =
		container_of(work, struct ieee80211_sub_if_data,
			     u.mgd.ml_reconf_work.work);
	u16 new_valid_links, new_active_links, new_dormant_links;
	int ret;

	if (!sdata->u.mgd.removed_links)
		return;

	sdata_info(sdata,
		   "MLO Reconfiguration: work: valid=0x%x, removed=0x%x\n",
		   sdata->vif.valid_links, sdata->u.mgd.removed_links);

	new_valid_links = sdata->vif.valid_links & ~sdata->u.mgd.removed_links;
	if (new_valid_links == sdata->vif.valid_links)
		return;

	if (!new_valid_links ||
	    !(new_valid_links & ~sdata->vif.dormant_links)) {
		sdata_info(sdata, "No valid links after reconfiguration\n");
		ret = -EINVAL;
		goto out;
	}

	new_active_links = sdata->vif.active_links & ~sdata->u.mgd.removed_links;
	if (new_active_links != sdata->vif.active_links) {
		if (!new_active_links)
			new_active_links =
				BIT(ffs(new_valid_links &
					~sdata->vif.dormant_links) - 1);

		ret = ieee80211_set_active_links(&sdata->vif, new_active_links);
		if (ret) {
			sdata_info(sdata,
				   "Failed setting active links\n");
			goto out;
		}
	}

	new_dormant_links = sdata->vif.dormant_links & ~sdata->u.mgd.removed_links;

	ret = ieee80211_vif_set_links(sdata, new_valid_links,
				      new_dormant_links);
	if (ret)
		sdata_info(sdata, "Failed setting valid links\n");

	ieee80211_vif_cfg_change_notify(sdata, BSS_CHANGED_MLD_VALID_LINKS);

out:
	if (!ret)
		cfg80211_links_removed(sdata->dev, sdata->u.mgd.removed_links);
	else
		__ieee80211_disconnect(sdata);

	sdata->u.mgd.removed_links = 0;
}

static void ieee80211_ml_reconfiguration(struct ieee80211_sub_if_data *sdata,
					 struct ieee802_11_elems *elems)
{
	const struct element *sub;
	unsigned long removed_links = 0;
	u16 link_removal_timeout[IEEE80211_MLD_MAX_NUM_LINKS] = {};
	u8 link_id;
	u32 delay;

	if (!ieee80211_vif_is_mld(&sdata->vif) || !elems->ml_reconf)
		return;

	/* Directly parse the sub elements as the common information doesn't
	 * hold any useful information.
<<<<<<< HEAD
	 */
	for_each_mle_subelement(sub, (const u8 *)elems->ml_reconf,
				elems->ml_reconf_len) {
		struct ieee80211_mle_per_sta_profile *prof = (void *)sub->data;
		u8 *pos = prof->variable;
		u16 control;

		if (sub->id != IEEE80211_MLE_SUBELEM_PER_STA_PROFILE)
			continue;

		if (!ieee80211_mle_reconf_sta_prof_size_ok(sub->data,
							   sub->datalen))
			return;

		control = le16_to_cpu(prof->control);
		link_id = control & IEEE80211_MLE_STA_RECONF_CONTROL_LINK_ID;

		removed_links |= BIT(link_id);

		/* the MAC address should not be included, but handle it */
		if (control &
		    IEEE80211_MLE_STA_RECONF_CONTROL_STA_MAC_ADDR_PRESENT)
			pos += 6;

		/* According to Draft P802.11be_D3.0, the control should
		 * include the AP Removal Timer present. If the AP Removal Timer
		 * is not present assume immediate removal.
		 */
		if (control &
		    IEEE80211_MLE_STA_RECONF_CONTROL_AP_REM_TIMER_PRESENT)
			link_removal_timeout[link_id] = get_unaligned_le16(pos);
	}

	removed_links &= sdata->vif.valid_links;
	if (!removed_links) {
		/* In case the removal was cancelled, abort it */
		if (sdata->u.mgd.removed_links) {
			sdata->u.mgd.removed_links = 0;
			wiphy_delayed_work_cancel(sdata->local->hw.wiphy,
						  &sdata->u.mgd.ml_reconf_work);
		}
		return;
	}

	delay = 0;
	for_each_set_bit(link_id, &removed_links, IEEE80211_MLD_MAX_NUM_LINKS) {
		struct ieee80211_bss_conf *link_conf =
			sdata_dereference(sdata->vif.link_conf[link_id], sdata);
		u32 link_delay;

		if (!link_conf) {
			removed_links &= ~BIT(link_id);
			continue;
		}

		if (link_removal_timeout[link_id] < 1)
			link_delay = 0;
		else
			link_delay = link_conf->beacon_int *
				(link_removal_timeout[link_id] - 1);

		if (!delay)
			delay = link_delay;
		else
			delay = min(delay, link_delay);
	}

	sdata->u.mgd.removed_links = removed_links;
	wiphy_delayed_work_queue(sdata->local->hw.wiphy,
				 &sdata->u.mgd.ml_reconf_work,
				 TU_TO_JIFFIES(delay));
}

static int ieee80211_ttlm_set_links(struct ieee80211_sub_if_data *sdata,
				    u16 active_links, u16 dormant_links,
				    u16 suspended_links)
{
	u64 changed = 0;
	int ret;

	if (!active_links) {
		ret = -EINVAL;
		goto out;
	}

	/* If there is an active negotiated TTLM, it should be discarded by
	 * the new negotiated/advertised TTLM.
	 */
	if (sdata->vif.neg_ttlm.valid) {
		memset(&sdata->vif.neg_ttlm, 0, sizeof(sdata->vif.neg_ttlm));
		sdata->vif.suspended_links = 0;
		changed = BSS_CHANGED_MLD_TTLM;
	}

	if (sdata->vif.active_links != active_links) {
		/* usable links are affected when active_links are changed,
		 * so notify the driver about the status change
		 */
		changed |= BSS_CHANGED_MLD_VALID_LINKS;
		active_links &= sdata->vif.active_links;
		if (!active_links)
			active_links =
				BIT(__ffs(sdata->vif.valid_links &
				    ~dormant_links));
		ret = ieee80211_set_active_links(&sdata->vif, active_links);
		if (ret) {
			sdata_info(sdata, "Failed to set TTLM active links\n");
			goto out;
		}
	}

	ret = ieee80211_vif_set_links(sdata, sdata->vif.valid_links,
				      dormant_links);
	if (ret) {
		sdata_info(sdata, "Failed to set TTLM dormant links\n");
		goto out;
	}

	sdata->vif.suspended_links = suspended_links;
	if (sdata->vif.suspended_links)
		changed |= BSS_CHANGED_MLD_TTLM;

	ieee80211_vif_cfg_change_notify(sdata, changed);

out:
	if (ret)
		ieee80211_disconnect(&sdata->vif, false);

	return ret;
}

static void ieee80211_tid_to_link_map_work(struct wiphy *wiphy,
					   struct wiphy_work *work)
{
	u16 new_active_links, new_dormant_links;
	struct ieee80211_sub_if_data *sdata =
		container_of(work, struct ieee80211_sub_if_data,
			     u.mgd.ttlm_work.work);

	new_active_links = sdata->u.mgd.ttlm_info.map &
			   sdata->vif.valid_links;
	new_dormant_links = ~sdata->u.mgd.ttlm_info.map &
			    sdata->vif.valid_links;

	ieee80211_vif_set_links(sdata, sdata->vif.valid_links, 0);
	if (ieee80211_ttlm_set_links(sdata, new_active_links, new_dormant_links,
				     0))
		return;

	sdata->u.mgd.ttlm_info.active = true;
	sdata->u.mgd.ttlm_info.switch_time = 0;
}

static u16 ieee80211_get_ttlm(u8 bm_size, u8 *data)
{
	if (bm_size == 1)
		return *data;
	else
		return get_unaligned_le16(data);
}

static int
ieee80211_parse_adv_t2l(struct ieee80211_sub_if_data *sdata,
			const struct ieee80211_ttlm_elem *ttlm,
			struct ieee80211_adv_ttlm_info *ttlm_info)
{
	/* The element size was already validated in
	 * ieee80211_tid_to_link_map_size_ok()
	 */
	u8 control, link_map_presence, map_size, tid;
	u8 *pos;

	memset(ttlm_info, 0, sizeof(*ttlm_info));
	pos = (void *)ttlm->optional;
	control	= ttlm->control;

	if ((control & IEEE80211_TTLM_CONTROL_DEF_LINK_MAP) ||
	    !(control & IEEE80211_TTLM_CONTROL_SWITCH_TIME_PRESENT))
		return 0;

	if ((control & IEEE80211_TTLM_CONTROL_DIRECTION) !=
	    IEEE80211_TTLM_DIRECTION_BOTH) {
		sdata_info(sdata, "Invalid advertised T2L map direction\n");
		return -EINVAL;
	}

	link_map_presence = *pos;
	pos++;

	ttlm_info->switch_time = get_unaligned_le16(pos);

	/* Since ttlm_info->switch_time == 0 means no switch time, bump it
	 * by 1.
	 */
	if (!ttlm_info->switch_time)
		ttlm_info->switch_time = 1;

	pos += 2;

	if (control & IEEE80211_TTLM_CONTROL_EXPECTED_DUR_PRESENT) {
		ttlm_info->duration = pos[0] | pos[1] << 8 | pos[2] << 16;
		pos += 3;
	}

	if (control & IEEE80211_TTLM_CONTROL_LINK_MAP_SIZE)
		map_size = 1;
	else
		map_size = 2;

	/* According to Draft P802.11be_D3.0 clause 35.3.7.1.7, an AP MLD shall
	 * not advertise a TID-to-link mapping that does not map all TIDs to the
	 * same link set, reject frame if not all links have mapping
	 */
	if (link_map_presence != 0xff) {
		sdata_info(sdata,
			   "Invalid advertised T2L mapping presence indicator\n");
		return -EINVAL;
	}
=======
	 */
	for_each_mle_subelement(sub, (const u8 *)elems->ml_reconf,
				elems->ml_reconf_len) {
		struct ieee80211_mle_per_sta_profile *prof = (void *)sub->data;
		u8 *pos = prof->variable;
		u16 control;

		if (sub->id != IEEE80211_MLE_SUBELEM_PER_STA_PROFILE)
			continue;
>>>>>>> 0c383648

	ttlm_info->map = ieee80211_get_ttlm(map_size, pos);
	if (!ttlm_info->map) {
		sdata_info(sdata,
			   "Invalid advertised T2L map for TID 0\n");
		return -EINVAL;
	}

	pos += map_size;

	for (tid = 1; tid < 8; tid++) {
		u16 map = ieee80211_get_ttlm(map_size, pos);

		if (map != ttlm_info->map) {
			sdata_info(sdata, "Invalid advertised T2L map for tid %d\n",
				   tid);
			return -EINVAL;
		}

<<<<<<< HEAD
=======
		/* According to Draft P802.11be_D3.0, the control should
		 * include the AP Removal Timer present. If the AP Removal Timer
		 * is not present assume immediate removal.
		 */
		if (control &
		    IEEE80211_MLE_STA_RECONF_CONTROL_AP_REM_TIMER_PRESENT)
			link_removal_timeout[link_id] = get_unaligned_le16(pos);
	}

	removed_links &= sdata->vif.valid_links;
	if (!removed_links) {
		/* In case the removal was cancelled, abort it */
		if (sdata->u.mgd.removed_links) {
			sdata->u.mgd.removed_links = 0;
			wiphy_delayed_work_cancel(sdata->local->hw.wiphy,
						  &sdata->u.mgd.ml_reconf_work);
		}
		return;
	}

	delay = 0;
	for_each_set_bit(link_id, &removed_links, IEEE80211_MLD_MAX_NUM_LINKS) {
		struct ieee80211_bss_conf *link_conf =
			sdata_dereference(sdata->vif.link_conf[link_id], sdata);
		u32 link_delay;

		if (!link_conf) {
			removed_links &= ~BIT(link_id);
			continue;
		}

		if (link_removal_timeout[link_id] < 1)
			link_delay = 0;
		else
			link_delay = link_conf->beacon_int *
				(link_removal_timeout[link_id] - 1);

		if (!delay)
			delay = link_delay;
		else
			delay = min(delay, link_delay);
	}

	sdata->u.mgd.removed_links = removed_links;
	wiphy_delayed_work_queue(sdata->local->hw.wiphy,
				 &sdata->u.mgd.ml_reconf_work,
				 TU_TO_JIFFIES(delay));
}

static int ieee80211_ttlm_set_links(struct ieee80211_sub_if_data *sdata,
				    u16 active_links, u16 dormant_links,
				    u16 suspended_links)
{
	u64 changed = 0;
	int ret;

	if (!active_links) {
		ret = -EINVAL;
		goto out;
	}

	/* If there is an active negotiated TTLM, it should be discarded by
	 * the new negotiated/advertised TTLM.
	 */
	if (sdata->vif.neg_ttlm.valid) {
		memset(&sdata->vif.neg_ttlm, 0, sizeof(sdata->vif.neg_ttlm));
		sdata->vif.suspended_links = 0;
		changed = BSS_CHANGED_MLD_TTLM;
	}

	if (sdata->vif.active_links != active_links) {
		/* usable links are affected when active_links are changed,
		 * so notify the driver about the status change
		 */
		changed |= BSS_CHANGED_MLD_VALID_LINKS;
		active_links &= sdata->vif.active_links;
		if (!active_links)
			active_links =
				BIT(__ffs(sdata->vif.valid_links &
				    ~dormant_links));
		ret = ieee80211_set_active_links(&sdata->vif, active_links);
		if (ret) {
			sdata_info(sdata, "Failed to set TTLM active links\n");
			goto out;
		}
	}

	ret = ieee80211_vif_set_links(sdata, sdata->vif.valid_links,
				      dormant_links);
	if (ret) {
		sdata_info(sdata, "Failed to set TTLM dormant links\n");
		goto out;
	}

	sdata->vif.suspended_links = suspended_links;
	if (sdata->vif.suspended_links)
		changed |= BSS_CHANGED_MLD_TTLM;

	ieee80211_vif_cfg_change_notify(sdata, changed);

out:
	if (ret)
		ieee80211_disconnect(&sdata->vif, false);

	return ret;
}

static void ieee80211_tid_to_link_map_work(struct wiphy *wiphy,
					   struct wiphy_work *work)
{
	u16 new_active_links, new_dormant_links;
	struct ieee80211_sub_if_data *sdata =
		container_of(work, struct ieee80211_sub_if_data,
			     u.mgd.ttlm_work.work);

	new_active_links = sdata->u.mgd.ttlm_info.map &
			   sdata->vif.valid_links;
	new_dormant_links = ~sdata->u.mgd.ttlm_info.map &
			    sdata->vif.valid_links;

	ieee80211_vif_set_links(sdata, sdata->vif.valid_links, 0);
	if (ieee80211_ttlm_set_links(sdata, new_active_links, new_dormant_links,
				     0))
		return;

	sdata->u.mgd.ttlm_info.active = true;
	sdata->u.mgd.ttlm_info.switch_time = 0;
}

static u16 ieee80211_get_ttlm(u8 bm_size, u8 *data)
{
	if (bm_size == 1)
		return *data;
	else
		return get_unaligned_le16(data);
}

static int
ieee80211_parse_adv_t2l(struct ieee80211_sub_if_data *sdata,
			const struct ieee80211_ttlm_elem *ttlm,
			struct ieee80211_adv_ttlm_info *ttlm_info)
{
	/* The element size was already validated in
	 * ieee80211_tid_to_link_map_size_ok()
	 */
	u8 control, link_map_presence, map_size, tid;
	u8 *pos;

	memset(ttlm_info, 0, sizeof(*ttlm_info));
	pos = (void *)ttlm->optional;
	control	= ttlm->control;

	if ((control & IEEE80211_TTLM_CONTROL_DEF_LINK_MAP) ||
	    !(control & IEEE80211_TTLM_CONTROL_SWITCH_TIME_PRESENT))
		return 0;

	if ((control & IEEE80211_TTLM_CONTROL_DIRECTION) !=
	    IEEE80211_TTLM_DIRECTION_BOTH) {
		sdata_info(sdata, "Invalid advertised T2L map direction\n");
		return -EINVAL;
	}

	link_map_presence = *pos;
	pos++;

	ttlm_info->switch_time = get_unaligned_le16(pos);

	/* Since ttlm_info->switch_time == 0 means no switch time, bump it
	 * by 1.
	 */
	if (!ttlm_info->switch_time)
		ttlm_info->switch_time = 1;

	pos += 2;

	if (control & IEEE80211_TTLM_CONTROL_EXPECTED_DUR_PRESENT) {
		ttlm_info->duration = pos[0] | pos[1] << 8 | pos[2] << 16;
		pos += 3;
	}

	if (control & IEEE80211_TTLM_CONTROL_LINK_MAP_SIZE)
		map_size = 1;
	else
		map_size = 2;

	/* According to Draft P802.11be_D3.0 clause 35.3.7.1.7, an AP MLD shall
	 * not advertise a TID-to-link mapping that does not map all TIDs to the
	 * same link set, reject frame if not all links have mapping
	 */
	if (link_map_presence != 0xff) {
		sdata_info(sdata,
			   "Invalid advertised T2L mapping presence indicator\n");
		return -EINVAL;
	}

	ttlm_info->map = ieee80211_get_ttlm(map_size, pos);
	if (!ttlm_info->map) {
		sdata_info(sdata,
			   "Invalid advertised T2L map for TID 0\n");
		return -EINVAL;
	}

	pos += map_size;

	for (tid = 1; tid < 8; tid++) {
		u16 map = ieee80211_get_ttlm(map_size, pos);

		if (map != ttlm_info->map) {
			sdata_info(sdata, "Invalid advertised T2L map for tid %d\n",
				   tid);
			return -EINVAL;
		}

>>>>>>> 0c383648
		pos += map_size;
	}
	return 0;
}

static void ieee80211_process_adv_ttlm(struct ieee80211_sub_if_data *sdata,
					  struct ieee802_11_elems *elems,
					  u64 beacon_ts)
{
	u8 i;
	int ret;

	if (!ieee80211_vif_is_mld(&sdata->vif))
		return;

	if (!elems->ttlm_num) {
		if (sdata->u.mgd.ttlm_info.switch_time) {
			/* if a planned TID-to-link mapping was cancelled -
			 * abort it
			 */
			wiphy_delayed_work_cancel(sdata->local->hw.wiphy,
						  &sdata->u.mgd.ttlm_work);
		} else if (sdata->u.mgd.ttlm_info.active) {
			/* if no TID-to-link element, set to default mapping in
			 * which all TIDs are mapped to all setup links
			 */
			ret = ieee80211_vif_set_links(sdata,
						      sdata->vif.valid_links,
						      0);
			if (ret) {
				sdata_info(sdata, "Failed setting valid/dormant links\n");
				return;
			}
			ieee80211_vif_cfg_change_notify(sdata,
							BSS_CHANGED_MLD_VALID_LINKS);
		}
		memset(&sdata->u.mgd.ttlm_info, 0,
		       sizeof(sdata->u.mgd.ttlm_info));
		return;
	}

	for (i = 0; i < elems->ttlm_num; i++) {
		struct ieee80211_adv_ttlm_info ttlm_info;
		u32 res;

		res = ieee80211_parse_adv_t2l(sdata, elems->ttlm[i],
					      &ttlm_info);

		if (res) {
			__ieee80211_disconnect(sdata);
			return;
		}

		if (ttlm_info.switch_time) {
			u16 beacon_ts_tu, st_tu, delay;
			u32 delay_jiffies;
			u64 mask;

			/* The t2l map switch time is indicated with a partial
			 * TSF value (bits 10 to 25), get the partial beacon TS
			 * as well, and calc the delay to the start time.
			 */
			mask = GENMASK_ULL(25, 10);
			beacon_ts_tu = (beacon_ts & mask) >> 10;
			st_tu = ttlm_info.switch_time;
			delay = st_tu - beacon_ts_tu;

			/*
			 * If the switch time is far in the future, then it
			 * could also be the previous switch still being
			 * announced.
			 * We can simply ignore it for now, if it is a future
			 * switch the AP will continue to announce it anyway.
			 */
			if (delay > IEEE80211_ADV_TTLM_ST_UNDERFLOW)
				return;

			delay_jiffies = TU_TO_JIFFIES(delay);

			/* Link switching can take time, so schedule it
			 * 100ms before to be ready on time
			 */
			if (delay_jiffies > IEEE80211_ADV_TTLM_SAFETY_BUFFER_MS)
				delay_jiffies -=
					IEEE80211_ADV_TTLM_SAFETY_BUFFER_MS;
			else
				delay_jiffies = 0;

			sdata->u.mgd.ttlm_info = ttlm_info;
			wiphy_delayed_work_cancel(sdata->local->hw.wiphy,
						  &sdata->u.mgd.ttlm_work);
			wiphy_delayed_work_queue(sdata->local->hw.wiphy,
						 &sdata->u.mgd.ttlm_work,
						 delay_jiffies);
			return;
		}
	}
}

static void ieee80211_rx_mgmt_beacon(struct ieee80211_link_data *link,
				     struct ieee80211_hdr *hdr, size_t len,
				     struct ieee80211_rx_status *rx_status)
{
	struct ieee80211_sub_if_data *sdata = link->sdata;
	struct ieee80211_if_managed *ifmgd = &sdata->u.mgd;
	struct ieee80211_bss_conf *bss_conf = &sdata->vif.bss_conf;
	struct ieee80211_vif_cfg *vif_cfg = &sdata->vif.cfg;
	struct ieee80211_mgmt *mgmt = (void *) hdr;
	size_t baselen;
	struct ieee802_11_elems *elems;
	struct ieee80211_local *local = sdata->local;
	struct ieee80211_chanctx_conf *chanctx_conf;
	struct ieee80211_supported_band *sband;
	struct ieee80211_channel *chan;
	struct link_sta_info *link_sta;
	struct sta_info *sta;
	u64 changed = 0;
	bool erp_valid;
	u8 erp_value = 0;
	u32 ncrc = 0;
	u8 *bssid, *variable = mgmt->u.beacon.variable;
	u8 deauth_buf[IEEE80211_DEAUTH_FRAME_LEN];
	struct ieee80211_elems_parse_params parse_params = {
		.mode = link->u.mgd.conn.mode,
		.link_id = -1,
		.from_ap = true,
	};

	lockdep_assert_wiphy(local->hw.wiphy);

	/* Process beacon from the current BSS */
	bssid = ieee80211_get_bssid(hdr, len, sdata->vif.type);
	if (ieee80211_is_s1g_beacon(mgmt->frame_control)) {
		struct ieee80211_ext *ext = (void *) mgmt;

		if (ieee80211_is_s1g_short_beacon(ext->frame_control))
			variable = ext->u.s1g_short_beacon.variable;
		else
			variable = ext->u.s1g_beacon.variable;
	}

	baselen = (u8 *) variable - (u8 *) mgmt;
	if (baselen > len)
		return;

	parse_params.start = variable;
	parse_params.len = len - baselen;

	rcu_read_lock();
	chanctx_conf = rcu_dereference(link->conf->chanctx_conf);
	if (!chanctx_conf) {
		rcu_read_unlock();
		return;
	}

	if (ieee80211_rx_status_to_khz(rx_status) !=
	    ieee80211_channel_to_khz(chanctx_conf->def.chan)) {
		rcu_read_unlock();
		return;
	}
	chan = chanctx_conf->def.chan;
	rcu_read_unlock();

	if (ifmgd->assoc_data && ifmgd->assoc_data->need_beacon &&
	    !WARN_ON(ieee80211_vif_is_mld(&sdata->vif)) &&
	    ieee80211_rx_our_beacon(bssid, ifmgd->assoc_data->link[0].bss)) {
		parse_params.bss = ifmgd->assoc_data->link[0].bss;
		elems = ieee802_11_parse_elems_full(&parse_params);
		if (!elems)
			return;

		ieee80211_rx_bss_info(link, mgmt, len, rx_status);

		if (elems->dtim_period)
			link->u.mgd.dtim_period = elems->dtim_period;
		link->u.mgd.have_beacon = true;
		ifmgd->assoc_data->need_beacon = false;
		if (ieee80211_hw_check(&local->hw, TIMING_BEACON_ONLY) &&
		    !ieee80211_is_s1g_beacon(hdr->frame_control)) {
			link->conf->sync_tsf =
				le64_to_cpu(mgmt->u.beacon.timestamp);
			link->conf->sync_device_ts =
				rx_status->device_timestamp;
			link->conf->sync_dtim_count = elems->dtim_count;
		}

		if (elems->mbssid_config_ie)
			bss_conf->profile_periodicity =
				elems->mbssid_config_ie->profile_periodicity;
		else
			bss_conf->profile_periodicity = 0;

		if (elems->ext_capab_len >= 11 &&
		    (elems->ext_capab[10] & WLAN_EXT_CAPA11_EMA_SUPPORT))
			bss_conf->ema_ap = true;
		else
			bss_conf->ema_ap = false;

		/* continue assoc process */
		ifmgd->assoc_data->timeout = jiffies;
		ifmgd->assoc_data->timeout_started = true;
		run_again(sdata, ifmgd->assoc_data->timeout);
		kfree(elems);
		return;
	}

	if (!ifmgd->associated ||
	    !ieee80211_rx_our_beacon(bssid, link->conf->bss))
		return;
	bssid = link->u.mgd.bssid;

	if (!(rx_status->flag & RX_FLAG_NO_SIGNAL_VAL))
		ieee80211_handle_beacon_sig(link, ifmgd, bss_conf,
					    local, rx_status);

	if (ifmgd->flags & IEEE80211_STA_CONNECTION_POLL) {
		mlme_dbg_ratelimited(sdata,
				     "cancelling AP probe due to a received beacon\n");
		ieee80211_reset_ap_probe(sdata);
	}

	/*
	 * Push the beacon loss detection into the future since
	 * we are processing a beacon from the AP just now.
	 */
	ieee80211_sta_reset_beacon_monitor(sdata);

	/* TODO: CRC urrently not calculated on S1G Beacon Compatibility
	 * element (which carries the beacon interval). Don't forget to add a
	 * bit to care_about_ies[] above if mac80211 is interested in a
	 * changing S1G element.
	 */
	if (!ieee80211_is_s1g_beacon(hdr->frame_control))
		ncrc = crc32_be(0, (void *)&mgmt->u.beacon.beacon_int, 4);
	parse_params.bss = link->conf->bss;
	parse_params.filter = care_about_ies;
	parse_params.crc = ncrc;
	elems = ieee802_11_parse_elems_full(&parse_params);
	if (!elems)
		return;
	ncrc = elems->crc;

	if (ieee80211_hw_check(&local->hw, PS_NULLFUNC_STACK) &&
	    ieee80211_check_tim(elems->tim, elems->tim_len, vif_cfg->aid)) {
		if (local->hw.conf.dynamic_ps_timeout > 0) {
			if (local->hw.conf.flags & IEEE80211_CONF_PS) {
				local->hw.conf.flags &= ~IEEE80211_CONF_PS;
				ieee80211_hw_config(local,
						    IEEE80211_CONF_CHANGE_PS);
			}
			ieee80211_send_nullfunc(local, sdata, false);
		} else if (!local->pspolling && sdata->u.mgd.powersave) {
			local->pspolling = true;

			/*
			 * Here is assumed that the driver will be
			 * able to send ps-poll frame and receive a
			 * response even though power save mode is
			 * enabled, but some drivers might require
			 * to disable power save here. This needs
			 * to be investigated.
			 */
			ieee80211_send_pspoll(local, sdata);
		}
	}

	if (sdata->vif.p2p ||
	    sdata->vif.driver_flags & IEEE80211_VIF_GET_NOA_UPDATE) {
		struct ieee80211_p2p_noa_attr noa = {};
		int ret;

		ret = cfg80211_get_p2p_attr(variable,
					    len - baselen,
					    IEEE80211_P2P_ATTR_ABSENCE_NOTICE,
					    (u8 *) &noa, sizeof(noa));
		if (ret >= 2) {
			if (link->u.mgd.p2p_noa_index != noa.index) {
				/* valid noa_attr and index changed */
				link->u.mgd.p2p_noa_index = noa.index;
				memcpy(&bss_conf->p2p_noa_attr, &noa, sizeof(noa));
				changed |= BSS_CHANGED_P2P_PS;
				/*
				 * make sure we update all information, the CRC
				 * mechanism doesn't look at P2P attributes.
				 */
				link->u.mgd.beacon_crc_valid = false;
			}
		} else if (link->u.mgd.p2p_noa_index != -1) {
			/* noa_attr not found and we had valid noa_attr before */
			link->u.mgd.p2p_noa_index = -1;
			memset(&bss_conf->p2p_noa_attr, 0, sizeof(bss_conf->p2p_noa_attr));
			changed |= BSS_CHANGED_P2P_PS;
			link->u.mgd.beacon_crc_valid = false;
		}
	}

	/*
	 * Update beacon timing and dtim count on every beacon appearance. This
	 * will allow the driver to use the most updated values. Do it before
	 * comparing this one with last received beacon.
	 * IMPORTANT: These parameters would possibly be out of sync by the time
	 * the driver will use them. The synchronized view is currently
	 * guaranteed only in certain callbacks.
	 */
	if (ieee80211_hw_check(&local->hw, TIMING_BEACON_ONLY) &&
	    !ieee80211_is_s1g_beacon(hdr->frame_control)) {
		link->conf->sync_tsf =
			le64_to_cpu(mgmt->u.beacon.timestamp);
		link->conf->sync_device_ts =
			rx_status->device_timestamp;
		link->conf->sync_dtim_count = elems->dtim_count;
	}

	if ((ncrc == link->u.mgd.beacon_crc && link->u.mgd.beacon_crc_valid) ||
	    ieee80211_is_s1g_short_beacon(mgmt->frame_control))
		goto free;
	link->u.mgd.beacon_crc = ncrc;
	link->u.mgd.beacon_crc_valid = true;

	ieee80211_rx_bss_info(link, mgmt, len, rx_status);

	ieee80211_sta_process_chanswitch(link, rx_status->mactime,
					 rx_status->device_timestamp,
					 elems, true);

	if (!link->u.mgd.disable_wmm_tracking &&
	    ieee80211_sta_wmm_params(local, link, elems->wmm_param,
				     elems->wmm_param_len,
				     elems->mu_edca_param_set))
		changed |= BSS_CHANGED_QOS;

	/*
	 * If we haven't had a beacon before, tell the driver about the
	 * DTIM period (and beacon timing if desired) now.
	 */
	if (!link->u.mgd.have_beacon) {
		/* a few bogus AP send dtim_period = 0 or no TIM IE */
		bss_conf->dtim_period = elems->dtim_period ?: 1;

		changed |= BSS_CHANGED_BEACON_INFO;
		link->u.mgd.have_beacon = true;

		ieee80211_recalc_ps(local);

		ieee80211_recalc_ps_vif(sdata);
	}

	if (elems->erp_info) {
		erp_valid = true;
		erp_value = elems->erp_info[0];
	} else {
		erp_valid = false;
	}

	if (!ieee80211_is_s1g_beacon(hdr->frame_control))
		changed |= ieee80211_handle_bss_capability(link,
				le16_to_cpu(mgmt->u.beacon.capab_info),
				erp_valid, erp_value);

	sta = sta_info_get(sdata, sdata->vif.cfg.ap_addr);
	if (WARN_ON(!sta)) {
		goto free;
	}
	link_sta = rcu_dereference_protected(sta->link[link->link_id],
					     lockdep_is_held(&local->hw.wiphy->mtx));
	if (WARN_ON(!link_sta)) {
		goto free;
	}

	if (WARN_ON(!link->conf->chanreq.oper.chan))
		goto free;

	sband = local->hw.wiphy->bands[link->conf->chanreq.oper.chan->band];

	changed |= ieee80211_recalc_twt_req(sdata, sband, link, link_sta, elems);

	if (ieee80211_config_bw(link, elems, true, &changed)) {
		ieee80211_set_disassoc(sdata, IEEE80211_STYPE_DEAUTH,
				       WLAN_REASON_DEAUTH_LEAVING,
				       true, deauth_buf);
		ieee80211_report_disconnect(sdata, deauth_buf,
					    sizeof(deauth_buf), true,
					    WLAN_REASON_DEAUTH_LEAVING,
					    false);
		goto free;
	}

	if (elems->opmode_notif)
		ieee80211_vht_handle_opmode(sdata, link_sta,
					    *elems->opmode_notif,
					    rx_status->band);

	changed |= ieee80211_handle_pwr_constr(link, chan, mgmt,
					       elems->country_elem,
					       elems->country_elem_len,
					       elems->pwr_constr_elem,
					       elems->cisco_dtpc_elem);

	ieee80211_ml_reconfiguration(sdata, elems);
	ieee80211_process_adv_ttlm(sdata, elems,
				      le64_to_cpu(mgmt->u.beacon.timestamp));

	ieee80211_link_info_change_notify(sdata, link, changed);
free:
	kfree(elems);
}

static void ieee80211_apply_neg_ttlm(struct ieee80211_sub_if_data *sdata,
				     struct ieee80211_neg_ttlm neg_ttlm)
{
	u16 new_active_links, new_dormant_links, new_suspended_links, map = 0;
	u8 i;

	for (i = 0; i < IEEE80211_TTLM_NUM_TIDS; i++)
		map |= neg_ttlm.downlink[i] | neg_ttlm.uplink[i];

	/* If there is an active TTLM, unset previously suspended links */
	if (sdata->vif.neg_ttlm.valid)
		sdata->vif.dormant_links &= ~sdata->vif.suspended_links;

	/* exclude links that are already disabled by advertised TTLM */
	new_active_links =
		map & sdata->vif.valid_links & ~sdata->vif.dormant_links;
	new_suspended_links =
		(~map & sdata->vif.valid_links) & ~sdata->vif.dormant_links;
	new_dormant_links = sdata->vif.dormant_links | new_suspended_links;
	if (ieee80211_ttlm_set_links(sdata, new_active_links,
				     new_dormant_links, new_suspended_links))
		return;

	sdata->vif.neg_ttlm = neg_ttlm;
	sdata->vif.neg_ttlm.valid = true;
}

static void ieee80211_neg_ttlm_timeout_work(struct wiphy *wiphy,
					    struct wiphy_work *work)
{
	struct ieee80211_sub_if_data *sdata =
		container_of(work, struct ieee80211_sub_if_data,
			     u.mgd.neg_ttlm_timeout_work.work);

	sdata_info(sdata,
		   "No negotiated TTLM response from AP, disconnecting.\n");

	__ieee80211_disconnect(sdata);
}

static void
ieee80211_neg_ttlm_add_suggested_map(struct sk_buff *skb,
				     struct ieee80211_neg_ttlm *neg_ttlm)
{
	u8 i, direction[IEEE80211_TTLM_MAX_CNT];

	if (memcmp(neg_ttlm->downlink, neg_ttlm->uplink,
		   sizeof(neg_ttlm->downlink))) {
		direction[0] = IEEE80211_TTLM_DIRECTION_DOWN;
		direction[1] = IEEE80211_TTLM_DIRECTION_UP;
	} else {
		direction[0] = IEEE80211_TTLM_DIRECTION_BOTH;
	}

	for (i = 0; i < ARRAY_SIZE(direction); i++) {
		u8 tid, len, map_ind = 0, *len_pos, *map_ind_pos, *pos;
		__le16 map;

		len = sizeof(struct ieee80211_ttlm_elem) + 1 + 1;

		pos = skb_put(skb, len + 2);
		*pos++ = WLAN_EID_EXTENSION;
		len_pos = pos++;
		*pos++ = WLAN_EID_EXT_TID_TO_LINK_MAPPING;
		*pos++ = direction[i];
		map_ind_pos = pos++;
		for (tid = 0; tid < IEEE80211_TTLM_NUM_TIDS; tid++) {
			map = direction[i] == IEEE80211_TTLM_DIRECTION_UP ?
				cpu_to_le16(neg_ttlm->uplink[tid]) :
				cpu_to_le16(neg_ttlm->downlink[tid]);
			if (!map)
				continue;

			len += 2;
			map_ind |= BIT(tid);
			skb_put_data(skb, &map, sizeof(map));
		}

		*map_ind_pos = map_ind;
		*len_pos = len;

		if (direction[i] == IEEE80211_TTLM_DIRECTION_BOTH)
			break;
	}
}

static void
ieee80211_send_neg_ttlm_req(struct ieee80211_sub_if_data *sdata,
			    struct ieee80211_neg_ttlm *neg_ttlm,
			    u8 dialog_token)
{
	struct ieee80211_local *local = sdata->local;
	struct ieee80211_mgmt *mgmt;
	struct sk_buff *skb;
	int hdr_len = offsetofend(struct ieee80211_mgmt, u.action.u.ttlm_req);
	int ttlm_max_len = 2 + 1 + sizeof(struct ieee80211_ttlm_elem) + 1 +
		2 * 2 * IEEE80211_TTLM_NUM_TIDS;

	skb = dev_alloc_skb(local->tx_headroom + hdr_len + ttlm_max_len);
	if (!skb)
		return;

	skb_reserve(skb, local->tx_headroom);
	mgmt = skb_put_zero(skb, hdr_len);
	mgmt->frame_control = cpu_to_le16(IEEE80211_FTYPE_MGMT |
					  IEEE80211_STYPE_ACTION);
	memcpy(mgmt->da, sdata->vif.cfg.ap_addr, ETH_ALEN);
	memcpy(mgmt->sa, sdata->vif.addr, ETH_ALEN);
	memcpy(mgmt->bssid, sdata->vif.cfg.ap_addr, ETH_ALEN);

	mgmt->u.action.category = WLAN_CATEGORY_PROTECTED_EHT;
	mgmt->u.action.u.ttlm_req.action_code =
		WLAN_PROTECTED_EHT_ACTION_TTLM_REQ;
	mgmt->u.action.u.ttlm_req.dialog_token = dialog_token;
	ieee80211_neg_ttlm_add_suggested_map(skb, neg_ttlm);
	ieee80211_tx_skb(sdata, skb);
}

int ieee80211_req_neg_ttlm(struct ieee80211_sub_if_data *sdata,
			   struct cfg80211_ttlm_params *params)
{
	struct ieee80211_neg_ttlm neg_ttlm = {};
	u8 i;

	if (!ieee80211_vif_is_mld(&sdata->vif) ||
	    !(sdata->vif.cfg.mld_capa_op &
	      IEEE80211_MLD_CAP_OP_TID_TO_LINK_MAP_NEG_SUPP))
		return -EINVAL;

	for (i = 0; i < IEEE80211_TTLM_NUM_TIDS; i++) {
		if ((params->dlink[i] & ~sdata->vif.valid_links) ||
		    (params->ulink[i] & ~sdata->vif.valid_links))
			return -EINVAL;

		neg_ttlm.downlink[i] = params->dlink[i];
		neg_ttlm.uplink[i] = params->ulink[i];
	}

	if (drv_can_neg_ttlm(sdata->local, sdata, &neg_ttlm) !=
	    NEG_TTLM_RES_ACCEPT)
		return -EINVAL;

	ieee80211_apply_neg_ttlm(sdata, neg_ttlm);
	sdata->u.mgd.dialog_token_alloc++;
	ieee80211_send_neg_ttlm_req(sdata, &sdata->vif.neg_ttlm,
				    sdata->u.mgd.dialog_token_alloc);
	wiphy_delayed_work_cancel(sdata->local->hw.wiphy,
				  &sdata->u.mgd.neg_ttlm_timeout_work);
	wiphy_delayed_work_queue(sdata->local->hw.wiphy,
				 &sdata->u.mgd.neg_ttlm_timeout_work,
				 IEEE80211_NEG_TTLM_REQ_TIMEOUT);
	return 0;
}

static void
ieee80211_send_neg_ttlm_res(struct ieee80211_sub_if_data *sdata,
			    enum ieee80211_neg_ttlm_res ttlm_res,
			    u8 dialog_token,
			    struct ieee80211_neg_ttlm *neg_ttlm)
{
	struct ieee80211_local *local = sdata->local;
	struct ieee80211_mgmt *mgmt;
	struct sk_buff *skb;
	int hdr_len = offsetofend(struct ieee80211_mgmt, u.action.u.ttlm_res);
	int ttlm_max_len = 2 + 1 + sizeof(struct ieee80211_ttlm_elem) + 1 +
		2 * 2 * IEEE80211_TTLM_NUM_TIDS;

	skb = dev_alloc_skb(local->tx_headroom + hdr_len + ttlm_max_len);
	if (!skb)
		return;

	skb_reserve(skb, local->tx_headroom);
	mgmt = skb_put_zero(skb, hdr_len);
	mgmt->frame_control = cpu_to_le16(IEEE80211_FTYPE_MGMT |
					  IEEE80211_STYPE_ACTION);
	memcpy(mgmt->da, sdata->vif.cfg.ap_addr, ETH_ALEN);
	memcpy(mgmt->sa, sdata->vif.addr, ETH_ALEN);
	memcpy(mgmt->bssid, sdata->vif.cfg.ap_addr, ETH_ALEN);

	mgmt->u.action.category = WLAN_CATEGORY_PROTECTED_EHT;
	mgmt->u.action.u.ttlm_res.action_code =
		WLAN_PROTECTED_EHT_ACTION_TTLM_RES;
	mgmt->u.action.u.ttlm_res.dialog_token = dialog_token;
	switch (ttlm_res) {
	default:
		WARN_ON(1);
		fallthrough;
	case NEG_TTLM_RES_REJECT:
		mgmt->u.action.u.ttlm_res.status_code =
			WLAN_STATUS_DENIED_TID_TO_LINK_MAPPING;
		break;
	case NEG_TTLM_RES_ACCEPT:
		mgmt->u.action.u.ttlm_res.status_code = WLAN_STATUS_SUCCESS;
		break;
	case NEG_TTLM_RES_SUGGEST_PREFERRED:
		mgmt->u.action.u.ttlm_res.status_code =
			WLAN_STATUS_PREF_TID_TO_LINK_MAPPING_SUGGESTED;
		ieee80211_neg_ttlm_add_suggested_map(skb, neg_ttlm);
		break;
	}

	ieee80211_tx_skb(sdata, skb);
}

static int
ieee80211_parse_neg_ttlm(struct ieee80211_sub_if_data *sdata,
			 const struct ieee80211_ttlm_elem *ttlm,
			 struct ieee80211_neg_ttlm *neg_ttlm,
			 u8 *direction)
{
	u8 control, link_map_presence, map_size, tid;
	u8 *pos;

	/* The element size was already validated in
	 * ieee80211_tid_to_link_map_size_ok()
	 */
	pos = (void *)ttlm->optional;

	control = ttlm->control;

	/* mapping switch time and expected duration fields are not expected
	 * in case of negotiated TTLM
	 */
	if (control & (IEEE80211_TTLM_CONTROL_SWITCH_TIME_PRESENT |
		       IEEE80211_TTLM_CONTROL_EXPECTED_DUR_PRESENT)) {
		mlme_dbg(sdata,
			 "Invalid TTLM element in negotiated TTLM request\n");
		return -EINVAL;
	}

	if (control & IEEE80211_TTLM_CONTROL_DEF_LINK_MAP) {
		for (tid = 0; tid < IEEE80211_TTLM_NUM_TIDS; tid++) {
			neg_ttlm->downlink[tid] = sdata->vif.valid_links;
			neg_ttlm->uplink[tid] = sdata->vif.valid_links;
		}
		*direction = IEEE80211_TTLM_DIRECTION_BOTH;
		return 0;
	}

	*direction = u8_get_bits(control, IEEE80211_TTLM_CONTROL_DIRECTION);
	if (*direction != IEEE80211_TTLM_DIRECTION_DOWN &&
	    *direction != IEEE80211_TTLM_DIRECTION_UP &&
	    *direction != IEEE80211_TTLM_DIRECTION_BOTH)
		return -EINVAL;

	link_map_presence = *pos;
	pos++;

	if (control & IEEE80211_TTLM_CONTROL_LINK_MAP_SIZE)
		map_size = 1;
	else
		map_size = 2;

	for (tid = 0; tid < IEEE80211_TTLM_NUM_TIDS; tid++) {
		u16 map;

		if (link_map_presence & BIT(tid)) {
			map = ieee80211_get_ttlm(map_size, pos);
			if (!map) {
				mlme_dbg(sdata,
					 "No active links for TID %d", tid);
				return -EINVAL;
			}
		} else {
			map = 0;
		}

		switch (*direction) {
		case IEEE80211_TTLM_DIRECTION_BOTH:
			neg_ttlm->downlink[tid] = map;
			neg_ttlm->uplink[tid] = map;
			break;
		case IEEE80211_TTLM_DIRECTION_DOWN:
			neg_ttlm->downlink[tid] = map;
			break;
		case IEEE80211_TTLM_DIRECTION_UP:
			neg_ttlm->uplink[tid] = map;
			break;
		default:
			return -EINVAL;
		}
		pos += map_size;
	}
	return 0;
}

void ieee80211_process_neg_ttlm_req(struct ieee80211_sub_if_data *sdata,
				    struct ieee80211_mgmt *mgmt, size_t len)
{
	u8 dialog_token, direction[IEEE80211_TTLM_MAX_CNT] = {}, i;
	size_t ies_len;
	enum ieee80211_neg_ttlm_res ttlm_res = NEG_TTLM_RES_ACCEPT;
	struct ieee802_11_elems *elems = NULL;
	struct ieee80211_neg_ttlm neg_ttlm = {};

	BUILD_BUG_ON(ARRAY_SIZE(direction) != ARRAY_SIZE(elems->ttlm));

	if (!ieee80211_vif_is_mld(&sdata->vif))
		return;

	dialog_token = mgmt->u.action.u.ttlm_req.dialog_token;
	ies_len  = len - offsetof(struct ieee80211_mgmt,
				  u.action.u.ttlm_req.variable);
	elems = ieee802_11_parse_elems(mgmt->u.action.u.ttlm_req.variable,
				       ies_len, true, NULL);
	if (!elems) {
		ttlm_res = NEG_TTLM_RES_REJECT;
		goto out;
	}

	for (i = 0; i < elems->ttlm_num; i++) {
		if (ieee80211_parse_neg_ttlm(sdata, elems->ttlm[i],
					     &neg_ttlm, &direction[i]) ||
		    (direction[i] == IEEE80211_TTLM_DIRECTION_BOTH &&
		     elems->ttlm_num != 1)) {
			ttlm_res = NEG_TTLM_RES_REJECT;
			goto out;
		}
	}

	if (!elems->ttlm_num ||
	    (elems->ttlm_num == 2 && direction[0] == direction[1])) {
		ttlm_res = NEG_TTLM_RES_REJECT;
		goto out;
	}

	for (i = 0; i < IEEE80211_TTLM_NUM_TIDS; i++) {
		if ((neg_ttlm.downlink[i] &&
		     (neg_ttlm.downlink[i] & ~sdata->vif.valid_links)) ||
		    (neg_ttlm.uplink[i] &&
		     (neg_ttlm.uplink[i] & ~sdata->vif.valid_links))) {
			ttlm_res = NEG_TTLM_RES_REJECT;
			goto out;
		}
	}

	ttlm_res = drv_can_neg_ttlm(sdata->local, sdata, &neg_ttlm);

	if (ttlm_res != NEG_TTLM_RES_ACCEPT)
		goto out;

	ieee80211_apply_neg_ttlm(sdata, neg_ttlm);
out:
	kfree(elems);
	ieee80211_send_neg_ttlm_res(sdata, ttlm_res, dialog_token, &neg_ttlm);
}

void ieee80211_process_neg_ttlm_res(struct ieee80211_sub_if_data *sdata,
				    struct ieee80211_mgmt *mgmt, size_t len)
{
	if (!ieee80211_vif_is_mld(&sdata->vif) ||
	    mgmt->u.action.u.ttlm_req.dialog_token !=
	    sdata->u.mgd.dialog_token_alloc)
		return;

	wiphy_delayed_work_cancel(sdata->local->hw.wiphy,
				  &sdata->u.mgd.neg_ttlm_timeout_work);

	/* MLD station sends a TID to link mapping request, mainly to handle
	 * BTM (BSS transition management) request, in which case it needs to
	 * restrict the active links set.
	 * In this case it's not expected that the MLD AP will reject the
	 * negotiated TTLM request.
	 * This can be better implemented in the future, to handle request
	 * rejections.
	 */
	if (mgmt->u.action.u.ttlm_res.status_code != WLAN_STATUS_SUCCESS)
		__ieee80211_disconnect(sdata);
}

<<<<<<< HEAD
=======
static void ieee80211_teardown_ttlm_work(struct wiphy *wiphy,
					 struct wiphy_work *work)
{
	u16 new_dormant_links;
	struct ieee80211_sub_if_data *sdata =
		container_of(work, struct ieee80211_sub_if_data,
			     u.mgd.neg_ttlm_timeout_work.work);

	if (!sdata->vif.neg_ttlm.valid)
		return;

	memset(&sdata->vif.neg_ttlm, 0, sizeof(sdata->vif.neg_ttlm));
	new_dormant_links =
		sdata->vif.dormant_links & ~sdata->vif.suspended_links;
	sdata->vif.suspended_links = 0;
	ieee80211_vif_set_links(sdata, sdata->vif.valid_links,
				new_dormant_links);
	ieee80211_vif_cfg_change_notify(sdata, BSS_CHANGED_MLD_TTLM |
					       BSS_CHANGED_MLD_VALID_LINKS);
}

void ieee80211_send_teardown_neg_ttlm(struct ieee80211_vif *vif)
{
	struct ieee80211_sub_if_data *sdata = vif_to_sdata(vif);
	struct ieee80211_local *local = sdata->local;
	struct ieee80211_mgmt *mgmt;
	struct sk_buff *skb;
	int frame_len = offsetofend(struct ieee80211_mgmt,
				  u.action.u.ttlm_tear_down);
	struct ieee80211_tx_info *info;

	skb = dev_alloc_skb(local->hw.extra_tx_headroom + frame_len);
	if (!skb)
		return;

	skb_reserve(skb, local->hw.extra_tx_headroom);
	mgmt = skb_put_zero(skb, frame_len);
	mgmt->frame_control = cpu_to_le16(IEEE80211_FTYPE_MGMT |
					  IEEE80211_STYPE_ACTION);
	memcpy(mgmt->da, sdata->vif.cfg.ap_addr, ETH_ALEN);
	memcpy(mgmt->sa, sdata->vif.addr, ETH_ALEN);
	memcpy(mgmt->bssid, sdata->vif.cfg.ap_addr, ETH_ALEN);

	mgmt->u.action.category = WLAN_CATEGORY_PROTECTED_EHT;
	mgmt->u.action.u.ttlm_tear_down.action_code =
		WLAN_PROTECTED_EHT_ACTION_TTLM_TEARDOWN;

	info = IEEE80211_SKB_CB(skb);
	info->flags |= IEEE80211_TX_CTL_REQ_TX_STATUS;
	info->status_data = IEEE80211_STATUS_TYPE_NEG_TTLM;
	ieee80211_tx_skb(sdata, skb);
}
EXPORT_SYMBOL(ieee80211_send_teardown_neg_ttlm);

>>>>>>> 0c383648
void ieee80211_sta_rx_queued_ext(struct ieee80211_sub_if_data *sdata,
				 struct sk_buff *skb)
{
	struct ieee80211_link_data *link = &sdata->deflink;
	struct ieee80211_rx_status *rx_status;
	struct ieee80211_hdr *hdr;
	u16 fc;

	lockdep_assert_wiphy(sdata->local->hw.wiphy);

	rx_status = (struct ieee80211_rx_status *) skb->cb;
	hdr = (struct ieee80211_hdr *) skb->data;
	fc = le16_to_cpu(hdr->frame_control);

	switch (fc & IEEE80211_FCTL_STYPE) {
	case IEEE80211_STYPE_S1G_BEACON:
		ieee80211_rx_mgmt_beacon(link, hdr, skb->len, rx_status);
		break;
	}
}

void ieee80211_sta_rx_queued_mgmt(struct ieee80211_sub_if_data *sdata,
				  struct sk_buff *skb)
{
	struct ieee80211_link_data *link = &sdata->deflink;
	struct ieee80211_rx_status *rx_status;
	struct ieee80211_mgmt *mgmt;
	u16 fc;
	int ies_len;

	lockdep_assert_wiphy(sdata->local->hw.wiphy);

	rx_status = (struct ieee80211_rx_status *) skb->cb;
	mgmt = (struct ieee80211_mgmt *) skb->data;
	fc = le16_to_cpu(mgmt->frame_control);

	if (rx_status->link_valid) {
		link = sdata_dereference(sdata->link[rx_status->link_id],
					 sdata);
		if (!link)
			return;
	}

	switch (fc & IEEE80211_FCTL_STYPE) {
	case IEEE80211_STYPE_BEACON:
		ieee80211_rx_mgmt_beacon(link, (void *)mgmt,
					 skb->len, rx_status);
		break;
	case IEEE80211_STYPE_PROBE_RESP:
		ieee80211_rx_mgmt_probe_resp(link, skb);
		break;
	case IEEE80211_STYPE_AUTH:
		ieee80211_rx_mgmt_auth(sdata, mgmt, skb->len);
		break;
	case IEEE80211_STYPE_DEAUTH:
		ieee80211_rx_mgmt_deauth(sdata, mgmt, skb->len);
		break;
	case IEEE80211_STYPE_DISASSOC:
		ieee80211_rx_mgmt_disassoc(sdata, mgmt, skb->len);
		break;
	case IEEE80211_STYPE_ASSOC_RESP:
	case IEEE80211_STYPE_REASSOC_RESP:
		ieee80211_rx_mgmt_assoc_resp(sdata, mgmt, skb->len);
		break;
	case IEEE80211_STYPE_ACTION:
		if (!sdata->u.mgd.associated ||
		    !ether_addr_equal(mgmt->bssid, sdata->vif.cfg.ap_addr))
			break;

		if (mgmt->u.action.category == WLAN_CATEGORY_SPECTRUM_MGMT) {
			struct ieee802_11_elems *elems;

			ies_len = skb->len -
				  offsetof(struct ieee80211_mgmt,
					   u.action.u.chan_switch.variable);

			if (ies_len < 0)
				break;

			/* CSA IE cannot be overridden, no need for BSSID */
			elems = ieee802_11_parse_elems(
					mgmt->u.action.u.chan_switch.variable,
					ies_len, true, NULL);

			if (elems && !elems->parse_error)
				ieee80211_sta_process_chanswitch(link,
								 rx_status->mactime,
								 rx_status->device_timestamp,
								 elems, false);
			kfree(elems);
		} else if (mgmt->u.action.category == WLAN_CATEGORY_PUBLIC) {
			struct ieee802_11_elems *elems;

			ies_len = skb->len -
				  offsetof(struct ieee80211_mgmt,
					   u.action.u.ext_chan_switch.variable);

			if (ies_len < 0)
				break;

			/*
			 * extended CSA IE can't be overridden, no need for
			 * BSSID
			 */
			elems = ieee802_11_parse_elems(
					mgmt->u.action.u.ext_chan_switch.variable,
					ies_len, true, NULL);

			if (elems && !elems->parse_error) {
				/* for the handling code pretend it was an IE */
				elems->ext_chansw_ie =
					&mgmt->u.action.u.ext_chan_switch.data;

				ieee80211_sta_process_chanswitch(link,
								 rx_status->mactime,
								 rx_status->device_timestamp,
								 elems, false);
			}

			kfree(elems);
		}
		break;
	}
}

static void ieee80211_sta_timer(struct timer_list *t)
{
	struct ieee80211_sub_if_data *sdata =
		from_timer(sdata, t, u.mgd.timer);

	wiphy_work_queue(sdata->local->hw.wiphy, &sdata->work);
}

void ieee80211_sta_connection_lost(struct ieee80211_sub_if_data *sdata,
				   u8 reason, bool tx)
{
	u8 frame_buf[IEEE80211_DEAUTH_FRAME_LEN];

	ieee80211_set_disassoc(sdata, IEEE80211_STYPE_DEAUTH, reason,
			       tx, frame_buf);

	ieee80211_report_disconnect(sdata, frame_buf, sizeof(frame_buf), true,
				    reason, false);
}

static int ieee80211_auth(struct ieee80211_sub_if_data *sdata)
{
	struct ieee80211_local *local = sdata->local;
	struct ieee80211_if_managed *ifmgd = &sdata->u.mgd;
	struct ieee80211_mgd_auth_data *auth_data = ifmgd->auth_data;
	u32 tx_flags = 0;
	u16 trans = 1;
	u16 status = 0;
	struct ieee80211_prep_tx_info info = {
		.subtype = IEEE80211_STYPE_AUTH,
	};

	lockdep_assert_wiphy(sdata->local->hw.wiphy);

	if (WARN_ON_ONCE(!auth_data))
		return -EINVAL;

	auth_data->tries++;

	if (auth_data->tries > IEEE80211_AUTH_MAX_TRIES) {
		sdata_info(sdata, "authentication with %pM timed out\n",
			   auth_data->ap_addr);

		/*
		 * Most likely AP is not in the range so remove the
		 * bss struct for that AP.
		 */
		cfg80211_unlink_bss(local->hw.wiphy, auth_data->bss);

		return -ETIMEDOUT;
	}

	if (auth_data->algorithm == WLAN_AUTH_SAE)
		info.duration = jiffies_to_msecs(IEEE80211_AUTH_TIMEOUT_SAE);

	info.link_id = auth_data->link_id;
	drv_mgd_prepare_tx(local, sdata, &info);

	sdata_info(sdata, "send auth to %pM (try %d/%d)\n",
		   auth_data->ap_addr, auth_data->tries,
		   IEEE80211_AUTH_MAX_TRIES);

	auth_data->expected_transaction = 2;

	if (auth_data->algorithm == WLAN_AUTH_SAE) {
		trans = auth_data->sae_trans;
		status = auth_data->sae_status;
		auth_data->expected_transaction = trans;
	}

	if (ieee80211_hw_check(&local->hw, REPORTS_TX_ACK_STATUS))
		tx_flags = IEEE80211_TX_CTL_REQ_TX_STATUS |
			   IEEE80211_TX_INTFL_MLME_CONN_TX;

	ieee80211_send_auth(sdata, trans, auth_data->algorithm, status,
			    auth_data->data, auth_data->data_len,
			    auth_data->ap_addr, auth_data->ap_addr,
			    NULL, 0, 0, tx_flags);

	if (tx_flags == 0) {
		if (auth_data->algorithm == WLAN_AUTH_SAE)
			auth_data->timeout = jiffies +
				IEEE80211_AUTH_TIMEOUT_SAE;
		else
			auth_data->timeout = jiffies + IEEE80211_AUTH_TIMEOUT;
	} else {
		auth_data->timeout =
			round_jiffies_up(jiffies + IEEE80211_AUTH_TIMEOUT_LONG);
	}

	auth_data->timeout_started = true;
	run_again(sdata, auth_data->timeout);

	return 0;
}

static int ieee80211_do_assoc(struct ieee80211_sub_if_data *sdata)
{
	struct ieee80211_mgd_assoc_data *assoc_data = sdata->u.mgd.assoc_data;
	struct ieee80211_local *local = sdata->local;
	int ret;

	lockdep_assert_wiphy(sdata->local->hw.wiphy);

	assoc_data->tries++;
	if (assoc_data->tries > IEEE80211_ASSOC_MAX_TRIES) {
		sdata_info(sdata, "association with %pM timed out\n",
			   assoc_data->ap_addr);

		/*
		 * Most likely AP is not in the range so remove the
		 * bss struct for that AP.
		 */
		cfg80211_unlink_bss(local->hw.wiphy,
				    assoc_data->link[assoc_data->assoc_link_id].bss);

		return -ETIMEDOUT;
	}

	sdata_info(sdata, "associate with %pM (try %d/%d)\n",
		   assoc_data->ap_addr, assoc_data->tries,
		   IEEE80211_ASSOC_MAX_TRIES);
	ret = ieee80211_send_assoc(sdata);
	if (ret)
		return ret;

	if (!ieee80211_hw_check(&local->hw, REPORTS_TX_ACK_STATUS)) {
		assoc_data->timeout = jiffies + IEEE80211_ASSOC_TIMEOUT;
		assoc_data->timeout_started = true;
		run_again(sdata, assoc_data->timeout);
	} else {
		assoc_data->timeout =
			round_jiffies_up(jiffies +
					 IEEE80211_ASSOC_TIMEOUT_LONG);
		assoc_data->timeout_started = true;
		run_again(sdata, assoc_data->timeout);
	}

	return 0;
}

void ieee80211_mgd_conn_tx_status(struct ieee80211_sub_if_data *sdata,
				  __le16 fc, bool acked)
{
	struct ieee80211_local *local = sdata->local;

	sdata->u.mgd.status_fc = fc;
	sdata->u.mgd.status_acked = acked;
	sdata->u.mgd.status_received = true;

	wiphy_work_queue(local->hw.wiphy, &sdata->work);
}

void ieee80211_sta_work(struct ieee80211_sub_if_data *sdata)
{
	struct ieee80211_local *local = sdata->local;
	struct ieee80211_if_managed *ifmgd = &sdata->u.mgd;

	lockdep_assert_wiphy(sdata->local->hw.wiphy);

	if (ifmgd->status_received) {
		__le16 fc = ifmgd->status_fc;
		bool status_acked = ifmgd->status_acked;

		ifmgd->status_received = false;
		if (ifmgd->auth_data && ieee80211_is_auth(fc)) {
			if (status_acked) {
				if (ifmgd->auth_data->algorithm ==
				    WLAN_AUTH_SAE)
					ifmgd->auth_data->timeout =
						jiffies +
						IEEE80211_AUTH_TIMEOUT_SAE;
				else
					ifmgd->auth_data->timeout =
						jiffies +
						IEEE80211_AUTH_TIMEOUT_SHORT;
				run_again(sdata, ifmgd->auth_data->timeout);
			} else {
				ifmgd->auth_data->timeout = jiffies - 1;
			}
			ifmgd->auth_data->timeout_started = true;
		} else if (ifmgd->assoc_data &&
			   !ifmgd->assoc_data->comeback &&
			   (ieee80211_is_assoc_req(fc) ||
			    ieee80211_is_reassoc_req(fc))) {
			/*
			 * Update association timeout based on the TX status
			 * for the (Re)Association Request frame. Skip this if
			 * we have already processed a (Re)Association Response
			 * frame that indicated need for association comeback
			 * at a specific time in the future. This could happen
			 * if the TX status information is delayed enough for
			 * the response to be received and processed first.
			 */
			if (status_acked) {
				ifmgd->assoc_data->timeout =
					jiffies + IEEE80211_ASSOC_TIMEOUT_SHORT;
				run_again(sdata, ifmgd->assoc_data->timeout);
			} else {
				ifmgd->assoc_data->timeout = jiffies - 1;
			}
			ifmgd->assoc_data->timeout_started = true;
		}
	}

	if (ifmgd->auth_data && ifmgd->auth_data->timeout_started &&
	    time_after(jiffies, ifmgd->auth_data->timeout)) {
		if (ifmgd->auth_data->done || ifmgd->auth_data->waiting) {
			/*
			 * ok ... we waited for assoc or continuation but
			 * userspace didn't do it, so kill the auth data
			 */
			ieee80211_destroy_auth_data(sdata, false);
		} else if (ieee80211_auth(sdata)) {
			u8 ap_addr[ETH_ALEN];
			struct ieee80211_event event = {
				.type = MLME_EVENT,
				.u.mlme.data = AUTH_EVENT,
				.u.mlme.status = MLME_TIMEOUT,
			};

			memcpy(ap_addr, ifmgd->auth_data->ap_addr, ETH_ALEN);

			ieee80211_destroy_auth_data(sdata, false);

			cfg80211_auth_timeout(sdata->dev, ap_addr);
			drv_event_callback(sdata->local, sdata, &event);
		}
	} else if (ifmgd->auth_data && ifmgd->auth_data->timeout_started)
		run_again(sdata, ifmgd->auth_data->timeout);

	if (ifmgd->assoc_data && ifmgd->assoc_data->timeout_started &&
	    time_after(jiffies, ifmgd->assoc_data->timeout)) {
		if ((ifmgd->assoc_data->need_beacon &&
		     !sdata->deflink.u.mgd.have_beacon) ||
		    ieee80211_do_assoc(sdata)) {
			struct ieee80211_event event = {
				.type = MLME_EVENT,
				.u.mlme.data = ASSOC_EVENT,
				.u.mlme.status = MLME_TIMEOUT,
			};

			ieee80211_destroy_assoc_data(sdata, ASSOC_TIMEOUT);
			drv_event_callback(sdata->local, sdata, &event);
		}
	} else if (ifmgd->assoc_data && ifmgd->assoc_data->timeout_started)
		run_again(sdata, ifmgd->assoc_data->timeout);

	if (ifmgd->flags & IEEE80211_STA_CONNECTION_POLL &&
	    ifmgd->associated) {
		u8 *bssid = sdata->deflink.u.mgd.bssid;
		int max_tries;

		if (ieee80211_hw_check(&local->hw, REPORTS_TX_ACK_STATUS))
			max_tries = max_nullfunc_tries;
		else
			max_tries = max_probe_tries;

		/* ACK received for nullfunc probing frame */
		if (!ifmgd->probe_send_count)
			ieee80211_reset_ap_probe(sdata);
		else if (ifmgd->nullfunc_failed) {
			if (ifmgd->probe_send_count < max_tries) {
				mlme_dbg(sdata,
					 "No ack for nullfunc frame to AP %pM, try %d/%i\n",
					 bssid, ifmgd->probe_send_count,
					 max_tries);
				ieee80211_mgd_probe_ap_send(sdata);
			} else {
				mlme_dbg(sdata,
					 "No ack for nullfunc frame to AP %pM, disconnecting.\n",
					 bssid);
				ieee80211_sta_connection_lost(sdata,
					WLAN_REASON_DISASSOC_DUE_TO_INACTIVITY,
					false);
			}
		} else if (time_is_after_jiffies(ifmgd->probe_timeout))
			run_again(sdata, ifmgd->probe_timeout);
		else if (ieee80211_hw_check(&local->hw, REPORTS_TX_ACK_STATUS)) {
			mlme_dbg(sdata,
				 "Failed to send nullfunc to AP %pM after %dms, disconnecting\n",
				 bssid, probe_wait_ms);
			ieee80211_sta_connection_lost(sdata,
				WLAN_REASON_DISASSOC_DUE_TO_INACTIVITY, false);
		} else if (ifmgd->probe_send_count < max_tries) {
			mlme_dbg(sdata,
				 "No probe response from AP %pM after %dms, try %d/%i\n",
				 bssid, probe_wait_ms,
				 ifmgd->probe_send_count, max_tries);
			ieee80211_mgd_probe_ap_send(sdata);
		} else {
			/*
			 * We actually lost the connection ... or did we?
			 * Let's make sure!
			 */
			mlme_dbg(sdata,
				 "No probe response from AP %pM after %dms, disconnecting.\n",
				 bssid, probe_wait_ms);

			ieee80211_sta_connection_lost(sdata,
				WLAN_REASON_DISASSOC_DUE_TO_INACTIVITY, false);
		}
	}
}

static void ieee80211_sta_bcn_mon_timer(struct timer_list *t)
{
	struct ieee80211_sub_if_data *sdata =
		from_timer(sdata, t, u.mgd.bcn_mon_timer);

	if (WARN_ON(ieee80211_vif_is_mld(&sdata->vif)))
		return;

	if (sdata->vif.bss_conf.csa_active &&
	    !sdata->deflink.u.mgd.csa_waiting_bcn)
		return;

	if (sdata->vif.driver_flags & IEEE80211_VIF_BEACON_FILTER)
		return;

	sdata->u.mgd.connection_loss = false;
	wiphy_work_queue(sdata->local->hw.wiphy,
			 &sdata->u.mgd.beacon_connection_loss_work);
}

static void ieee80211_sta_conn_mon_timer(struct timer_list *t)
{
	struct ieee80211_sub_if_data *sdata =
		from_timer(sdata, t, u.mgd.conn_mon_timer);
	struct ieee80211_if_managed *ifmgd = &sdata->u.mgd;
	struct ieee80211_local *local = sdata->local;
	struct sta_info *sta;
	unsigned long timeout;

	if (WARN_ON(ieee80211_vif_is_mld(&sdata->vif)))
		return;

	if (sdata->vif.bss_conf.csa_active &&
	    !sdata->deflink.u.mgd.csa_waiting_bcn)
		return;

	sta = sta_info_get(sdata, sdata->vif.cfg.ap_addr);
	if (!sta)
		return;

	timeout = sta->deflink.status_stats.last_ack;
	if (time_before(sta->deflink.status_stats.last_ack, sta->deflink.rx_stats.last_rx))
		timeout = sta->deflink.rx_stats.last_rx;
	timeout += IEEE80211_CONNECTION_IDLE_TIME;

	/* If timeout is after now, then update timer to fire at
	 * the later date, but do not actually probe at this time.
	 */
	if (time_is_after_jiffies(timeout)) {
		mod_timer(&ifmgd->conn_mon_timer, round_jiffies_up(timeout));
		return;
	}

	wiphy_work_queue(local->hw.wiphy, &sdata->u.mgd.monitor_work);
}

static void ieee80211_sta_monitor_work(struct wiphy *wiphy,
				       struct wiphy_work *work)
{
	struct ieee80211_sub_if_data *sdata =
		container_of(work, struct ieee80211_sub_if_data,
			     u.mgd.monitor_work);

	ieee80211_mgd_probe_ap(sdata, false);
}

static void ieee80211_restart_sta_timer(struct ieee80211_sub_if_data *sdata)
{
	if (sdata->vif.type == NL80211_IFTYPE_STATION) {
		__ieee80211_stop_poll(sdata);

		/* let's probe the connection once */
		if (!ieee80211_hw_check(&sdata->local->hw, CONNECTION_MONITOR))
			wiphy_work_queue(sdata->local->hw.wiphy,
					 &sdata->u.mgd.monitor_work);
	}
}

#ifdef CONFIG_PM
void ieee80211_mgd_quiesce(struct ieee80211_sub_if_data *sdata)
{
	struct ieee80211_if_managed *ifmgd = &sdata->u.mgd;
	u8 frame_buf[IEEE80211_DEAUTH_FRAME_LEN];

	lockdep_assert_wiphy(sdata->local->hw.wiphy);

	if (ifmgd->auth_data || ifmgd->assoc_data) {
		const u8 *ap_addr = ifmgd->auth_data ?
				ifmgd->auth_data->ap_addr :
				ifmgd->assoc_data->ap_addr;

		/*
		 * If we are trying to authenticate / associate while suspending,
		 * cfg80211 won't know and won't actually abort those attempts,
		 * thus we need to do that ourselves.
		 */
		ieee80211_send_deauth_disassoc(sdata, ap_addr, ap_addr,
					       IEEE80211_STYPE_DEAUTH,
					       WLAN_REASON_DEAUTH_LEAVING,
					       false, frame_buf);
		if (ifmgd->assoc_data)
			ieee80211_destroy_assoc_data(sdata, ASSOC_ABANDON);
		if (ifmgd->auth_data)
			ieee80211_destroy_auth_data(sdata, false);
		cfg80211_tx_mlme_mgmt(sdata->dev, frame_buf,
				      IEEE80211_DEAUTH_FRAME_LEN,
				      false);
	}

	/* This is a bit of a hack - we should find a better and more generic
	 * solution to this. Normally when suspending, cfg80211 will in fact
	 * deauthenticate. However, it doesn't (and cannot) stop an ongoing
	 * auth (not so important) or assoc (this is the problem) process.
	 *
	 * As a consequence, it can happen that we are in the process of both
	 * associating and suspending, and receive an association response
	 * after cfg80211 has checked if it needs to disconnect, but before
	 * we actually set the flag to drop incoming frames. This will then
	 * cause the workqueue flush to process the association response in
	 * the suspend, resulting in a successful association just before it
	 * tries to remove the interface from the driver, which now though
	 * has a channel context assigned ... this results in issues.
	 *
	 * To work around this (for now) simply deauth here again if we're
	 * now connected.
	 */
	if (ifmgd->associated && !sdata->local->wowlan) {
		u8 bssid[ETH_ALEN];
		struct cfg80211_deauth_request req = {
			.reason_code = WLAN_REASON_DEAUTH_LEAVING,
			.bssid = bssid,
		};

		memcpy(bssid, sdata->vif.cfg.ap_addr, ETH_ALEN);
		ieee80211_mgd_deauth(sdata, &req);
	}
}
#endif

void ieee80211_sta_restart(struct ieee80211_sub_if_data *sdata)
{
	struct ieee80211_if_managed *ifmgd = &sdata->u.mgd;

	lockdep_assert_wiphy(sdata->local->hw.wiphy);

	if (!ifmgd->associated)
		return;

	if (sdata->flags & IEEE80211_SDATA_DISCONNECT_RESUME) {
		sdata->flags &= ~IEEE80211_SDATA_DISCONNECT_RESUME;
		mlme_dbg(sdata, "driver requested disconnect after resume\n");
		ieee80211_sta_connection_lost(sdata,
					      WLAN_REASON_UNSPECIFIED,
					      true);
		return;
	}

	if (sdata->flags & IEEE80211_SDATA_DISCONNECT_HW_RESTART) {
		sdata->flags &= ~IEEE80211_SDATA_DISCONNECT_HW_RESTART;
		mlme_dbg(sdata, "driver requested disconnect after hardware restart\n");
		ieee80211_sta_connection_lost(sdata,
					      WLAN_REASON_UNSPECIFIED,
					      true);
		return;
	}
}

static void ieee80211_request_smps_mgd_work(struct wiphy *wiphy,
					    struct wiphy_work *work)
{
	struct ieee80211_link_data *link =
		container_of(work, struct ieee80211_link_data,
			     u.mgd.request_smps_work);

	__ieee80211_request_smps_mgd(link->sdata, link,
				     link->u.mgd.driver_smps_mode);
}

/* interface setup */
void ieee80211_sta_setup_sdata(struct ieee80211_sub_if_data *sdata)
{
	struct ieee80211_if_managed *ifmgd = &sdata->u.mgd;

	wiphy_work_init(&ifmgd->monitor_work, ieee80211_sta_monitor_work);
	wiphy_work_init(&ifmgd->beacon_connection_loss_work,
			ieee80211_beacon_connection_loss_work);
	wiphy_work_init(&ifmgd->csa_connection_drop_work,
			ieee80211_csa_connection_drop_work);
	wiphy_delayed_work_init(&ifmgd->tdls_peer_del_work,
				ieee80211_tdls_peer_del_work);
	wiphy_delayed_work_init(&ifmgd->ml_reconf_work,
				ieee80211_ml_reconf_work);
	timer_setup(&ifmgd->timer, ieee80211_sta_timer, 0);
	timer_setup(&ifmgd->bcn_mon_timer, ieee80211_sta_bcn_mon_timer, 0);
	timer_setup(&ifmgd->conn_mon_timer, ieee80211_sta_conn_mon_timer, 0);
	wiphy_delayed_work_init(&ifmgd->tx_tspec_wk,
				ieee80211_sta_handle_tspec_ac_params_wk);
	wiphy_delayed_work_init(&ifmgd->ttlm_work,
				ieee80211_tid_to_link_map_work);
	wiphy_delayed_work_init(&ifmgd->neg_ttlm_timeout_work,
				ieee80211_neg_ttlm_timeout_work);
<<<<<<< HEAD
=======
	wiphy_work_init(&ifmgd->teardown_ttlm_work,
			ieee80211_teardown_ttlm_work);
>>>>>>> 0c383648

	ifmgd->flags = 0;
	ifmgd->powersave = sdata->wdev.ps;
	ifmgd->uapsd_queues = sdata->local->hw.uapsd_queues;
	ifmgd->uapsd_max_sp_len = sdata->local->hw.uapsd_max_sp_len;
	/* Setup TDLS data */
	spin_lock_init(&ifmgd->teardown_lock);
	ifmgd->teardown_skb = NULL;
	ifmgd->orig_teardown_skb = NULL;
	ifmgd->mcast_seq_last = IEEE80211_SN_MODULO;
}

static void ieee80211_recalc_smps_work(struct wiphy *wiphy,
				       struct wiphy_work *work)
{
	struct ieee80211_link_data *link =
		container_of(work, struct ieee80211_link_data,
			     u.mgd.recalc_smps);

	ieee80211_recalc_smps(link->sdata, link);
}

void ieee80211_mgd_setup_link(struct ieee80211_link_data *link)
{
	struct ieee80211_sub_if_data *sdata = link->sdata;
	struct ieee80211_local *local = sdata->local;
	unsigned int link_id = link->link_id;

	link->u.mgd.p2p_noa_index = -1;
	link->conf->bssid = link->u.mgd.bssid;
	link->smps_mode = IEEE80211_SMPS_OFF;

	wiphy_work_init(&link->u.mgd.request_smps_work,
			ieee80211_request_smps_mgd_work);
	wiphy_work_init(&link->u.mgd.recalc_smps,
			ieee80211_recalc_smps_work);
	if (local->hw.wiphy->features & NL80211_FEATURE_DYNAMIC_SMPS)
		link->u.mgd.req_smps = IEEE80211_SMPS_AUTOMATIC;
	else
		link->u.mgd.req_smps = IEEE80211_SMPS_OFF;

	wiphy_delayed_work_init(&link->u.mgd.chswitch_work,
				ieee80211_chswitch_work);

	if (sdata->u.mgd.assoc_data)
		ether_addr_copy(link->conf->addr,
				sdata->u.mgd.assoc_data->link[link_id].addr);
	else if (!is_valid_ether_addr(link->conf->addr))
		eth_random_addr(link->conf->addr);
}

/* scan finished notification */
void ieee80211_mlme_notify_scan_completed(struct ieee80211_local *local)
{
	struct ieee80211_sub_if_data *sdata;

	/* Restart STA timers */
	rcu_read_lock();
	list_for_each_entry_rcu(sdata, &local->interfaces, list) {
		if (ieee80211_sdata_running(sdata))
			ieee80211_restart_sta_timer(sdata);
	}
	rcu_read_unlock();
}

static int ieee80211_prep_connection(struct ieee80211_sub_if_data *sdata,
				     struct cfg80211_bss *cbss, s8 link_id,
				     const u8 *ap_mld_addr, bool assoc,
				     struct ieee80211_conn_settings *conn,
				     bool override)
{
	struct ieee80211_local *local = sdata->local;
	struct ieee80211_if_managed *ifmgd = &sdata->u.mgd;
	struct ieee80211_bss *bss = (void *)cbss->priv;
	struct sta_info *new_sta = NULL;
	struct ieee80211_link_data *link;
	bool have_sta = false;
	bool mlo;
	int err;

	if (link_id >= 0) {
		mlo = true;
		if (WARN_ON(!ap_mld_addr))
			return -EINVAL;
		err = ieee80211_vif_set_links(sdata, BIT(link_id), 0);
	} else {
		if (WARN_ON(ap_mld_addr))
			return -EINVAL;
		ap_mld_addr = cbss->bssid;
		err = ieee80211_vif_set_links(sdata, 0, 0);
		link_id = 0;
		mlo = false;
	}

	if (err)
		return err;

	link = sdata_dereference(sdata->link[link_id], sdata);
	if (WARN_ON(!link)) {
		err = -ENOLINK;
		goto out_err;
	}

	if (WARN_ON(!ifmgd->auth_data && !ifmgd->assoc_data)) {
		err = -EINVAL;
		goto out_err;
	}

	/* If a reconfig is happening, bail out */
	if (local->in_reconfig) {
		err = -EBUSY;
		goto out_err;
	}

	if (assoc) {
		rcu_read_lock();
		have_sta = sta_info_get(sdata, ap_mld_addr);
		rcu_read_unlock();
	}

	if (!have_sta) {
		if (mlo)
			new_sta = sta_info_alloc_with_link(sdata, ap_mld_addr,
							   link_id, cbss->bssid,
							   GFP_KERNEL);
		else
			new_sta = sta_info_alloc(sdata, ap_mld_addr, GFP_KERNEL);

		if (!new_sta) {
			err = -ENOMEM;
			goto out_err;
		}

		new_sta->sta.mlo = mlo;
	}

	/*
	 * Set up the information for the new channel before setting the
	 * new channel. We can't - completely race-free - change the basic
	 * rates bitmap and the channel (sband) that it refers to, but if
	 * we set it up before we at least avoid calling into the driver's
	 * bss_info_changed() method with invalid information (since we do
	 * call that from changing the channel - only for IDLE and perhaps
	 * some others, but ...).
	 *
	 * So to avoid that, just set up all the new information before the
	 * channel, but tell the driver to apply it only afterwards, since
	 * it might need the new channel for that.
	 */
	if (new_sta) {
		const struct cfg80211_bss_ies *ies;
		struct link_sta_info *link_sta;

		rcu_read_lock();
		link_sta = rcu_dereference(new_sta->link[link_id]);
		if (WARN_ON(!link_sta)) {
			rcu_read_unlock();
			sta_info_free(local, new_sta);
			err = -EINVAL;
			goto out_err;
		}

		err = ieee80211_mgd_setup_link_sta(link, new_sta,
						   link_sta, cbss);
		if (err) {
			rcu_read_unlock();
			sta_info_free(local, new_sta);
			goto out_err;
		}

		memcpy(link->u.mgd.bssid, cbss->bssid, ETH_ALEN);

		/* set timing information */
		link->conf->beacon_int = cbss->beacon_interval;
		ies = rcu_dereference(cbss->beacon_ies);
		if (ies) {
			link->conf->sync_tsf = ies->tsf;
			link->conf->sync_device_ts =
				bss->device_ts_beacon;

			ieee80211_get_dtim(ies,
					   &link->conf->sync_dtim_count,
					   NULL);
		} else if (!ieee80211_hw_check(&sdata->local->hw,
					       TIMING_BEACON_ONLY)) {
			ies = rcu_dereference(cbss->proberesp_ies);
			/* must be non-NULL since beacon IEs were NULL */
			link->conf->sync_tsf = ies->tsf;
			link->conf->sync_device_ts =
				bss->device_ts_presp;
			link->conf->sync_dtim_count = 0;
		} else {
			link->conf->sync_tsf = 0;
			link->conf->sync_device_ts = 0;
			link->conf->sync_dtim_count = 0;
		}
		rcu_read_unlock();
	}

	if (new_sta || override) {
		/*
		 * Only set this if we're also going to calculate the AP
		 * settings etc., otherwise this was set before in a
		 * previous call. Note override is set to %true in assoc
		 * if the settings were changed.
		 */
		link->u.mgd.conn = *conn;
		err = ieee80211_prep_channel(sdata, link, link->link_id, cbss,
					     mlo, &link->u.mgd.conn);
		if (err) {
			if (new_sta)
				sta_info_free(local, new_sta);
			goto out_err;
		}
		/* pass out for use in assoc */
		*conn = link->u.mgd.conn;
	}

	if (new_sta) {
		/*
		 * tell driver about BSSID, basic rates and timing
		 * this was set up above, before setting the channel
		 */
		ieee80211_link_info_change_notify(sdata, link,
						  BSS_CHANGED_BSSID |
						  BSS_CHANGED_BASIC_RATES |
						  BSS_CHANGED_BEACON_INT);

		if (assoc)
			sta_info_pre_move_state(new_sta, IEEE80211_STA_AUTH);

		err = sta_info_insert(new_sta);
		new_sta = NULL;
		if (err) {
			sdata_info(sdata,
				   "failed to insert STA entry for the AP (error %d)\n",
				   err);
			goto out_release_chan;
		}
	} else
		WARN_ON_ONCE(!ether_addr_equal(link->u.mgd.bssid, cbss->bssid));

	/* Cancel scan to ensure that nothing interferes with connection */
	if (local->scanning)
		ieee80211_scan_cancel(local);

	return 0;

out_release_chan:
	ieee80211_link_release_channel(link);
out_err:
	ieee80211_vif_set_links(sdata, 0, 0);
	return err;
}

static bool ieee80211_mgd_csa_present(struct ieee80211_sub_if_data *sdata,
				      const struct cfg80211_bss_ies *ies,
				      u8 cur_channel, bool ignore_ecsa)
{
	const struct element *csa_elem, *ecsa_elem;
	struct ieee80211_channel_sw_ie *csa = NULL;
	struct ieee80211_ext_chansw_ie *ecsa = NULL;

	if (!ies)
		return false;

	csa_elem = cfg80211_find_elem(WLAN_EID_CHANNEL_SWITCH,
				      ies->data, ies->len);
	if (csa_elem && csa_elem->datalen == sizeof(*csa))
		csa = (void *)csa_elem->data;

	ecsa_elem = cfg80211_find_elem(WLAN_EID_EXT_CHANSWITCH_ANN,
				       ies->data, ies->len);
	if (ecsa_elem && ecsa_elem->datalen == sizeof(*ecsa))
		ecsa = (void *)ecsa_elem->data;

	if (csa && csa->count == 0)
		csa = NULL;
	if (csa && !csa->mode && csa->new_ch_num == cur_channel)
		csa = NULL;

	if (ecsa && ecsa->count == 0)
		ecsa = NULL;
	if (ecsa && !ecsa->mode && ecsa->new_ch_num == cur_channel)
		ecsa = NULL;

	if (ignore_ecsa && ecsa) {
		sdata_info(sdata,
			   "Ignoring ECSA in probe response - was considered stuck!\n");
		return csa;
	}

	return csa || ecsa;
}

static bool ieee80211_mgd_csa_in_process(struct ieee80211_sub_if_data *sdata,
					 struct cfg80211_bss *bss)
{
	u8 cur_channel;
	bool ret;

	cur_channel = ieee80211_frequency_to_channel(bss->channel->center_freq);

	rcu_read_lock();
	if (ieee80211_mgd_csa_present(sdata,
				      rcu_dereference(bss->beacon_ies),
				      cur_channel, false)) {
		ret = true;
		goto out;
	}

	if (ieee80211_mgd_csa_present(sdata,
				      rcu_dereference(bss->proberesp_ies),
				      cur_channel, bss->proberesp_ecsa_stuck)) {
		ret = true;
		goto out;
	}

	ret = false;
out:
	rcu_read_unlock();
	return ret;
}

/* config hooks */
int ieee80211_mgd_auth(struct ieee80211_sub_if_data *sdata,
		       struct cfg80211_auth_request *req)
{
	struct ieee80211_local *local = sdata->local;
	struct ieee80211_if_managed *ifmgd = &sdata->u.mgd;
	struct ieee80211_mgd_auth_data *auth_data;
	struct ieee80211_conn_settings conn;
	struct ieee80211_link_data *link;
	struct ieee80211_supported_band *sband;
	struct ieee80211_bss *bss;
	u16 auth_alg;
	int err;
	bool cont_auth, wmm_used;

	lockdep_assert_wiphy(sdata->local->hw.wiphy);

	/* prepare auth data structure */

	switch (req->auth_type) {
	case NL80211_AUTHTYPE_OPEN_SYSTEM:
		auth_alg = WLAN_AUTH_OPEN;
		break;
	case NL80211_AUTHTYPE_SHARED_KEY:
		if (fips_enabled)
			return -EOPNOTSUPP;
		auth_alg = WLAN_AUTH_SHARED_KEY;
		break;
	case NL80211_AUTHTYPE_FT:
		auth_alg = WLAN_AUTH_FT;
		break;
	case NL80211_AUTHTYPE_NETWORK_EAP:
		auth_alg = WLAN_AUTH_LEAP;
		break;
	case NL80211_AUTHTYPE_SAE:
		auth_alg = WLAN_AUTH_SAE;
		break;
	case NL80211_AUTHTYPE_FILS_SK:
		auth_alg = WLAN_AUTH_FILS_SK;
		break;
	case NL80211_AUTHTYPE_FILS_SK_PFS:
		auth_alg = WLAN_AUTH_FILS_SK_PFS;
		break;
	case NL80211_AUTHTYPE_FILS_PK:
		auth_alg = WLAN_AUTH_FILS_PK;
		break;
	default:
		return -EOPNOTSUPP;
	}

	if (ifmgd->assoc_data)
		return -EBUSY;

	if (ieee80211_mgd_csa_in_process(sdata, req->bss)) {
		sdata_info(sdata, "AP is in CSA process, reject auth\n");
		return -EINVAL;
	}

	auth_data = kzalloc(sizeof(*auth_data) + req->auth_data_len +
			    req->ie_len, GFP_KERNEL);
	if (!auth_data)
		return -ENOMEM;

	memcpy(auth_data->ap_addr,
	       req->ap_mld_addr ?: req->bss->bssid,
	       ETH_ALEN);
	auth_data->bss = req->bss;
	auth_data->link_id = req->link_id;

	if (req->auth_data_len >= 4) {
		if (req->auth_type == NL80211_AUTHTYPE_SAE) {
			__le16 *pos = (__le16 *) req->auth_data;

			auth_data->sae_trans = le16_to_cpu(pos[0]);
			auth_data->sae_status = le16_to_cpu(pos[1]);
		}
		memcpy(auth_data->data, req->auth_data + 4,
		       req->auth_data_len - 4);
		auth_data->data_len += req->auth_data_len - 4;
	}

	/* Check if continuing authentication or trying to authenticate with the
	 * same BSS that we were in the process of authenticating with and avoid
	 * removal and re-addition of the STA entry in
	 * ieee80211_prep_connection().
	 */
	cont_auth = ifmgd->auth_data && req->bss == ifmgd->auth_data->bss &&
		    ifmgd->auth_data->link_id == req->link_id;

	if (req->ie && req->ie_len) {
		memcpy(&auth_data->data[auth_data->data_len],
		       req->ie, req->ie_len);
		auth_data->data_len += req->ie_len;
	}

	if (req->key && req->key_len) {
		auth_data->key_len = req->key_len;
		auth_data->key_idx = req->key_idx;
		memcpy(auth_data->key, req->key, req->key_len);
	}

	auth_data->algorithm = auth_alg;

	/* try to authenticate/probe */

	if (ifmgd->auth_data) {
		if (cont_auth && req->auth_type == NL80211_AUTHTYPE_SAE) {
			auth_data->peer_confirmed =
				ifmgd->auth_data->peer_confirmed;
		}
		ieee80211_destroy_auth_data(sdata, cont_auth);
	}

	/* prep auth_data so we don't go into idle on disassoc */
	ifmgd->auth_data = auth_data;

	/* If this is continuation of an ongoing SAE authentication exchange
	 * (i.e., request to send SAE Confirm) and the peer has already
	 * confirmed, mark authentication completed since we are about to send
	 * out SAE Confirm.
	 */
	if (cont_auth && req->auth_type == NL80211_AUTHTYPE_SAE &&
	    auth_data->peer_confirmed && auth_data->sae_trans == 2)
		ieee80211_mark_sta_auth(sdata);

	if (ifmgd->associated) {
		u8 frame_buf[IEEE80211_DEAUTH_FRAME_LEN];

		sdata_info(sdata,
			   "disconnect from AP %pM for new auth to %pM\n",
			   sdata->vif.cfg.ap_addr, auth_data->ap_addr);
		ieee80211_set_disassoc(sdata, IEEE80211_STYPE_DEAUTH,
				       WLAN_REASON_UNSPECIFIED,
				       false, frame_buf);

		ieee80211_report_disconnect(sdata, frame_buf,
					    sizeof(frame_buf), true,
					    WLAN_REASON_UNSPECIFIED,
					    false);
	}

	/* needed for transmitting the auth frame(s) properly */
	memcpy(sdata->vif.cfg.ap_addr, auth_data->ap_addr, ETH_ALEN);

	bss = (void *)req->bss->priv;
	wmm_used = bss->wmm_used && (local->hw.queues >= IEEE80211_NUM_ACS);

	sband = local->hw.wiphy->bands[req->bss->channel->band];

	ieee80211_determine_our_sta_mode_auth(sdata, sband, req, wmm_used,
					      &conn);

	err = ieee80211_prep_connection(sdata, req->bss, req->link_id,
					req->ap_mld_addr, cont_auth,
					&conn, false);
	if (err)
		goto err_clear;

	if (req->link_id >= 0)
		link = sdata_dereference(sdata->link[req->link_id], sdata);
	else
		link = &sdata->deflink;

	if (WARN_ON(!link)) {
		err = -ENOLINK;
		goto err_clear;
	}

	sdata_info(sdata, "authenticate with %pM (local address=%pM)\n",
		   auth_data->ap_addr, link->conf->addr);

	err = ieee80211_auth(sdata);
	if (err) {
		sta_info_destroy_addr(sdata, auth_data->ap_addr);
		goto err_clear;
	}

	/* hold our own reference */
	cfg80211_ref_bss(local->hw.wiphy, auth_data->bss);
	return 0;

 err_clear:
	if (!ieee80211_vif_is_mld(&sdata->vif)) {
		eth_zero_addr(sdata->deflink.u.mgd.bssid);
		ieee80211_link_info_change_notify(sdata, &sdata->deflink,
						  BSS_CHANGED_BSSID);
		ieee80211_link_release_channel(&sdata->deflink);
	}
	ifmgd->auth_data = NULL;
	kfree(auth_data);
	return err;
}

static void
ieee80211_setup_assoc_link(struct ieee80211_sub_if_data *sdata,
			   struct ieee80211_mgd_assoc_data *assoc_data,
			   struct cfg80211_assoc_request *req,
			   struct ieee80211_conn_settings *conn,
			   unsigned int link_id)
{
	struct ieee80211_local *local = sdata->local;
	const struct cfg80211_bss_ies *bss_ies;
	struct ieee80211_supported_band *sband;
	struct ieee80211_link_data *link;
	struct cfg80211_bss *cbss;
	struct ieee80211_bss *bss;

	cbss = assoc_data->link[link_id].bss;
	if (WARN_ON(!cbss))
		return;

	bss = (void *)cbss->priv;

	sband = local->hw.wiphy->bands[cbss->channel->band];
	if (WARN_ON(!sband))
		return;

	link = sdata_dereference(sdata->link[link_id], sdata);
	if (WARN_ON(!link))
		return;

	/* for MLO connections assume advertising all rates is OK */
	if (!req->ap_mld_addr) {
		assoc_data->supp_rates = bss->supp_rates;
		assoc_data->supp_rates_len = bss->supp_rates_len;
	}

	/* copy and link elems for the STA profile */
	if (req->links[link_id].elems_len) {
		memcpy(assoc_data->ie_pos, req->links[link_id].elems,
		       req->links[link_id].elems_len);
		assoc_data->link[link_id].elems = assoc_data->ie_pos;
		assoc_data->link[link_id].elems_len = req->links[link_id].elems_len;
		assoc_data->ie_pos += req->links[link_id].elems_len;
	}

	link->u.mgd.beacon_crc_valid = false;
	link->u.mgd.dtim_period = 0;
	link->u.mgd.have_beacon = false;

	/* override HT configuration only if the AP and we support it */
	if (conn->mode >= IEEE80211_CONN_MODE_HT) {
		struct ieee80211_sta_ht_cap sta_ht_cap;

		memcpy(&sta_ht_cap, &sband->ht_cap, sizeof(sta_ht_cap));
		ieee80211_apply_htcap_overrides(sdata, &sta_ht_cap);
	}

	rcu_read_lock();
	bss_ies = rcu_dereference(cbss->beacon_ies);
	if (bss_ies) {
		u8 dtim_count = 0;

		ieee80211_get_dtim(bss_ies, &dtim_count,
				   &link->u.mgd.dtim_period);

		sdata->deflink.u.mgd.have_beacon = true;

		if (ieee80211_hw_check(&local->hw, TIMING_BEACON_ONLY)) {
			link->conf->sync_tsf = bss_ies->tsf;
			link->conf->sync_device_ts = bss->device_ts_beacon;
			link->conf->sync_dtim_count = dtim_count;
		}
	} else {
		bss_ies = rcu_dereference(cbss->ies);
	}

	if (bss_ies) {
		const struct element *elem;

		elem = cfg80211_find_ext_elem(WLAN_EID_EXT_MULTIPLE_BSSID_CONFIGURATION,
					      bss_ies->data, bss_ies->len);
		if (elem && elem->datalen >= 3)
			link->conf->profile_periodicity = elem->data[2];
		else
			link->conf->profile_periodicity = 0;

		elem = cfg80211_find_elem(WLAN_EID_EXT_CAPABILITY,
					  bss_ies->data, bss_ies->len);
		if (elem && elem->datalen >= 11 &&
		    (elem->data[10] & WLAN_EXT_CAPA11_EMA_SUPPORT))
			link->conf->ema_ap = true;
		else
			link->conf->ema_ap = false;
	}
	rcu_read_unlock();

	if (bss->corrupt_data) {
		char *corrupt_type = "data";

		if (bss->corrupt_data & IEEE80211_BSS_CORRUPT_BEACON) {
			if (bss->corrupt_data & IEEE80211_BSS_CORRUPT_PROBE_RESP)
				corrupt_type = "beacon and probe response";
			else
				corrupt_type = "beacon";
		} else if (bss->corrupt_data & IEEE80211_BSS_CORRUPT_PROBE_RESP) {
			corrupt_type = "probe response";
		}
		sdata_info(sdata, "associating to AP %pM with corrupt %s\n",
			   cbss->bssid, corrupt_type);
	}

	if (link->u.mgd.req_smps == IEEE80211_SMPS_AUTOMATIC) {
		if (sdata->u.mgd.powersave)
			link->smps_mode = IEEE80211_SMPS_DYNAMIC;
		else
			link->smps_mode = IEEE80211_SMPS_OFF;
	} else {
		link->smps_mode = link->u.mgd.req_smps;
	}
}

static int
ieee80211_mgd_get_ap_ht_vht_capa(struct ieee80211_sub_if_data *sdata,
				 struct ieee80211_mgd_assoc_data *assoc_data,
				 int link_id)
{
	struct cfg80211_bss *cbss = assoc_data->link[link_id].bss;
	enum nl80211_band band = cbss->channel->band;
	struct ieee80211_supported_band *sband;
	const struct element *elem;
	int err;

	/* neither HT nor VHT elements used on 6 GHz */
	if (band == NL80211_BAND_6GHZ)
		return 0;

	if (assoc_data->link[link_id].conn.mode < IEEE80211_CONN_MODE_HT)
		return 0;

	rcu_read_lock();
	elem = ieee80211_bss_get_elem(cbss, WLAN_EID_HT_OPERATION);
	if (!elem || elem->datalen < sizeof(struct ieee80211_ht_operation)) {
		mlme_link_id_dbg(sdata, link_id, "no HT operation on BSS %pM\n",
				 cbss->bssid);
		err = -EINVAL;
		goto out_rcu;
	}
	assoc_data->link[link_id].ap_ht_param =
		((struct ieee80211_ht_operation *)(elem->data))->ht_param;
	rcu_read_unlock();

	if (assoc_data->link[link_id].conn.mode < IEEE80211_CONN_MODE_VHT)
		return 0;

	/* some drivers want to support VHT on 2.4 GHz even */
	sband = sdata->local->hw.wiphy->bands[band];
	if (!sband->vht_cap.vht_supported)
		return 0;

	rcu_read_lock();
	elem = ieee80211_bss_get_elem(cbss, WLAN_EID_VHT_CAPABILITY);
	/* but even then accept it not being present on the AP */
	if (!elem && band == NL80211_BAND_2GHZ) {
		err = 0;
		goto out_rcu;
	}
	if (!elem || elem->datalen < sizeof(struct ieee80211_vht_cap)) {
		mlme_link_id_dbg(sdata, link_id, "no VHT capa on BSS %pM\n",
				 cbss->bssid);
		err = -EINVAL;
		goto out_rcu;
	}
	memcpy(&assoc_data->link[link_id].ap_vht_cap, elem->data,
	       sizeof(struct ieee80211_vht_cap));
	rcu_read_unlock();

	return 0;
out_rcu:
	rcu_read_unlock();
	return err;
}

int ieee80211_mgd_assoc(struct ieee80211_sub_if_data *sdata,
			struct cfg80211_assoc_request *req)
{
	unsigned int assoc_link_id = req->link_id < 0 ? 0 : req->link_id;
	struct ieee80211_local *local = sdata->local;
	struct ieee80211_if_managed *ifmgd = &sdata->u.mgd;
	struct ieee80211_mgd_assoc_data *assoc_data;
	const struct element *ssid_elem;
	struct ieee80211_vif_cfg *vif_cfg = &sdata->vif.cfg;
	struct ieee80211_link_data *link;
	struct cfg80211_bss *cbss;
	bool override, uapsd_supported;
	bool match_auth;
	int i, err;
	size_t size = sizeof(*assoc_data) + req->ie_len;

	for (i = 0; i < IEEE80211_MLD_MAX_NUM_LINKS; i++)
		size += req->links[i].elems_len;

	/* FIXME: no support for 4-addr MLO yet */
	if (sdata->u.mgd.use_4addr && req->link_id >= 0)
		return -EOPNOTSUPP;

	assoc_data = kzalloc(size, GFP_KERNEL);
	if (!assoc_data)
		return -ENOMEM;

	cbss = req->link_id < 0 ? req->bss : req->links[req->link_id].bss;

	if (ieee80211_mgd_csa_in_process(sdata, cbss)) {
		sdata_info(sdata, "AP is in CSA process, reject assoc\n");
		err = -EINVAL;
		goto err_free;
	}

	rcu_read_lock();
	ssid_elem = ieee80211_bss_get_elem(cbss, WLAN_EID_SSID);
	if (!ssid_elem || ssid_elem->datalen > sizeof(assoc_data->ssid)) {
		rcu_read_unlock();
		err = -EINVAL;
		goto err_free;
	}

	memcpy(assoc_data->ssid, ssid_elem->data, ssid_elem->datalen);
	assoc_data->ssid_len = ssid_elem->datalen;
	rcu_read_unlock();

	if (req->ap_mld_addr)
		memcpy(assoc_data->ap_addr, req->ap_mld_addr, ETH_ALEN);
	else
		memcpy(assoc_data->ap_addr, cbss->bssid, ETH_ALEN);

	if (ifmgd->associated) {
		u8 frame_buf[IEEE80211_DEAUTH_FRAME_LEN];

		sdata_info(sdata,
			   "disconnect from AP %pM for new assoc to %pM\n",
			   sdata->vif.cfg.ap_addr, assoc_data->ap_addr);
		ieee80211_set_disassoc(sdata, IEEE80211_STYPE_DEAUTH,
				       WLAN_REASON_UNSPECIFIED,
				       false, frame_buf);

		ieee80211_report_disconnect(sdata, frame_buf,
					    sizeof(frame_buf), true,
					    WLAN_REASON_UNSPECIFIED,
					    false);
	}

	memcpy(&ifmgd->ht_capa, &req->ht_capa, sizeof(ifmgd->ht_capa));
	memcpy(&ifmgd->ht_capa_mask, &req->ht_capa_mask,
	       sizeof(ifmgd->ht_capa_mask));

	memcpy(&ifmgd->vht_capa, &req->vht_capa, sizeof(ifmgd->vht_capa));
	memcpy(&ifmgd->vht_capa_mask, &req->vht_capa_mask,
	       sizeof(ifmgd->vht_capa_mask));

	memcpy(&ifmgd->s1g_capa, &req->s1g_capa, sizeof(ifmgd->s1g_capa));
	memcpy(&ifmgd->s1g_capa_mask, &req->s1g_capa_mask,
	       sizeof(ifmgd->s1g_capa_mask));

	/* keep some setup (AP STA, channel, ...) if matching */
	match_auth = ifmgd->auth_data &&
		     ether_addr_equal(ifmgd->auth_data->ap_addr,
				      assoc_data->ap_addr) &&
		     ifmgd->auth_data->link_id == req->link_id;

	if (req->ap_mld_addr) {
		uapsd_supported = true;

<<<<<<< HEAD
		for (i = 0; i < IEEE80211_MLD_MAX_NUM_LINKS; i++) {
			struct ieee80211_supported_band *sband;
			struct cfg80211_bss *link_cbss = req->links[i].bss;
			struct ieee80211_bss *bss;

=======
		if (req->flags & (ASSOC_REQ_DISABLE_HT |
				  ASSOC_REQ_DISABLE_VHT |
				  ASSOC_REQ_DISABLE_HE |
				  ASSOC_REQ_DISABLE_EHT)) {
			err = -EINVAL;
			goto err_free;
		}

		for (i = 0; i < IEEE80211_MLD_MAX_NUM_LINKS; i++) {
			struct ieee80211_supported_band *sband;
			struct cfg80211_bss *link_cbss = req->links[i].bss;
			struct ieee80211_bss *bss;

>>>>>>> 0c383648
			if (!link_cbss)
				continue;

			bss = (void *)link_cbss->priv;

			if (!bss->wmm_used) {
				err = -EINVAL;
<<<<<<< HEAD
				goto err_free;
			}

			if (req->flags & (ASSOC_REQ_DISABLE_HT |
					  ASSOC_REQ_DISABLE_VHT |
					  ASSOC_REQ_DISABLE_HE |
					  ASSOC_REQ_DISABLE_EHT)) {
				err = -EINVAL;
=======
				req->links[i].error = err;
>>>>>>> 0c383648
				goto err_free;
			}

			if (link_cbss->channel->band == NL80211_BAND_S1GHZ) {
				err = -EINVAL;
<<<<<<< HEAD
=======
				req->links[i].error = err;
>>>>>>> 0c383648
				goto err_free;
			}

			link = sdata_dereference(sdata->link[i], sdata);
			if (link)
				ether_addr_copy(assoc_data->link[i].addr,
						link->conf->addr);
			else
				eth_random_addr(assoc_data->link[i].addr);
			sband = local->hw.wiphy->bands[link_cbss->channel->band];

			if (match_auth && i == assoc_link_id && link)
				assoc_data->link[i].conn = link->u.mgd.conn;
			else
				assoc_data->link[i].conn =
					ieee80211_conn_settings_unlimited;
			ieee80211_determine_our_sta_mode_assoc(sdata, sband,
							       req, true, i,
							       &assoc_data->link[i].conn);
			assoc_data->link[i].bss = link_cbss;
			assoc_data->link[i].disabled = req->links[i].disabled;

			if (!bss->uapsd_supported)
				uapsd_supported = false;

			if (assoc_data->link[i].conn.mode < IEEE80211_CONN_MODE_EHT) {
				err = -EINVAL;
				req->links[i].error = err;
				goto err_free;
			}

			err = ieee80211_mgd_get_ap_ht_vht_capa(sdata,
							       assoc_data, i);
			if (err) {
				err = -EINVAL;
				req->links[i].error = err;
				goto err_free;
			}
		}

		assoc_data->wmm = true;
	} else {
		struct ieee80211_supported_band *sband;
		struct ieee80211_bss *bss = (void *)cbss->priv;

		memcpy(assoc_data->link[0].addr, sdata->vif.addr, ETH_ALEN);
		assoc_data->s1g = cbss->channel->band == NL80211_BAND_S1GHZ;

		assoc_data->wmm = bss->wmm_used &&
				  (local->hw.queues >= IEEE80211_NUM_ACS);

		if (cbss->channel->band == NL80211_BAND_6GHZ &&
		    req->flags & (ASSOC_REQ_DISABLE_HT |
				  ASSOC_REQ_DISABLE_VHT |
				  ASSOC_REQ_DISABLE_HE)) {
			err = -EINVAL;
			goto err_free;
		}

		sband = local->hw.wiphy->bands[cbss->channel->band];

		assoc_data->link[0].bss = cbss;

		if (match_auth)
			assoc_data->link[0].conn = sdata->deflink.u.mgd.conn;
		else
			assoc_data->link[0].conn =
				ieee80211_conn_settings_unlimited;
		ieee80211_determine_our_sta_mode_assoc(sdata, sband, req,
						       assoc_data->wmm, 0,
						       &assoc_data->link[0].conn);
<<<<<<< HEAD

		uapsd_supported = bss->uapsd_supported;

=======

		uapsd_supported = bss->uapsd_supported;

>>>>>>> 0c383648
		err = ieee80211_mgd_get_ap_ht_vht_capa(sdata, assoc_data, 0);
		if (err)
			goto err_free;
	}

	assoc_data->spp_amsdu = req->flags & ASSOC_REQ_SPP_AMSDU;

	if (ifmgd->auth_data && !ifmgd->auth_data->done) {
		err = -EBUSY;
		goto err_free;
	}

	if (ifmgd->assoc_data) {
		err = -EBUSY;
		goto err_free;
	}

	/* Cleanup is delayed if auth_data matches */
	if (ifmgd->auth_data && !match_auth)
		ieee80211_destroy_auth_data(sdata, false);

	if (req->ie && req->ie_len) {
		memcpy(assoc_data->ie, req->ie, req->ie_len);
		assoc_data->ie_len = req->ie_len;
		assoc_data->ie_pos = assoc_data->ie + assoc_data->ie_len;
	} else {
		assoc_data->ie_pos = assoc_data->ie;
	}

	if (req->fils_kek) {
		/* should already be checked in cfg80211 - so warn */
		if (WARN_ON(req->fils_kek_len > FILS_MAX_KEK_LEN)) {
			err = -EINVAL;
			goto err_free;
		}
		memcpy(assoc_data->fils_kek, req->fils_kek,
		       req->fils_kek_len);
		assoc_data->fils_kek_len = req->fils_kek_len;
	}

	if (req->fils_nonces)
		memcpy(assoc_data->fils_nonces, req->fils_nonces,
		       2 * FILS_NONCE_LEN);

	/* default timeout */
	assoc_data->timeout = jiffies;
	assoc_data->timeout_started = true;

	assoc_data->assoc_link_id = assoc_link_id;

	if (req->ap_mld_addr) {
		/* if there was no authentication, set up the link */
		err = ieee80211_vif_set_links(sdata, BIT(assoc_link_id), 0);
		if (err)
			goto err_clear;
	}

	link = sdata_dereference(sdata->link[assoc_link_id], sdata);
	if (WARN_ON(!link)) {
		err = -EINVAL;
		goto err_clear;
	}

	override = link->u.mgd.conn.mode !=
			assoc_data->link[assoc_link_id].conn.mode ||
		   link->u.mgd.conn.bw_limit !=
			assoc_data->link[assoc_link_id].conn.bw_limit;
	link->u.mgd.conn = assoc_data->link[assoc_link_id].conn;

	ieee80211_setup_assoc_link(sdata, assoc_data, req, &link->u.mgd.conn,
				   assoc_link_id);

	if (WARN((sdata->vif.driver_flags & IEEE80211_VIF_SUPPORTS_UAPSD) &&
		 ieee80211_hw_check(&local->hw, PS_NULLFUNC_STACK),
	     "U-APSD not supported with HW_PS_NULLFUNC_STACK\n"))
		sdata->vif.driver_flags &= ~IEEE80211_VIF_SUPPORTS_UAPSD;

	if (assoc_data->wmm && uapsd_supported &&
	    (sdata->vif.driver_flags & IEEE80211_VIF_SUPPORTS_UAPSD)) {
		assoc_data->uapsd = true;
		ifmgd->flags |= IEEE80211_STA_UAPSD_ENABLED;
	} else {
		assoc_data->uapsd = false;
		ifmgd->flags &= ~IEEE80211_STA_UAPSD_ENABLED;
	}

	if (req->prev_bssid)
		memcpy(assoc_data->prev_ap_addr, req->prev_bssid, ETH_ALEN);

	if (req->use_mfp) {
		ifmgd->mfp = IEEE80211_MFP_REQUIRED;
		ifmgd->flags |= IEEE80211_STA_MFP_ENABLED;
	} else {
		ifmgd->mfp = IEEE80211_MFP_DISABLED;
		ifmgd->flags &= ~IEEE80211_STA_MFP_ENABLED;
	}

	if (req->flags & ASSOC_REQ_USE_RRM)
		ifmgd->flags |= IEEE80211_STA_ENABLE_RRM;
	else
		ifmgd->flags &= ~IEEE80211_STA_ENABLE_RRM;

	if (req->crypto.control_port)
		ifmgd->flags |= IEEE80211_STA_CONTROL_PORT;
	else
		ifmgd->flags &= ~IEEE80211_STA_CONTROL_PORT;

	sdata->control_port_protocol = req->crypto.control_port_ethertype;
	sdata->control_port_no_encrypt = req->crypto.control_port_no_encrypt;
	sdata->control_port_over_nl80211 =
					req->crypto.control_port_over_nl80211;
	sdata->control_port_no_preauth = req->crypto.control_port_no_preauth;

	/* kick off associate process */
	ifmgd->assoc_data = assoc_data;

	for (i = 0; i < ARRAY_SIZE(assoc_data->link); i++) {
		if (!assoc_data->link[i].bss)
			continue;
		if (i == assoc_data->assoc_link_id)
			continue;
		/* only calculate the mode, hence link == NULL */
		err = ieee80211_prep_channel(sdata, NULL, i,
					     assoc_data->link[i].bss, true,
					     &assoc_data->link[i].conn);
		if (err) {
			req->links[i].error = err;
			goto err_clear;
		}
	}

	memcpy(vif_cfg->ssid, assoc_data->ssid, assoc_data->ssid_len);
	vif_cfg->ssid_len = assoc_data->ssid_len;

	/* needed for transmitting the assoc frames properly */
	memcpy(sdata->vif.cfg.ap_addr, assoc_data->ap_addr, ETH_ALEN);

	err = ieee80211_prep_connection(sdata, cbss, req->link_id,
					req->ap_mld_addr, true,
					&assoc_data->link[assoc_link_id].conn,
					override);
	if (err)
		goto err_clear;

	if (ieee80211_hw_check(&sdata->local->hw, NEED_DTIM_BEFORE_ASSOC)) {
		const struct cfg80211_bss_ies *beacon_ies;

		rcu_read_lock();
		beacon_ies = rcu_dereference(req->bss->beacon_ies);
		if (!beacon_ies) {
			/*
			 * Wait up to one beacon interval ...
			 * should this be more if we miss one?
			 */
			sdata_info(sdata, "waiting for beacon from %pM\n",
				   link->u.mgd.bssid);
			assoc_data->timeout = TU_TO_EXP_TIME(req->bss->beacon_interval);
			assoc_data->timeout_started = true;
			assoc_data->need_beacon = true;
		}
		rcu_read_unlock();
	}

	run_again(sdata, assoc_data->timeout);

	/* We are associating, clean up auth_data */
	if (ifmgd->auth_data)
		ieee80211_destroy_auth_data(sdata, true);

	return 0;
 err_clear:
	if (!ifmgd->auth_data) {
		eth_zero_addr(sdata->deflink.u.mgd.bssid);
		ieee80211_link_info_change_notify(sdata, &sdata->deflink,
						  BSS_CHANGED_BSSID);
	}
	ifmgd->assoc_data = NULL;
 err_free:
	kfree(assoc_data);
	return err;
}

int ieee80211_mgd_deauth(struct ieee80211_sub_if_data *sdata,
			 struct cfg80211_deauth_request *req)
{
	struct ieee80211_if_managed *ifmgd = &sdata->u.mgd;
	u8 frame_buf[IEEE80211_DEAUTH_FRAME_LEN];
	bool tx = !req->local_state_change;
	struct ieee80211_prep_tx_info info = {
		.subtype = IEEE80211_STYPE_DEAUTH,
	};

	if (ifmgd->auth_data &&
	    ether_addr_equal(ifmgd->auth_data->ap_addr, req->bssid)) {
		sdata_info(sdata,
			   "aborting authentication with %pM by local choice (Reason: %u=%s)\n",
			   req->bssid, req->reason_code,
			   ieee80211_get_reason_code_string(req->reason_code));

		info.link_id = ifmgd->auth_data->link_id;
		drv_mgd_prepare_tx(sdata->local, sdata, &info);
		ieee80211_send_deauth_disassoc(sdata, req->bssid, req->bssid,
					       IEEE80211_STYPE_DEAUTH,
					       req->reason_code, tx,
					       frame_buf);
		ieee80211_destroy_auth_data(sdata, false);
		ieee80211_report_disconnect(sdata, frame_buf,
					    sizeof(frame_buf), true,
					    req->reason_code, false);
		drv_mgd_complete_tx(sdata->local, sdata, &info);
		return 0;
	}

	if (ifmgd->assoc_data &&
	    ether_addr_equal(ifmgd->assoc_data->ap_addr, req->bssid)) {
		sdata_info(sdata,
			   "aborting association with %pM by local choice (Reason: %u=%s)\n",
			   req->bssid, req->reason_code,
			   ieee80211_get_reason_code_string(req->reason_code));

		info.link_id = ifmgd->assoc_data->assoc_link_id;
		drv_mgd_prepare_tx(sdata->local, sdata, &info);
		ieee80211_send_deauth_disassoc(sdata, req->bssid, req->bssid,
					       IEEE80211_STYPE_DEAUTH,
					       req->reason_code, tx,
					       frame_buf);
		ieee80211_destroy_assoc_data(sdata, ASSOC_ABANDON);
		ieee80211_report_disconnect(sdata, frame_buf,
					    sizeof(frame_buf), true,
					    req->reason_code, false);
		drv_mgd_complete_tx(sdata->local, sdata, &info);
		return 0;
	}

	if (ifmgd->associated &&
	    ether_addr_equal(sdata->vif.cfg.ap_addr, req->bssid)) {
		sdata_info(sdata,
			   "deauthenticating from %pM by local choice (Reason: %u=%s)\n",
			   req->bssid, req->reason_code,
			   ieee80211_get_reason_code_string(req->reason_code));

		ieee80211_set_disassoc(sdata, IEEE80211_STYPE_DEAUTH,
				       req->reason_code, tx, frame_buf);
		ieee80211_report_disconnect(sdata, frame_buf,
					    sizeof(frame_buf), true,
					    req->reason_code, false);
		drv_mgd_complete_tx(sdata->local, sdata, &info);
		return 0;
	}

	return -ENOTCONN;
}

int ieee80211_mgd_disassoc(struct ieee80211_sub_if_data *sdata,
			   struct cfg80211_disassoc_request *req)
{
	u8 frame_buf[IEEE80211_DEAUTH_FRAME_LEN];

	if (!sdata->u.mgd.associated ||
	    memcmp(sdata->vif.cfg.ap_addr, req->ap_addr, ETH_ALEN))
		return -ENOTCONN;

	sdata_info(sdata,
		   "disassociating from %pM by local choice (Reason: %u=%s)\n",
		   req->ap_addr, req->reason_code,
		   ieee80211_get_reason_code_string(req->reason_code));

	ieee80211_set_disassoc(sdata, IEEE80211_STYPE_DISASSOC,
			       req->reason_code, !req->local_state_change,
			       frame_buf);

	ieee80211_report_disconnect(sdata, frame_buf, sizeof(frame_buf), true,
				    req->reason_code, false);

	return 0;
}

void ieee80211_mgd_stop_link(struct ieee80211_link_data *link)
{
	wiphy_work_cancel(link->sdata->local->hw.wiphy,
			  &link->u.mgd.request_smps_work);
	wiphy_work_cancel(link->sdata->local->hw.wiphy,
			  &link->u.mgd.recalc_smps);
	wiphy_delayed_work_cancel(link->sdata->local->hw.wiphy,
				  &link->u.mgd.chswitch_work);
}

void ieee80211_mgd_stop(struct ieee80211_sub_if_data *sdata)
{
	struct ieee80211_if_managed *ifmgd = &sdata->u.mgd;

	/*
	 * Make sure some work items will not run after this,
	 * they will not do anything but might not have been
	 * cancelled when disconnecting.
	 */
	wiphy_work_cancel(sdata->local->hw.wiphy,
			  &ifmgd->monitor_work);
	wiphy_work_cancel(sdata->local->hw.wiphy,
			  &ifmgd->beacon_connection_loss_work);
	wiphy_work_cancel(sdata->local->hw.wiphy,
			  &ifmgd->csa_connection_drop_work);
<<<<<<< HEAD
=======
	wiphy_work_cancel(sdata->local->hw.wiphy,
			  &ifmgd->teardown_ttlm_work);
>>>>>>> 0c383648
	wiphy_delayed_work_cancel(sdata->local->hw.wiphy,
				  &ifmgd->tdls_peer_del_work);
	wiphy_delayed_work_cancel(sdata->local->hw.wiphy,
				  &ifmgd->ml_reconf_work);
	wiphy_delayed_work_cancel(sdata->local->hw.wiphy, &ifmgd->ttlm_work);
	wiphy_delayed_work_cancel(sdata->local->hw.wiphy,
				  &ifmgd->neg_ttlm_timeout_work);

	if (ifmgd->assoc_data)
		ieee80211_destroy_assoc_data(sdata, ASSOC_TIMEOUT);
	if (ifmgd->auth_data)
		ieee80211_destroy_auth_data(sdata, false);
	spin_lock_bh(&ifmgd->teardown_lock);
	if (ifmgd->teardown_skb) {
		kfree_skb(ifmgd->teardown_skb);
		ifmgd->teardown_skb = NULL;
		ifmgd->orig_teardown_skb = NULL;
	}
	kfree(ifmgd->assoc_req_ies);
	ifmgd->assoc_req_ies = NULL;
	ifmgd->assoc_req_ies_len = 0;
	spin_unlock_bh(&ifmgd->teardown_lock);
	del_timer_sync(&ifmgd->timer);
}

void ieee80211_cqm_rssi_notify(struct ieee80211_vif *vif,
			       enum nl80211_cqm_rssi_threshold_event rssi_event,
			       s32 rssi_level,
			       gfp_t gfp)
{
	struct ieee80211_sub_if_data *sdata = vif_to_sdata(vif);

	trace_api_cqm_rssi_notify(sdata, rssi_event, rssi_level);

	cfg80211_cqm_rssi_notify(sdata->dev, rssi_event, rssi_level, gfp);
}
EXPORT_SYMBOL(ieee80211_cqm_rssi_notify);

void ieee80211_cqm_beacon_loss_notify(struct ieee80211_vif *vif, gfp_t gfp)
{
	struct ieee80211_sub_if_data *sdata = vif_to_sdata(vif);

	trace_api_cqm_beacon_loss_notify(sdata->local, sdata);

	cfg80211_cqm_beacon_loss_notify(sdata->dev, gfp);
}
EXPORT_SYMBOL(ieee80211_cqm_beacon_loss_notify);

static void _ieee80211_enable_rssi_reports(struct ieee80211_sub_if_data *sdata,
					    int rssi_min_thold,
					    int rssi_max_thold)
{
	trace_api_enable_rssi_reports(sdata, rssi_min_thold, rssi_max_thold);

	if (WARN_ON(sdata->vif.type != NL80211_IFTYPE_STATION))
		return;

	/*
	 * Scale up threshold values before storing it, as the RSSI averaging
	 * algorithm uses a scaled up value as well. Change this scaling
	 * factor if the RSSI averaging algorithm changes.
	 */
	sdata->u.mgd.rssi_min_thold = rssi_min_thold*16;
	sdata->u.mgd.rssi_max_thold = rssi_max_thold*16;
}

void ieee80211_enable_rssi_reports(struct ieee80211_vif *vif,
				    int rssi_min_thold,
				    int rssi_max_thold)
{
	struct ieee80211_sub_if_data *sdata = vif_to_sdata(vif);

	WARN_ON(rssi_min_thold == rssi_max_thold ||
		rssi_min_thold > rssi_max_thold);

	_ieee80211_enable_rssi_reports(sdata, rssi_min_thold,
				       rssi_max_thold);
}
EXPORT_SYMBOL(ieee80211_enable_rssi_reports);

void ieee80211_disable_rssi_reports(struct ieee80211_vif *vif)
{
	struct ieee80211_sub_if_data *sdata = vif_to_sdata(vif);

	_ieee80211_enable_rssi_reports(sdata, 0, 0);
}
EXPORT_SYMBOL(ieee80211_disable_rssi_reports);<|MERGE_RESOLUTION|>--- conflicted
+++ resolved
@@ -599,13 +599,10 @@
 	    ieee80211_hw_check(&sdata->local->hw, DISALLOW_PUNCTURING))
 		return false;
 
-<<<<<<< HEAD
-=======
 	if (chandef->punctured && chandef->chan->band == NL80211_BAND_5GHZ &&
 	    ieee80211_hw_check(&sdata->local->hw, DISALLOW_PUNCTURING_5GHZ))
 		return false;
 
->>>>>>> 0c383648
 	return true;
 }
 
@@ -1940,17 +1937,10 @@
 
 	WARN_ON(!link->conf->csa_active);
 
-<<<<<<< HEAD
-	if (sdata->csa_blocked_tx) {
-		ieee80211_wake_vif_queues(local, sdata,
-					  IEEE80211_QUEUE_STOP_REASON_CSA);
-		sdata->csa_blocked_tx = false;
-=======
 	if (sdata->csa_blocked_queues) {
 		ieee80211_wake_vif_queues(local, sdata,
 					  IEEE80211_QUEUE_STOP_REASON_CSA);
 		sdata->csa_blocked_queues = false;
->>>>>>> 0c383648
 	}
 
 	link->conf->csa_active = false;
@@ -2014,17 +2004,10 @@
 
 	ieee80211_link_unreserve_chanctx(link);
 
-<<<<<<< HEAD
-	if (sdata->csa_blocked_tx) {
-		ieee80211_wake_vif_queues(local, sdata,
-					  IEEE80211_QUEUE_STOP_REASON_CSA);
-		sdata->csa_blocked_tx = false;
-=======
 	if (sdata->csa_blocked_queues) {
 		ieee80211_wake_vif_queues(local, sdata,
 					  IEEE80211_QUEUE_STOP_REASON_CSA);
 		sdata->csa_blocked_queues = false;
->>>>>>> 0c383648
 	}
 
 	link->conf->csa_active = false;
@@ -2082,7 +2065,6 @@
 		/* already processing - disregard action frames */
 		if (!beacon)
 			return;
-<<<<<<< HEAD
 
 		if (link->u.mgd.csa_waiting_bcn) {
 			ieee80211_chswitch_post_beacon(link);
@@ -2105,30 +2087,6 @@
 	if (res)
 		return;
 
-=======
-
-		if (link->u.mgd.csa_waiting_bcn) {
-			ieee80211_chswitch_post_beacon(link);
-			/*
-			 * If the CSA IE is still present in the beacon after
-			 * the switch, we need to consider it as a new CSA
-			 * (possibly to self) - this happens by not returning
-			 * here so we'll get to the check below.
-			 */
-		} else if (res) {
-			ieee80211_sta_abort_chanswitch(link);
-			return;
-		} else {
-			drv_channel_switch_rx_beacon(sdata, &ch_switch);
-			return;
-		}
-	}
-
-	/* nothing to do at all - no active CSA nor a new one */
-	if (res)
-		return;
-
->>>>>>> 0c383648
 	if (link->conf->chanreq.oper.chan->band !=
 	    csa_ie.chanreq.oper.chan->band) {
 		sdata_info(sdata,
@@ -2219,11 +2177,7 @@
 	    !ieee80211_hw_check(&local->hw, HANDLES_QUIET_CSA)) {
 		ieee80211_stop_vif_queues(local, sdata,
 					  IEEE80211_QUEUE_STOP_REASON_CSA);
-<<<<<<< HEAD
-		sdata->csa_blocked_tx = true;
-=======
 		sdata->csa_blocked_queues = true;
->>>>>>> 0c383648
 	}
 
 	cfg80211_ch_switch_started_notify(sdata->dev, &csa_ie.chanreq.oper,
@@ -2252,12 +2206,8 @@
 	 * reset when the disconnection worker runs.
 	 */
 	link->conf->csa_active = true;
-<<<<<<< HEAD
-	sdata->csa_blocked_tx =
-=======
 	link->u.mgd.csa_blocked_tx = csa_ie.mode;
 	sdata->csa_blocked_queues =
->>>>>>> 0c383648
 		csa_ie.mode && !ieee80211_hw_check(&local->hw, HANDLES_QUIET_CSA);
 
 	wiphy_work_queue(sdata->local->hw.wiphy,
@@ -3313,17 +3263,10 @@
 	sdata->deflink.u.mgd.csa_blocked_tx = false;
 	sdata->deflink.u.mgd.csa_waiting_bcn = false;
 	sdata->deflink.u.mgd.csa_ignored_same_chan = false;
-<<<<<<< HEAD
-	if (sdata->csa_blocked_tx) {
-		ieee80211_wake_vif_queues(local, sdata,
-					  IEEE80211_QUEUE_STOP_REASON_CSA);
-		sdata->csa_blocked_tx = false;
-=======
 	if (sdata->csa_blocked_queues) {
 		ieee80211_wake_vif_queues(local, sdata,
 					  IEEE80211_QUEUE_STOP_REASON_CSA);
 		sdata->csa_blocked_queues = false;
->>>>>>> 0c383648
 	}
 
 	/* existing TX TSPEC sessions no longer exist */
@@ -3633,19 +3576,9 @@
 
 	lockdep_assert_wiphy(local->hw.wiphy);
 
-	lockdep_assert_wiphy(local->hw.wiphy);
-
 	if (!ifmgd->associated)
 		return;
 
-<<<<<<< HEAD
-	/*
-	 * MLO drivers should have HANDLES_QUIET_CSA, so that csa_blocked_tx
-	 * is always false; if they don't then this may try to transmit the
-	 * frame but queues will be stopped.
-	 */
-	tx = !sdata->csa_blocked_tx;
-=======
 	/* only transmit if we have a link that makes that worthwhile */
 	for (unsigned int link_id = 0;
 	     link_id < ARRAY_SIZE(sdata->link);
@@ -3665,7 +3598,6 @@
 		tx = true;
 		break;
 	}
->>>>>>> 0c383648
 
 	if (!ifmgd->driver_disconnect) {
 		unsigned int link_id;
@@ -3698,18 +3630,11 @@
 	/* the other links will be destroyed */
 	sdata->vif.bss_conf.csa_active = false;
 	sdata->deflink.u.mgd.csa_waiting_bcn = false;
-<<<<<<< HEAD
-	if (sdata->csa_blocked_tx) {
-		ieee80211_wake_vif_queues(local, sdata,
-					  IEEE80211_QUEUE_STOP_REASON_CSA);
-		sdata->csa_blocked_tx = false;
-=======
 	sdata->deflink.u.mgd.csa_blocked_tx = false;
 	if (sdata->csa_blocked_queues) {
 		ieee80211_wake_vif_queues(local, sdata,
 					  IEEE80211_QUEUE_STOP_REASON_CSA);
 		sdata->csa_blocked_queues = false;
->>>>>>> 0c383648
 	}
 
 	ieee80211_report_disconnect(sdata, frame_buf, sizeof(frame_buf), tx,
@@ -4534,17 +4459,11 @@
 			switch (u8_get_bits(he_6ghz_oper->control,
 					    IEEE80211_HE_6GHZ_OPER_CTRL_REG_INFO)) {
 			case IEEE80211_6GHZ_CTRL_REG_LPI_AP:
-<<<<<<< HEAD
-				bss_conf->power_type = IEEE80211_REG_LPI_AP;
-				break;
-			case IEEE80211_6GHZ_CTRL_REG_SP_AP:
-=======
 			case IEEE80211_6GHZ_CTRL_REG_INDOOR_LPI_AP:
 				bss_conf->power_type = IEEE80211_REG_LPI_AP;
 				break;
 			case IEEE80211_6GHZ_CTRL_REG_SP_AP:
 			case IEEE80211_6GHZ_CTRL_REG_INDOOR_SP_AP:
->>>>>>> 0c383648
 				bss_conf->power_type = IEEE80211_REG_SP_AP;
 				break;
 			case IEEE80211_6GHZ_CTRL_REG_VLP_AP:
@@ -4754,7 +4673,6 @@
 		link_sta->pub->supp_rates[cbss->channel->band] = rates;
 	else
 		link_info(link, "No rates found, keeping mandatory only\n");
-<<<<<<< HEAD
 
 	link->conf->basic_rates = basic_rates;
 
@@ -4855,116 +4773,11 @@
 		u8 mcs_160 = mcs_160_map >> (2 * i) & 3;
 
 		if (mcs_160 != IEEE80211_VHT_MCS_NOT_SUPPORTED) {
-=======
-
-	link->conf->basic_rates = basic_rates;
-
-	/* cf. IEEE 802.11 9.2.12 */
-	link->operating_11g_mode = sband->band == NL80211_BAND_2GHZ &&
-				   have_higher_than_11mbit;
-
-	return 0;
-}
-
-static u8 ieee80211_max_rx_chains(struct ieee80211_link_data *link,
-				  struct cfg80211_bss *cbss)
-{
-	struct ieee80211_he_mcs_nss_supp *he_mcs_nss_supp;
-	const struct element *ht_cap_elem, *vht_cap_elem;
-	const struct cfg80211_bss_ies *ies;
-	const struct ieee80211_ht_cap *ht_cap;
-	const struct ieee80211_vht_cap *vht_cap;
-	const struct ieee80211_he_cap_elem *he_cap;
-	const struct element *he_cap_elem;
-	u16 mcs_80_map, mcs_160_map;
-	int i, mcs_nss_size;
-	bool support_160;
-	u8 chains = 1;
-
-	if (link->u.mgd.conn.mode < IEEE80211_CONN_MODE_HT)
-		return chains;
-
-	ht_cap_elem = ieee80211_bss_get_elem(cbss, WLAN_EID_HT_CAPABILITY);
-	if (ht_cap_elem && ht_cap_elem->datalen >= sizeof(*ht_cap)) {
-		ht_cap = (void *)ht_cap_elem->data;
-		chains = ieee80211_mcs_to_chains(&ht_cap->mcs);
-		/*
-		 * TODO: use "Tx Maximum Number Spatial Streams Supported" and
-		 *	 "Tx Unequal Modulation Supported" fields.
-		 */
-	}
-
-	if (link->u.mgd.conn.mode < IEEE80211_CONN_MODE_VHT)
-		return chains;
-
-	vht_cap_elem = ieee80211_bss_get_elem(cbss, WLAN_EID_VHT_CAPABILITY);
-	if (vht_cap_elem && vht_cap_elem->datalen >= sizeof(*vht_cap)) {
-		u8 nss;
-		u16 tx_mcs_map;
-
-		vht_cap = (void *)vht_cap_elem->data;
-		tx_mcs_map = le16_to_cpu(vht_cap->supp_mcs.tx_mcs_map);
-		for (nss = 8; nss > 0; nss--) {
-			if (((tx_mcs_map >> (2 * (nss - 1))) & 3) !=
-					IEEE80211_VHT_MCS_NOT_SUPPORTED)
-				break;
-		}
-		/* TODO: use "Tx Highest Supported Long GI Data Rate" field? */
-		chains = max(chains, nss);
-	}
-
-	if (link->u.mgd.conn.mode < IEEE80211_CONN_MODE_HE)
-		return chains;
-
-	ies = rcu_dereference(cbss->ies);
-	he_cap_elem = cfg80211_find_ext_elem(WLAN_EID_EXT_HE_CAPABILITY,
-					     ies->data, ies->len);
-
-	if (!he_cap_elem || he_cap_elem->datalen < sizeof(*he_cap))
-		return chains;
-
-	/* skip one byte ext_tag_id */
-	he_cap = (void *)(he_cap_elem->data + 1);
-	mcs_nss_size = ieee80211_he_mcs_nss_size(he_cap);
-
-	/* invalid HE IE */
-	if (he_cap_elem->datalen < 1 + mcs_nss_size + sizeof(*he_cap))
-		return chains;
-
-	/* mcs_nss is right after he_cap info */
-	he_mcs_nss_supp = (void *)(he_cap + 1);
-
-	mcs_80_map = le16_to_cpu(he_mcs_nss_supp->tx_mcs_80);
-
-	for (i = 7; i >= 0; i--) {
-		u8 mcs_80 = mcs_80_map >> (2 * i) & 3;
-
-		if (mcs_80 != IEEE80211_VHT_MCS_NOT_SUPPORTED) {
->>>>>>> 0c383648
 			chains = max_t(u8, chains, i + 1);
 			break;
 		}
 	}
 
-<<<<<<< HEAD
-=======
-	support_160 = he_cap->phy_cap_info[0] &
-		      IEEE80211_HE_PHY_CAP0_CHANNEL_WIDTH_SET_160MHZ_IN_5G;
-
-	if (!support_160)
-		return chains;
-
-	mcs_160_map = le16_to_cpu(he_mcs_nss_supp->tx_mcs_160);
-	for (i = 7; i >= 0; i--) {
-		u8 mcs_160 = mcs_160_map >> (2 * i) & 3;
-
-		if (mcs_160 != IEEE80211_VHT_MCS_NOT_SUPPORTED) {
-			chains = max_t(u8, chains, i + 1);
-			break;
-		}
-	}
-
->>>>>>> 0c383648
 	return chains;
 }
 
@@ -5050,7 +4863,6 @@
 					 "no 40 MHz support on 5 GHz, limiting to HT\n");
 			goto out;
 		}
-<<<<<<< HEAD
 
 		/* Allow VHT if at least one channel on the sband supports 80 MHz */
 		for (i = 0; i < sband->n_channels; i++) {
@@ -5245,202 +5057,6 @@
 
 		bss_conf = link->conf;
 
-=======
-
-		/* Allow VHT if at least one channel on the sband supports 80 MHz */
-		for (i = 0; i < sband->n_channels; i++) {
-			if (sband->channels[i].flags & (IEEE80211_CHAN_DISABLED |
-							IEEE80211_CHAN_NO_80MHZ))
-				continue;
-
-			have_80mhz = true;
-			break;
-		}
-
-		if (!have_80mhz) {
-			mlme_link_id_dbg(sdata, link_id,
-					 "no 80 MHz channel support on 5 GHz, limiting to HT\n");
-			goto out;
-		}
-	} else if (is_5ghz) { /* !vht_supported but on 5 GHz */
-		mlme_link_id_dbg(sdata, link_id,
-				 "no VHT support on 5 GHz, limiting to HT\n");
-		goto out;
-	}
-
-	/* VHT - if we have - is fine, including 80 MHz, check 160 below again */
-	if (sband->band != NL80211_BAND_2GHZ) {
-		conn->mode = IEEE80211_CONN_MODE_VHT;
-		conn->bw_limit = IEEE80211_CONN_BW_LIMIT_160;
-	}
-
-	if (is_5ghz &&
-	    !(vht_cap.cap & (IEEE80211_VHT_CAP_SUPP_CHAN_WIDTH_160MHZ |
-			     IEEE80211_VHT_CAP_SUPP_CHAN_WIDTH_160_80PLUS80MHZ))) {
-		conn->bw_limit = IEEE80211_CONN_BW_LIMIT_80;
-		mlme_link_id_dbg(sdata, link_id,
-				 "no VHT 160 MHz capability on 5 GHz, limiting to 80 MHz");
-	}
-
-	if (req && req->flags & ASSOC_REQ_DISABLE_HE) {
-		mlme_link_id_dbg(sdata, link_id,
-				 "HE disabled by flag, limiting to HT/VHT\n");
-		goto out;
-	}
-
-	he_cap = ieee80211_get_he_iftype_cap_vif(sband, &sdata->vif);
-	if (!he_cap) {
-		WARN_ON(is_6ghz);
-		mlme_link_id_dbg(sdata, link_id,
-				 "no HE support, limiting to HT/VHT\n");
-		goto out;
-	}
-
-	/* so we have HE */
-	conn->mode = IEEE80211_CONN_MODE_HE;
-
-	/* check bandwidth */
-	switch (sband->band) {
-	default:
-	case NL80211_BAND_2GHZ:
-		if (he_cap->he_cap_elem.phy_cap_info[0] &
-		    IEEE80211_HE_PHY_CAP0_CHANNEL_WIDTH_SET_40MHZ_IN_2G)
-			break;
-		conn->bw_limit = IEEE80211_CONN_BW_LIMIT_20;
-		mlme_link_id_dbg(sdata, link_id,
-				 "no 40 MHz HE cap in 2.4 GHz, limiting to 20 MHz\n");
-		break;
-	case NL80211_BAND_5GHZ:
-		if (!(he_cap->he_cap_elem.phy_cap_info[0] &
-		      IEEE80211_HE_PHY_CAP0_CHANNEL_WIDTH_SET_40MHZ_80MHZ_IN_5G)) {
-			conn->bw_limit = IEEE80211_CONN_BW_LIMIT_20;
-			mlme_link_id_dbg(sdata, link_id,
-					 "no 40/80 MHz HE cap in 5 GHz, limiting to 20 MHz\n");
-			break;
-		}
-		if (!(he_cap->he_cap_elem.phy_cap_info[0] &
-		      IEEE80211_HE_PHY_CAP0_CHANNEL_WIDTH_SET_160MHZ_IN_5G)) {
-			conn->bw_limit = min_t(enum ieee80211_conn_bw_limit,
-					       conn->bw_limit,
-					       IEEE80211_CONN_BW_LIMIT_80);
-			mlme_link_id_dbg(sdata, link_id,
-					 "no 160 MHz HE cap in 5 GHz, limiting to 80 MHz\n");
-		}
-		break;
-	case NL80211_BAND_6GHZ:
-		if (he_cap->he_cap_elem.phy_cap_info[0] &
-		    IEEE80211_HE_PHY_CAP0_CHANNEL_WIDTH_SET_160MHZ_IN_5G)
-			break;
-		conn->bw_limit = min_t(enum ieee80211_conn_bw_limit,
-				       conn->bw_limit,
-				       IEEE80211_CONN_BW_LIMIT_80);
-		mlme_link_id_dbg(sdata, link_id,
-				 "no 160 MHz HE cap in 6 GHz, limiting to 80 MHz\n");
-		break;
-	}
-
-	if (req && req->flags & ASSOC_REQ_DISABLE_EHT) {
-		mlme_link_id_dbg(sdata, link_id,
-				 "EHT disabled by flag, limiting to HE\n");
-		goto out;
-	}
-
-	eht_cap = ieee80211_get_eht_iftype_cap_vif(sband, &sdata->vif);
-	if (!eht_cap) {
-		mlme_link_id_dbg(sdata, link_id,
-				 "no EHT support, limiting to HE\n");
-		goto out;
-	}
-
-	/* we have EHT */
-
-	conn->mode = IEEE80211_CONN_MODE_EHT;
-
-	/* check bandwidth */
-	if (is_6ghz &&
-	    eht_cap->eht_cap_elem.phy_cap_info[0] & IEEE80211_EHT_PHY_CAP0_320MHZ_IN_6GHZ)
-		conn->bw_limit = IEEE80211_CONN_BW_LIMIT_320;
-	else if (is_6ghz)
-		mlme_link_id_dbg(sdata, link_id,
-				 "no EHT 320 MHz cap in 6 GHz, limiting to 160 MHz\n");
-
-out:
-	mlme_link_id_dbg(sdata, link_id,
-			 "determined local STA to be %s, BW limited to %d MHz\n",
-			 ieee80211_conn_mode_str(conn->mode),
-			 20 * (1 << conn->bw_limit));
-}
-
-static void
-ieee80211_determine_our_sta_mode_auth(struct ieee80211_sub_if_data *sdata,
-				      struct ieee80211_supported_band *sband,
-				      struct cfg80211_auth_request *req,
-				      bool wmm_used,
-				      struct ieee80211_conn_settings *conn)
-{
-	ieee80211_determine_our_sta_mode(sdata, sband, NULL, wmm_used,
-					 req->link_id > 0 ? req->link_id : 0,
-					 conn);
-}
-
-static void
-ieee80211_determine_our_sta_mode_assoc(struct ieee80211_sub_if_data *sdata,
-				       struct ieee80211_supported_band *sband,
-				       struct cfg80211_assoc_request *req,
-				       bool wmm_used, int link_id,
-				       struct ieee80211_conn_settings *conn)
-{
-	struct ieee80211_conn_settings tmp;
-
-	WARN_ON(!req);
-
-	ieee80211_determine_our_sta_mode(sdata, sband, req, wmm_used, link_id,
-					 &tmp);
-
-	conn->mode = min_t(enum ieee80211_conn_mode,
-			   conn->mode, tmp.mode);
-	conn->bw_limit = min_t(enum ieee80211_conn_bw_limit,
-			       conn->bw_limit, tmp.bw_limit);
-}
-
-static int ieee80211_prep_channel(struct ieee80211_sub_if_data *sdata,
-				  struct ieee80211_link_data *link,
-				  int link_id,
-				  struct cfg80211_bss *cbss, bool mlo,
-				  struct ieee80211_conn_settings *conn)
-{
-	struct ieee80211_local *local = sdata->local;
-	bool is_6ghz = cbss->channel->band == NL80211_BAND_6GHZ;
-	struct ieee80211_chan_req chanreq = {};
-	struct ieee802_11_elems *elems;
-	int ret;
-	u32 i;
-
-	lockdep_assert_wiphy(local->hw.wiphy);
-
-	rcu_read_lock();
-	elems = ieee80211_determine_chan_mode(sdata, conn, cbss, link_id,
-					      &chanreq);
-
-	if (IS_ERR(elems)) {
-		rcu_read_unlock();
-		return PTR_ERR(elems);
-	}
-
-	if (mlo && !elems->ml_basic) {
-		sdata_info(sdata, "Rejecting MLO as it is not supported by AP\n");
-		rcu_read_unlock();
-		kfree(elems);
-		return -EINVAL;
-	}
-
-	if (link && is_6ghz && conn->mode >= IEEE80211_CONN_MODE_HE) {
-		struct ieee80211_bss_conf *bss_conf;
-		u8 j = 0;
-
-		bss_conf = link->conf;
-
->>>>>>> 0c383648
 		if (elems->pwr_constr_elem)
 			bss_conf->pwr_reduction = *elems->pwr_constr_elem;
 
@@ -5482,17 +5098,10 @@
 	if (chanreq.oper.width == NL80211_CHAN_WIDTH_5 ||
 	    chanreq.oper.width == NL80211_CHAN_WIDTH_10)
 		return ret;
-<<<<<<< HEAD
 
 	while (ret && chanreq.oper.width != NL80211_CHAN_WIDTH_20_NOHT) {
 		ieee80211_chanreq_downgrade(&chanreq, conn);
 
-=======
-
-	while (ret && chanreq.oper.width != NL80211_CHAN_WIDTH_20_NOHT) {
-		ieee80211_chanreq_downgrade(&chanreq, conn);
-
->>>>>>> 0c383648
 		ret = ieee80211_link_use_channel(link, &chanreq,
 						 IEEE80211_CHANCTX_SHARED);
 	}
@@ -6205,7 +5814,6 @@
 
 	/* Directly parse the sub elements as the common information doesn't
 	 * hold any useful information.
-<<<<<<< HEAD
 	 */
 	for_each_mle_subelement(sub, (const u8 *)elems->ml_reconf,
 				elems->ml_reconf_len) {
@@ -6424,17 +6032,6 @@
 			   "Invalid advertised T2L mapping presence indicator\n");
 		return -EINVAL;
 	}
-=======
-	 */
-	for_each_mle_subelement(sub, (const u8 *)elems->ml_reconf,
-				elems->ml_reconf_len) {
-		struct ieee80211_mle_per_sta_profile *prof = (void *)sub->data;
-		u8 *pos = prof->variable;
-		u16 control;
-
-		if (sub->id != IEEE80211_MLE_SUBELEM_PER_STA_PROFILE)
-			continue;
->>>>>>> 0c383648
 
 	ttlm_info->map = ieee80211_get_ttlm(map_size, pos);
 	if (!ttlm_info->map) {
@@ -6454,222 +6051,6 @@
 			return -EINVAL;
 		}
 
-<<<<<<< HEAD
-=======
-		/* According to Draft P802.11be_D3.0, the control should
-		 * include the AP Removal Timer present. If the AP Removal Timer
-		 * is not present assume immediate removal.
-		 */
-		if (control &
-		    IEEE80211_MLE_STA_RECONF_CONTROL_AP_REM_TIMER_PRESENT)
-			link_removal_timeout[link_id] = get_unaligned_le16(pos);
-	}
-
-	removed_links &= sdata->vif.valid_links;
-	if (!removed_links) {
-		/* In case the removal was cancelled, abort it */
-		if (sdata->u.mgd.removed_links) {
-			sdata->u.mgd.removed_links = 0;
-			wiphy_delayed_work_cancel(sdata->local->hw.wiphy,
-						  &sdata->u.mgd.ml_reconf_work);
-		}
-		return;
-	}
-
-	delay = 0;
-	for_each_set_bit(link_id, &removed_links, IEEE80211_MLD_MAX_NUM_LINKS) {
-		struct ieee80211_bss_conf *link_conf =
-			sdata_dereference(sdata->vif.link_conf[link_id], sdata);
-		u32 link_delay;
-
-		if (!link_conf) {
-			removed_links &= ~BIT(link_id);
-			continue;
-		}
-
-		if (link_removal_timeout[link_id] < 1)
-			link_delay = 0;
-		else
-			link_delay = link_conf->beacon_int *
-				(link_removal_timeout[link_id] - 1);
-
-		if (!delay)
-			delay = link_delay;
-		else
-			delay = min(delay, link_delay);
-	}
-
-	sdata->u.mgd.removed_links = removed_links;
-	wiphy_delayed_work_queue(sdata->local->hw.wiphy,
-				 &sdata->u.mgd.ml_reconf_work,
-				 TU_TO_JIFFIES(delay));
-}
-
-static int ieee80211_ttlm_set_links(struct ieee80211_sub_if_data *sdata,
-				    u16 active_links, u16 dormant_links,
-				    u16 suspended_links)
-{
-	u64 changed = 0;
-	int ret;
-
-	if (!active_links) {
-		ret = -EINVAL;
-		goto out;
-	}
-
-	/* If there is an active negotiated TTLM, it should be discarded by
-	 * the new negotiated/advertised TTLM.
-	 */
-	if (sdata->vif.neg_ttlm.valid) {
-		memset(&sdata->vif.neg_ttlm, 0, sizeof(sdata->vif.neg_ttlm));
-		sdata->vif.suspended_links = 0;
-		changed = BSS_CHANGED_MLD_TTLM;
-	}
-
-	if (sdata->vif.active_links != active_links) {
-		/* usable links are affected when active_links are changed,
-		 * so notify the driver about the status change
-		 */
-		changed |= BSS_CHANGED_MLD_VALID_LINKS;
-		active_links &= sdata->vif.active_links;
-		if (!active_links)
-			active_links =
-				BIT(__ffs(sdata->vif.valid_links &
-				    ~dormant_links));
-		ret = ieee80211_set_active_links(&sdata->vif, active_links);
-		if (ret) {
-			sdata_info(sdata, "Failed to set TTLM active links\n");
-			goto out;
-		}
-	}
-
-	ret = ieee80211_vif_set_links(sdata, sdata->vif.valid_links,
-				      dormant_links);
-	if (ret) {
-		sdata_info(sdata, "Failed to set TTLM dormant links\n");
-		goto out;
-	}
-
-	sdata->vif.suspended_links = suspended_links;
-	if (sdata->vif.suspended_links)
-		changed |= BSS_CHANGED_MLD_TTLM;
-
-	ieee80211_vif_cfg_change_notify(sdata, changed);
-
-out:
-	if (ret)
-		ieee80211_disconnect(&sdata->vif, false);
-
-	return ret;
-}
-
-static void ieee80211_tid_to_link_map_work(struct wiphy *wiphy,
-					   struct wiphy_work *work)
-{
-	u16 new_active_links, new_dormant_links;
-	struct ieee80211_sub_if_data *sdata =
-		container_of(work, struct ieee80211_sub_if_data,
-			     u.mgd.ttlm_work.work);
-
-	new_active_links = sdata->u.mgd.ttlm_info.map &
-			   sdata->vif.valid_links;
-	new_dormant_links = ~sdata->u.mgd.ttlm_info.map &
-			    sdata->vif.valid_links;
-
-	ieee80211_vif_set_links(sdata, sdata->vif.valid_links, 0);
-	if (ieee80211_ttlm_set_links(sdata, new_active_links, new_dormant_links,
-				     0))
-		return;
-
-	sdata->u.mgd.ttlm_info.active = true;
-	sdata->u.mgd.ttlm_info.switch_time = 0;
-}
-
-static u16 ieee80211_get_ttlm(u8 bm_size, u8 *data)
-{
-	if (bm_size == 1)
-		return *data;
-	else
-		return get_unaligned_le16(data);
-}
-
-static int
-ieee80211_parse_adv_t2l(struct ieee80211_sub_if_data *sdata,
-			const struct ieee80211_ttlm_elem *ttlm,
-			struct ieee80211_adv_ttlm_info *ttlm_info)
-{
-	/* The element size was already validated in
-	 * ieee80211_tid_to_link_map_size_ok()
-	 */
-	u8 control, link_map_presence, map_size, tid;
-	u8 *pos;
-
-	memset(ttlm_info, 0, sizeof(*ttlm_info));
-	pos = (void *)ttlm->optional;
-	control	= ttlm->control;
-
-	if ((control & IEEE80211_TTLM_CONTROL_DEF_LINK_MAP) ||
-	    !(control & IEEE80211_TTLM_CONTROL_SWITCH_TIME_PRESENT))
-		return 0;
-
-	if ((control & IEEE80211_TTLM_CONTROL_DIRECTION) !=
-	    IEEE80211_TTLM_DIRECTION_BOTH) {
-		sdata_info(sdata, "Invalid advertised T2L map direction\n");
-		return -EINVAL;
-	}
-
-	link_map_presence = *pos;
-	pos++;
-
-	ttlm_info->switch_time = get_unaligned_le16(pos);
-
-	/* Since ttlm_info->switch_time == 0 means no switch time, bump it
-	 * by 1.
-	 */
-	if (!ttlm_info->switch_time)
-		ttlm_info->switch_time = 1;
-
-	pos += 2;
-
-	if (control & IEEE80211_TTLM_CONTROL_EXPECTED_DUR_PRESENT) {
-		ttlm_info->duration = pos[0] | pos[1] << 8 | pos[2] << 16;
-		pos += 3;
-	}
-
-	if (control & IEEE80211_TTLM_CONTROL_LINK_MAP_SIZE)
-		map_size = 1;
-	else
-		map_size = 2;
-
-	/* According to Draft P802.11be_D3.0 clause 35.3.7.1.7, an AP MLD shall
-	 * not advertise a TID-to-link mapping that does not map all TIDs to the
-	 * same link set, reject frame if not all links have mapping
-	 */
-	if (link_map_presence != 0xff) {
-		sdata_info(sdata,
-			   "Invalid advertised T2L mapping presence indicator\n");
-		return -EINVAL;
-	}
-
-	ttlm_info->map = ieee80211_get_ttlm(map_size, pos);
-	if (!ttlm_info->map) {
-		sdata_info(sdata,
-			   "Invalid advertised T2L map for TID 0\n");
-		return -EINVAL;
-	}
-
-	pos += map_size;
-
-	for (tid = 1; tid < 8; tid++) {
-		u16 map = ieee80211_get_ttlm(map_size, pos);
-
-		if (map != ttlm_info->map) {
-			sdata_info(sdata, "Invalid advertised T2L map for tid %d\n",
-				   tid);
-			return -EINVAL;
-		}
-
->>>>>>> 0c383648
 		pos += map_size;
 	}
 	return 0;
@@ -7447,8 +6828,6 @@
 		__ieee80211_disconnect(sdata);
 }
 
-<<<<<<< HEAD
-=======
 static void ieee80211_teardown_ttlm_work(struct wiphy *wiphy,
 					 struct wiphy_work *work)
 {
@@ -7503,7 +6882,6 @@
 }
 EXPORT_SYMBOL(ieee80211_send_teardown_neg_ttlm);
 
->>>>>>> 0c383648
 void ieee80211_sta_rx_queued_ext(struct ieee80211_sub_if_data *sdata,
 				 struct sk_buff *skb)
 {
@@ -8135,11 +7513,8 @@
 				ieee80211_tid_to_link_map_work);
 	wiphy_delayed_work_init(&ifmgd->neg_ttlm_timeout_work,
 				ieee80211_neg_ttlm_timeout_work);
-<<<<<<< HEAD
-=======
 	wiphy_work_init(&ifmgd->teardown_ttlm_work,
 			ieee80211_teardown_ttlm_work);
->>>>>>> 0c383648
 
 	ifmgd->flags = 0;
 	ifmgd->powersave = sdata->wdev.ps;
@@ -8926,13 +8301,6 @@
 	if (req->ap_mld_addr) {
 		uapsd_supported = true;
 
-<<<<<<< HEAD
-		for (i = 0; i < IEEE80211_MLD_MAX_NUM_LINKS; i++) {
-			struct ieee80211_supported_band *sband;
-			struct cfg80211_bss *link_cbss = req->links[i].bss;
-			struct ieee80211_bss *bss;
-
-=======
 		if (req->flags & (ASSOC_REQ_DISABLE_HT |
 				  ASSOC_REQ_DISABLE_VHT |
 				  ASSOC_REQ_DISABLE_HE |
@@ -8946,7 +8314,6 @@
 			struct cfg80211_bss *link_cbss = req->links[i].bss;
 			struct ieee80211_bss *bss;
 
->>>>>>> 0c383648
 			if (!link_cbss)
 				continue;
 
@@ -8954,27 +8321,13 @@
 
 			if (!bss->wmm_used) {
 				err = -EINVAL;
-<<<<<<< HEAD
+				req->links[i].error = err;
 				goto err_free;
 			}
 
-			if (req->flags & (ASSOC_REQ_DISABLE_HT |
-					  ASSOC_REQ_DISABLE_VHT |
-					  ASSOC_REQ_DISABLE_HE |
-					  ASSOC_REQ_DISABLE_EHT)) {
-				err = -EINVAL;
-=======
-				req->links[i].error = err;
->>>>>>> 0c383648
-				goto err_free;
-			}
-
 			if (link_cbss->channel->band == NL80211_BAND_S1GHZ) {
 				err = -EINVAL;
-<<<<<<< HEAD
-=======
 				req->links[i].error = err;
->>>>>>> 0c383648
 				goto err_free;
 			}
 
@@ -9046,15 +8399,9 @@
 		ieee80211_determine_our_sta_mode_assoc(sdata, sband, req,
 						       assoc_data->wmm, 0,
 						       &assoc_data->link[0].conn);
-<<<<<<< HEAD
 
 		uapsd_supported = bss->uapsd_supported;
 
-=======
-
-		uapsd_supported = bss->uapsd_supported;
-
->>>>>>> 0c383648
 		err = ieee80211_mgd_get_ap_ht_vht_capa(sdata, assoc_data, 0);
 		if (err)
 			goto err_free;
@@ -9357,11 +8704,8 @@
 			  &ifmgd->beacon_connection_loss_work);
 	wiphy_work_cancel(sdata->local->hw.wiphy,
 			  &ifmgd->csa_connection_drop_work);
-<<<<<<< HEAD
-=======
 	wiphy_work_cancel(sdata->local->hw.wiphy,
 			  &ifmgd->teardown_ttlm_work);
->>>>>>> 0c383648
 	wiphy_delayed_work_cancel(sdata->local->hw.wiphy,
 				  &ifmgd->tdls_peer_del_work);
 	wiphy_delayed_work_cancel(sdata->local->hw.wiphy,
