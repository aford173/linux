// SPDX-License-Identifier: GPL-2.0-or-later
/*
 * NET3:	Garbage Collector For AF_UNIX sockets
 *
 * Garbage Collector:
 *	Copyright (C) Barak A. Pearlmutter.
 *
 * Chopped about by Alan Cox 22/3/96 to make it fit the AF_UNIX socket problem.
 * If it doesn't work blame me, it worked when Barak sent it.
 *
 * Assumptions:
 *
 *  - object w/ a bit
 *  - free list
 *
 * Current optimizations:
 *
 *  - explicit stack instead of recursion
 *  - tail recurse on first born instead of immediate push/pop
 *  - we gather the stuff that should not be killed into tree
 *    and stack is just a path from root to the current pointer.
 *
 *  Future optimizations:
 *
 *  - don't just push entire root set; process in place
 *
 *  Fixes:
 *	Alan Cox	07 Sept	1997	Vmalloc internal stack as needed.
 *					Cope with changing max_files.
 *	Al Viro		11 Oct 1998
 *		Graph may have cycles. That is, we can send the descriptor
 *		of foo to bar and vice versa. Current code chokes on that.
 *		Fix: move SCM_RIGHTS ones into the separate list and then
 *		skb_free() them all instead of doing explicit fput's.
 *		Another problem: since fput() may block somebody may
 *		create a new unix_socket when we are in the middle of sweep
 *		phase. Fix: revert the logic wrt MARKED. Mark everything
 *		upon the beginning and unmark non-junk ones.
 *
 *		[12 Oct 1998] AAARGH! New code purges all SCM_RIGHTS
 *		sent to connect()'ed but still not accept()'ed sockets.
 *		Fixed. Old code had slightly different problem here:
 *		extra fput() in situation when we passed the descriptor via
 *		such socket and closed it (descriptor). That would happen on
 *		each unix_gc() until the accept(). Since the struct file in
 *		question would go to the free list and might be reused...
 *		That might be the reason of random oopses on filp_close()
 *		in unrelated processes.
 *
 *	AV		28 Feb 1999
 *		Kill the explicit allocation of stack. Now we keep the tree
 *		with root in dummy + pointer (gc_current) to one of the nodes.
 *		Stack is represented as path from gc_current to dummy. Unmark
 *		now means "add to tree". Push == "make it a son of gc_current".
 *		Pop == "move gc_current to parent". We keep only pointers to
 *		parents (->gc_tree).
 *	AV		1 Mar 1999
 *		Damn. Added missing check for ->dead in listen queues scanning.
 *
 *	Miklos Szeredi 25 Jun 2007
 *		Reimplement with a cycle collecting algorithm. This should
 *		solve several problems with the previous code, like being racy
 *		wrt receive and holding up unrelated socket operations.
 */

#include <linux/kernel.h>
#include <linux/string.h>
#include <linux/socket.h>
#include <linux/un.h>
#include <linux/net.h>
#include <linux/fs.h>
#include <linux/skbuff.h>
#include <linux/netdevice.h>
#include <linux/file.h>
#include <linux/proc_fs.h>
#include <linux/mutex.h>
#include <linux/wait.h>

#include <net/sock.h>
#include <net/af_unix.h>
#include <net/scm.h>
#include <net/tcp_states.h>

struct unix_sock *unix_get_socket(struct file *filp)
{
	struct inode *inode = file_inode(filp);

	/* Socket ? */
	if (S_ISSOCK(inode->i_mode) && !(filp->f_mode & FMODE_PATH)) {
		struct socket *sock = SOCKET_I(inode);
		const struct proto_ops *ops;
		struct sock *sk = sock->sk;
<<<<<<< HEAD

		ops = READ_ONCE(sock->ops);

		/* PF_UNIX ? */
		if (sk && ops && ops->family == PF_UNIX)
			return unix_sk(sk);
	}

	return NULL;
}

DEFINE_SPINLOCK(unix_gc_lock);
unsigned int unix_tot_inflight;
static LIST_HEAD(gc_candidates);
static LIST_HEAD(gc_inflight_list);

/* Keep the number of times in flight count for the file
 * descriptor if it is for an AF_UNIX socket.
 */
void unix_inflight(struct user_struct *user, struct file *filp)
{
	struct unix_sock *u = unix_get_socket(filp);

	spin_lock(&unix_gc_lock);

	if (u) {
		if (!u->inflight) {
			WARN_ON_ONCE(!list_empty(&u->link));
			list_add_tail(&u->link, &gc_inflight_list);
		} else {
			WARN_ON_ONCE(list_empty(&u->link));
		}
		u->inflight++;

		/* Paired with READ_ONCE() in wait_for_unix_gc() */
		WRITE_ONCE(unix_tot_inflight, unix_tot_inflight + 1);
	}

	WRITE_ONCE(user->unix_inflight, user->unix_inflight + 1);

	spin_unlock(&unix_gc_lock);
}

void unix_notinflight(struct user_struct *user, struct file *filp)
{
	struct unix_sock *u = unix_get_socket(filp);

	spin_lock(&unix_gc_lock);

	if (u) {
		WARN_ON_ONCE(!u->inflight);
		WARN_ON_ONCE(list_empty(&u->link));

		u->inflight--;
		if (!u->inflight)
			list_del_init(&u->link);

		/* Paired with READ_ONCE() in wait_for_unix_gc() */
		WRITE_ONCE(unix_tot_inflight, unix_tot_inflight - 1);
	}

	WRITE_ONCE(user->unix_inflight, user->unix_inflight - 1);

	spin_unlock(&unix_gc_lock);
}
=======

		ops = READ_ONCE(sock->ops);

		/* PF_UNIX ? */
		if (sk && ops && ops->family == PF_UNIX)
			return unix_sk(sk);
	}
>>>>>>> 0c383648

	return NULL;
}

static struct unix_vertex *unix_edge_successor(struct unix_edge *edge)
{
<<<<<<< HEAD
	struct sk_buff *skb;
	struct sk_buff *next;

	spin_lock(&x->sk_receive_queue.lock);
	skb_queue_walk_safe(&x->sk_receive_queue, skb, next) {
		/* Do we have file descriptors ? */
		if (UNIXCB(skb).fp) {
			bool hit = false;
			/* Process the descriptors of this socket */
			int nfd = UNIXCB(skb).fp->count;
			struct file **fp = UNIXCB(skb).fp->fp;

			while (nfd--) {
				/* Get the socket the fd matches if it indeed does so */
				struct unix_sock *u = unix_get_socket(*fp++);

				/* Ignore non-candidates, they could have been added
				 * to the queues after starting the garbage collection
				 */
				if (u && test_bit(UNIX_GC_CANDIDATE, &u->gc_flags)) {
					hit = true;

					func(u);
				}
			}
			if (hit && hitlist != NULL) {
				__skb_unlink(skb, &x->sk_receive_queue);
				__skb_queue_tail(hitlist, skb);
			}
		}
=======
	/* If an embryo socket has a fd,
	 * the listener indirectly holds the fd's refcnt.
	 */
	if (edge->successor->listener)
		return unix_sk(edge->successor->listener)->vertex;

	return edge->successor->vertex;
}

static bool unix_graph_maybe_cyclic;
static bool unix_graph_grouped;

static void unix_update_graph(struct unix_vertex *vertex)
{
	/* If the receiver socket is not inflight, no cyclic
	 * reference could be formed.
	 */
	if (!vertex)
		return;

	unix_graph_maybe_cyclic = true;
	unix_graph_grouped = false;
}

static LIST_HEAD(unix_unvisited_vertices);

enum unix_vertex_index {
	UNIX_VERTEX_INDEX_MARK1,
	UNIX_VERTEX_INDEX_MARK2,
	UNIX_VERTEX_INDEX_START,
};

static unsigned long unix_vertex_unvisited_index = UNIX_VERTEX_INDEX_MARK1;

static void unix_add_edge(struct scm_fp_list *fpl, struct unix_edge *edge)
{
	struct unix_vertex *vertex = edge->predecessor->vertex;

	if (!vertex) {
		vertex = list_first_entry(&fpl->vertices, typeof(*vertex), entry);
		vertex->index = unix_vertex_unvisited_index;
		vertex->out_degree = 0;
		INIT_LIST_HEAD(&vertex->edges);
		INIT_LIST_HEAD(&vertex->scc_entry);

		list_move_tail(&vertex->entry, &unix_unvisited_vertices);
		edge->predecessor->vertex = vertex;
>>>>>>> 0c383648
	}

	vertex->out_degree++;
	list_add_tail(&edge->vertex_entry, &vertex->edges);

	unix_update_graph(unix_edge_successor(edge));
}

static void unix_del_edge(struct scm_fp_list *fpl, struct unix_edge *edge)
{
	struct unix_vertex *vertex = edge->predecessor->vertex;

	if (!fpl->dead)
		unix_update_graph(unix_edge_successor(edge));

<<<<<<< HEAD
			/* An embryo cannot be in-flight, so it's safe
			 * to use the list link.
			 */
			WARN_ON_ONCE(!list_empty(&u->link));
			list_add_tail(&u->link, &embryos);
		}
		spin_unlock(&x->sk_receive_queue.lock);
=======
	list_del(&edge->vertex_entry);
	vertex->out_degree--;
>>>>>>> 0c383648

	if (!vertex->out_degree) {
		edge->predecessor->vertex = NULL;
		list_move_tail(&vertex->entry, &fpl->vertices);
	}
}

static void unix_free_vertices(struct scm_fp_list *fpl)
{
<<<<<<< HEAD
	usk->inflight--;
=======
	struct unix_vertex *vertex, *next_vertex;

	list_for_each_entry_safe(vertex, next_vertex, &fpl->vertices, entry) {
		list_del(&vertex->entry);
		kfree(vertex);
	}
>>>>>>> 0c383648
}

static DEFINE_SPINLOCK(unix_gc_lock);
unsigned int unix_tot_inflight;

void unix_add_edges(struct scm_fp_list *fpl, struct unix_sock *receiver)
{
<<<<<<< HEAD
	usk->inflight++;
=======
	int i = 0, j = 0;

	spin_lock(&unix_gc_lock);

	if (!fpl->count_unix)
		goto out;

	do {
		struct unix_sock *inflight = unix_get_socket(fpl->fp[j++]);
		struct unix_edge *edge;

		if (!inflight)
			continue;

		edge = fpl->edges + i++;
		edge->predecessor = inflight;
		edge->successor = receiver;

		unix_add_edge(fpl, edge);
	} while (i < fpl->count_unix);

	receiver->scm_stat.nr_unix_fds += fpl->count_unix;
	WRITE_ONCE(unix_tot_inflight, unix_tot_inflight + fpl->count_unix);
out:
	WRITE_ONCE(fpl->user->unix_inflight, fpl->user->unix_inflight + fpl->count);

	spin_unlock(&unix_gc_lock);

	fpl->inflight = true;

	unix_free_vertices(fpl);
>>>>>>> 0c383648
}

void unix_del_edges(struct scm_fp_list *fpl)
{
<<<<<<< HEAD
	u->inflight++;

	/* If this still might be part of a cycle, move it to the end
	 * of the list, so that it's checked even if it was already
	 * passed over
=======
	struct unix_sock *receiver;
	int i = 0;

	spin_lock(&unix_gc_lock);

	if (!fpl->count_unix)
		goto out;

	do {
		struct unix_edge *edge = fpl->edges + i++;

		unix_del_edge(fpl, edge);
	} while (i < fpl->count_unix);

	if (!fpl->dead) {
		receiver = fpl->edges[0].successor;
		receiver->scm_stat.nr_unix_fds -= fpl->count_unix;
	}
	WRITE_ONCE(unix_tot_inflight, unix_tot_inflight - fpl->count_unix);
out:
	WRITE_ONCE(fpl->user->unix_inflight, fpl->user->unix_inflight - fpl->count);

	spin_unlock(&unix_gc_lock);

	fpl->inflight = false;
}

void unix_update_edges(struct unix_sock *receiver)
{
	/* nr_unix_fds is only updated under unix_state_lock().
	 * If it's 0 here, the embryo socket is not part of the
	 * inflight graph, and GC will not see it, so no lock needed.
>>>>>>> 0c383648
	 */
	if (!receiver->scm_stat.nr_unix_fds) {
		receiver->listener = NULL;
	} else {
		spin_lock(&unix_gc_lock);
		unix_update_graph(unix_sk(receiver->listener)->vertex);
		receiver->listener = NULL;
		spin_unlock(&unix_gc_lock);
	}
}

<<<<<<< HEAD
static bool gc_in_progress;

static void __unix_gc(struct work_struct *work)
{
	struct sk_buff_head hitlist;
	struct unix_sock *u, *next;
	LIST_HEAD(not_cycle_list);
	struct list_head cursor;
=======
int unix_prepare_fpl(struct scm_fp_list *fpl)
{
	struct unix_vertex *vertex;
	int i;

	if (!fpl->count_unix)
		return 0;

	for (i = 0; i < fpl->count_unix; i++) {
		vertex = kmalloc(sizeof(*vertex), GFP_KERNEL);
		if (!vertex)
			goto err;

		list_add(&vertex->entry, &fpl->vertices);
	}

	fpl->edges = kvmalloc_array(fpl->count_unix, sizeof(*fpl->edges),
				    GFP_KERNEL_ACCOUNT);
	if (!fpl->edges)
		goto err;

	return 0;

err:
	unix_free_vertices(fpl);
	return -ENOMEM;
}

void unix_destroy_fpl(struct scm_fp_list *fpl)
{
	if (fpl->inflight)
		unix_del_edges(fpl);

	kvfree(fpl->edges);
	unix_free_vertices(fpl);
}

static bool unix_vertex_dead(struct unix_vertex *vertex)
{
	struct unix_edge *edge;
	struct unix_sock *u;
	long total_ref;
>>>>>>> 0c383648

	list_for_each_entry(edge, &vertex->edges, vertex_entry) {
		struct unix_vertex *next_vertex = unix_edge_successor(edge);

<<<<<<< HEAD
	/* First, select candidates for garbage collection.  Only
	 * in-flight sockets are considered, and from those only ones
	 * which don't have any external reference.
	 *
	 * Holding unix_gc_lock will protect these candidates from
	 * being detached, and hence from gaining an external
	 * reference.  Since there are no possible receivers, all
	 * buffers currently on the candidates' queues stay there
	 * during the garbage collection.
	 *
	 * We also know that no new candidate can be added onto the
	 * receive queues.  Other, non candidate sockets _can_ be
	 * added to queue, so we must make sure only to touch
	 * candidates.
	 *
	 * Embryos, though never candidates themselves, affect which
	 * candidates are reachable by the garbage collector.  Before
	 * being added to a listener's queue, an embryo may already
	 * receive data carrying SCM_RIGHTS, potentially making the
	 * passed socket a candidate that is not yet reachable by the
	 * collector.  It becomes reachable once the embryo is
	 * enqueued.  Therefore, we must ensure that no SCM-laden
	 * embryo appears in a (candidate) listener's queue between
	 * consecutive scan_children() calls.
	 */
	list_for_each_entry_safe(u, next, &gc_inflight_list, link) {
		struct sock *sk = &u->sk;
		long total_refs;

		total_refs = file_count(sk->sk_socket->file);

		WARN_ON_ONCE(!u->inflight);
		WARN_ON_ONCE(total_refs < u->inflight);
		if (total_refs == u->inflight) {
			list_move_tail(&u->link, &gc_candidates);
			__set_bit(UNIX_GC_CANDIDATE, &u->gc_flags);
			__set_bit(UNIX_GC_MAYBE_CYCLE, &u->gc_flags);

			if (sk->sk_state == TCP_LISTEN) {
				unix_state_lock_nested(sk, U_LOCK_GC_LISTENER);
				unix_state_unlock(sk);
			}
=======
		/* The vertex's fd can be received by a non-inflight socket. */
		if (!next_vertex)
			return false;

		/* The vertex's fd can be received by an inflight socket in
		 * another SCC.
		 */
		if (next_vertex->scc_index != vertex->scc_index)
			return false;
	}

	/* No receiver exists out of the same SCC. */

	edge = list_first_entry(&vertex->edges, typeof(*edge), vertex_entry);
	u = edge->predecessor;
	total_ref = file_count(u->sk.sk_socket->file);

	/* If not close()d, total_ref > out_degree. */
	if (total_ref != vertex->out_degree)
		return false;

	return true;
}

enum unix_recv_queue_lock_class {
	U_RECVQ_LOCK_NORMAL,
	U_RECVQ_LOCK_EMBRYO,
};

static void unix_collect_queue(struct unix_sock *u, struct sk_buff_head *hitlist)
{
	skb_queue_splice_init(&u->sk.sk_receive_queue, hitlist);

#if IS_ENABLED(CONFIG_AF_UNIX_OOB)
	if (u->oob_skb) {
		WARN_ON_ONCE(skb_unref(u->oob_skb));
		u->oob_skb = NULL;
	}
#endif
}

static void unix_collect_skb(struct list_head *scc, struct sk_buff_head *hitlist)
{
	struct unix_vertex *vertex;

	list_for_each_entry_reverse(vertex, scc, scc_entry) {
		struct sk_buff_head *queue;
		struct unix_edge *edge;
		struct unix_sock *u;

		edge = list_first_entry(&vertex->edges, typeof(*edge), vertex_entry);
		u = edge->predecessor;
		queue = &u->sk.sk_receive_queue;

		spin_lock(&queue->lock);

		if (u->sk.sk_state == TCP_LISTEN) {
			struct sk_buff *skb;

			skb_queue_walk(queue, skb) {
				struct sk_buff_head *embryo_queue = &skb->sk->sk_receive_queue;

				/* listener -> embryo order, the inversion never happens. */
				spin_lock_nested(&embryo_queue->lock, U_RECVQ_LOCK_EMBRYO);
				unix_collect_queue(unix_sk(skb->sk), hitlist);
				spin_unlock(&embryo_queue->lock);
			}
		} else {
			unix_collect_queue(u, hitlist);
>>>>>>> 0c383648
		}

		spin_unlock(&queue->lock);
	}
}

static bool unix_scc_cyclic(struct list_head *scc)
{
	struct unix_vertex *vertex;
	struct unix_edge *edge;

	/* SCC containing multiple vertices ? */
	if (!list_is_singular(scc))
		return true;

	vertex = list_first_entry(scc, typeof(*vertex), scc_entry);

	/* Self-reference or a embryo-listener circle ? */
	list_for_each_entry(edge, &vertex->edges, vertex_entry) {
		if (unix_edge_successor(edge) == vertex)
			return true;
	}

	return false;
}

static LIST_HEAD(unix_visited_vertices);
static unsigned long unix_vertex_grouped_index = UNIX_VERTEX_INDEX_MARK2;

static void __unix_walk_scc(struct unix_vertex *vertex, unsigned long *last_index,
			    struct sk_buff_head *hitlist)
{
	LIST_HEAD(vertex_stack);
	struct unix_edge *edge;
	LIST_HEAD(edge_stack);

next_vertex:
	/* Push vertex to vertex_stack and mark it as on-stack
	 * (index >= UNIX_VERTEX_INDEX_START).
	 * The vertex will be popped when finalising SCC later.
	 */
	list_add(&vertex->scc_entry, &vertex_stack);

	vertex->index = *last_index;
	vertex->scc_index = *last_index;
	(*last_index)++;

	/* Explore neighbour vertices (receivers of the current vertex's fd). */
	list_for_each_entry(edge, &vertex->edges, vertex_entry) {
		struct unix_vertex *next_vertex = unix_edge_successor(edge);

<<<<<<< HEAD
		if (u->inflight) {
			list_move_tail(&u->link, &not_cycle_list);
			__clear_bit(UNIX_GC_MAYBE_CYCLE, &u->gc_flags);
			scan_children(&u->sk, inc_inflight_move_tail, NULL);
=======
		if (!next_vertex)
			continue;

		if (next_vertex->index == unix_vertex_unvisited_index) {
			/* Iterative deepening depth first search
			 *
			 *   1. Push a forward edge to edge_stack and set
			 *      the successor to vertex for the next iteration.
			 */
			list_add(&edge->stack_entry, &edge_stack);

			vertex = next_vertex;
			goto next_vertex;

			/*   2. Pop the edge directed to the current vertex
			 *      and restore the ancestor for backtracking.
			 */
prev_vertex:
			edge = list_first_entry(&edge_stack, typeof(*edge), stack_entry);
			list_del_init(&edge->stack_entry);

			next_vertex = vertex;
			vertex = edge->predecessor->vertex;

			/* If the successor has a smaller scc_index, two vertices
			 * are in the same SCC, so propagate the smaller scc_index
			 * to skip SCC finalisation.
			 */
			vertex->scc_index = min(vertex->scc_index, next_vertex->scc_index);
		} else if (next_vertex->index != unix_vertex_grouped_index) {
			/* Loop detected by a back/cross edge.
			 *
			 * The successor is on vertex_stack, so two vertices are in
			 * the same SCC.  If the successor has a smaller *scc_index*,
			 * propagate it to skip SCC finalisation.
			 */
			vertex->scc_index = min(vertex->scc_index, next_vertex->scc_index);
		} else {
			/* The successor was already grouped as another SCC */
>>>>>>> 0c383648
		}
	}

<<<<<<< HEAD
	/* Now gc_candidates contains only garbage.  Restore original
	 * inflight counters for these as well, and remove the skbuffs
	 * which are creating the cycle(s).
	 */
	skb_queue_head_init(&hitlist);
	list_for_each_entry(u, &gc_candidates, link) {
		scan_children(&u->sk, inc_inflight, &hitlist);

#if IS_ENABLED(CONFIG_AF_UNIX_OOB)
		if (u->oob_skb) {
			kfree_skb(u->oob_skb);
			u->oob_skb = NULL;
		}
#endif
	}

	/* not_cycle_list contains those sockets which do not make up a
	 * cycle.  Restore these to the inflight list.
	 */
	while (!list_empty(&not_cycle_list)) {
		u = list_entry(not_cycle_list.next, struct unix_sock, link);
		__clear_bit(UNIX_GC_CANDIDATE, &u->gc_flags);
		list_move_tail(&u->link, &gc_inflight_list);
=======
	if (vertex->index == vertex->scc_index) {
		struct unix_vertex *v;
		struct list_head scc;
		bool scc_dead = true;

		/* SCC finalised.
		 *
		 * If the scc_index was not updated, all the vertices above on
		 * vertex_stack are in the same SCC.  Group them using scc_entry.
		 */
		__list_cut_position(&scc, &vertex_stack, &vertex->scc_entry);

		list_for_each_entry_reverse(v, &scc, scc_entry) {
			/* Don't restart DFS from this vertex in unix_walk_scc(). */
			list_move_tail(&v->entry, &unix_visited_vertices);

			/* Mark vertex as off-stack. */
			v->index = unix_vertex_grouped_index;

			if (scc_dead)
				scc_dead = unix_vertex_dead(v);
		}

		if (scc_dead)
			unix_collect_skb(&scc, hitlist);
		else if (!unix_graph_maybe_cyclic)
			unix_graph_maybe_cyclic = unix_scc_cyclic(&scc);

		list_del(&scc);
>>>>>>> 0c383648
	}

	/* Need backtracking ? */
	if (!list_empty(&edge_stack))
		goto prev_vertex;
}

static void unix_walk_scc(struct sk_buff_head *hitlist)
{
	unsigned long last_index = UNIX_VERTEX_INDEX_START;

	unix_graph_maybe_cyclic = false;

<<<<<<< HEAD
	/* Here we are. Hitlist is filled. Die. */
	__skb_queue_purge(&hitlist);

	spin_lock(&unix_gc_lock);

	/* All candidates should have been detached by now. */
	WARN_ON_ONCE(!list_empty(&gc_candidates));
=======
	/* Visit every vertex exactly once.
	 * __unix_walk_scc() moves visited vertices to unix_visited_vertices.
	 */
	while (!list_empty(&unix_unvisited_vertices)) {
		struct unix_vertex *vertex;

		vertex = list_first_entry(&unix_unvisited_vertices, typeof(*vertex), entry);
		__unix_walk_scc(vertex, &last_index, hitlist);
	}

	list_replace_init(&unix_visited_vertices, &unix_unvisited_vertices);
	swap(unix_vertex_unvisited_index, unix_vertex_grouped_index);

	unix_graph_grouped = true;
}

static void unix_walk_scc_fast(struct sk_buff_head *hitlist)
{
	unix_graph_maybe_cyclic = false;

	while (!list_empty(&unix_unvisited_vertices)) {
		struct unix_vertex *vertex;
		struct list_head scc;
		bool scc_dead = true;

		vertex = list_first_entry(&unix_unvisited_vertices, typeof(*vertex), entry);
		list_add(&scc, &vertex->scc_entry);

		list_for_each_entry_reverse(vertex, &scc, scc_entry) {
			list_move_tail(&vertex->entry, &unix_visited_vertices);

			if (scc_dead)
				scc_dead = unix_vertex_dead(vertex);
		}

		if (scc_dead)
			unix_collect_skb(&scc, hitlist);
		else if (!unix_graph_maybe_cyclic)
			unix_graph_maybe_cyclic = unix_scc_cyclic(&scc);

		list_del(&scc);
	}

	list_replace_init(&unix_visited_vertices, &unix_unvisited_vertices);
}

static bool gc_in_progress;

static void __unix_gc(struct work_struct *work)
{
	struct sk_buff_head hitlist;
	struct sk_buff *skb;

	spin_lock(&unix_gc_lock);

	if (!unix_graph_maybe_cyclic) {
		spin_unlock(&unix_gc_lock);
		goto skip_gc;
	}

	__skb_queue_head_init(&hitlist);

	if (unix_graph_grouped)
		unix_walk_scc_fast(&hitlist);
	else
		unix_walk_scc(&hitlist);

	spin_unlock(&unix_gc_lock);

	skb_queue_walk(&hitlist, skb) {
		if (UNIXCB(skb).fp)
			UNIXCB(skb).fp->dead = true;
	}
>>>>>>> 0c383648

	__skb_queue_purge(&hitlist);
skip_gc:
	WRITE_ONCE(gc_in_progress, false);
}

<<<<<<< HEAD
	spin_unlock(&unix_gc_lock);
}

=======
>>>>>>> 0c383648
static DECLARE_WORK(unix_gc_work, __unix_gc);

void unix_gc(void)
{
	WRITE_ONCE(gc_in_progress, true);
	queue_work(system_unbound_wq, &unix_gc_work);
}

#define UNIX_INFLIGHT_TRIGGER_GC 16000
#define UNIX_INFLIGHT_SANE_USER (SCM_MAX_FD * 8)

void wait_for_unix_gc(struct scm_fp_list *fpl)
{
	/* If number of inflight sockets is insane,
	 * force a garbage collect right now.
	 *
	 * Paired with the WRITE_ONCE() in unix_inflight(),
	 * unix_notinflight(), and __unix_gc().
	 */
	if (READ_ONCE(unix_tot_inflight) > UNIX_INFLIGHT_TRIGGER_GC &&
	    !READ_ONCE(gc_in_progress))
		unix_gc();

	/* Penalise users who want to send AF_UNIX sockets
	 * but whose sockets have not been received yet.
	 */
	if (!fpl || !fpl->count_unix ||
	    READ_ONCE(fpl->user->unix_inflight) < UNIX_INFLIGHT_SANE_USER)
		return;

	if (READ_ONCE(gc_in_progress))
		flush_work(&unix_gc_work);
}<|MERGE_RESOLUTION|>--- conflicted
+++ resolved
@@ -90,7 +90,6 @@
 		struct socket *sock = SOCKET_I(inode);
 		const struct proto_ops *ops;
 		struct sock *sk = sock->sk;
-<<<<<<< HEAD
 
 		ops = READ_ONCE(sock->ops);
 
@@ -102,107 +101,8 @@
 	return NULL;
 }
 
-DEFINE_SPINLOCK(unix_gc_lock);
-unsigned int unix_tot_inflight;
-static LIST_HEAD(gc_candidates);
-static LIST_HEAD(gc_inflight_list);
-
-/* Keep the number of times in flight count for the file
- * descriptor if it is for an AF_UNIX socket.
- */
-void unix_inflight(struct user_struct *user, struct file *filp)
-{
-	struct unix_sock *u = unix_get_socket(filp);
-
-	spin_lock(&unix_gc_lock);
-
-	if (u) {
-		if (!u->inflight) {
-			WARN_ON_ONCE(!list_empty(&u->link));
-			list_add_tail(&u->link, &gc_inflight_list);
-		} else {
-			WARN_ON_ONCE(list_empty(&u->link));
-		}
-		u->inflight++;
-
-		/* Paired with READ_ONCE() in wait_for_unix_gc() */
-		WRITE_ONCE(unix_tot_inflight, unix_tot_inflight + 1);
-	}
-
-	WRITE_ONCE(user->unix_inflight, user->unix_inflight + 1);
-
-	spin_unlock(&unix_gc_lock);
-}
-
-void unix_notinflight(struct user_struct *user, struct file *filp)
-{
-	struct unix_sock *u = unix_get_socket(filp);
-
-	spin_lock(&unix_gc_lock);
-
-	if (u) {
-		WARN_ON_ONCE(!u->inflight);
-		WARN_ON_ONCE(list_empty(&u->link));
-
-		u->inflight--;
-		if (!u->inflight)
-			list_del_init(&u->link);
-
-		/* Paired with READ_ONCE() in wait_for_unix_gc() */
-		WRITE_ONCE(unix_tot_inflight, unix_tot_inflight - 1);
-	}
-
-	WRITE_ONCE(user->unix_inflight, user->unix_inflight - 1);
-
-	spin_unlock(&unix_gc_lock);
-}
-=======
-
-		ops = READ_ONCE(sock->ops);
-
-		/* PF_UNIX ? */
-		if (sk && ops && ops->family == PF_UNIX)
-			return unix_sk(sk);
-	}
->>>>>>> 0c383648
-
-	return NULL;
-}
-
 static struct unix_vertex *unix_edge_successor(struct unix_edge *edge)
 {
-<<<<<<< HEAD
-	struct sk_buff *skb;
-	struct sk_buff *next;
-
-	spin_lock(&x->sk_receive_queue.lock);
-	skb_queue_walk_safe(&x->sk_receive_queue, skb, next) {
-		/* Do we have file descriptors ? */
-		if (UNIXCB(skb).fp) {
-			bool hit = false;
-			/* Process the descriptors of this socket */
-			int nfd = UNIXCB(skb).fp->count;
-			struct file **fp = UNIXCB(skb).fp->fp;
-
-			while (nfd--) {
-				/* Get the socket the fd matches if it indeed does so */
-				struct unix_sock *u = unix_get_socket(*fp++);
-
-				/* Ignore non-candidates, they could have been added
-				 * to the queues after starting the garbage collection
-				 */
-				if (u && test_bit(UNIX_GC_CANDIDATE, &u->gc_flags)) {
-					hit = true;
-
-					func(u);
-				}
-			}
-			if (hit && hitlist != NULL) {
-				__skb_unlink(skb, &x->sk_receive_queue);
-				__skb_queue_tail(hitlist, skb);
-			}
-		}
-=======
 	/* If an embryo socket has a fd,
 	 * the listener indirectly holds the fd's refcnt.
 	 */
@@ -250,7 +150,6 @@
 
 		list_move_tail(&vertex->entry, &unix_unvisited_vertices);
 		edge->predecessor->vertex = vertex;
->>>>>>> 0c383648
 	}
 
 	vertex->out_degree++;
@@ -266,18 +165,8 @@
 	if (!fpl->dead)
 		unix_update_graph(unix_edge_successor(edge));
 
-<<<<<<< HEAD
-			/* An embryo cannot be in-flight, so it's safe
-			 * to use the list link.
-			 */
-			WARN_ON_ONCE(!list_empty(&u->link));
-			list_add_tail(&u->link, &embryos);
-		}
-		spin_unlock(&x->sk_receive_queue.lock);
-=======
 	list_del(&edge->vertex_entry);
 	vertex->out_degree--;
->>>>>>> 0c383648
 
 	if (!vertex->out_degree) {
 		edge->predecessor->vertex = NULL;
@@ -287,16 +176,12 @@
 
 static void unix_free_vertices(struct scm_fp_list *fpl)
 {
-<<<<<<< HEAD
-	usk->inflight--;
-=======
 	struct unix_vertex *vertex, *next_vertex;
 
 	list_for_each_entry_safe(vertex, next_vertex, &fpl->vertices, entry) {
 		list_del(&vertex->entry);
 		kfree(vertex);
 	}
->>>>>>> 0c383648
 }
 
 static DEFINE_SPINLOCK(unix_gc_lock);
@@ -304,9 +189,6 @@
 
 void unix_add_edges(struct scm_fp_list *fpl, struct unix_sock *receiver)
 {
-<<<<<<< HEAD
-	usk->inflight++;
-=======
 	int i = 0, j = 0;
 
 	spin_lock(&unix_gc_lock);
@@ -338,18 +220,10 @@
 	fpl->inflight = true;
 
 	unix_free_vertices(fpl);
->>>>>>> 0c383648
 }
 
 void unix_del_edges(struct scm_fp_list *fpl)
 {
-<<<<<<< HEAD
-	u->inflight++;
-
-	/* If this still might be part of a cycle, move it to the end
-	 * of the list, so that it's checked even if it was already
-	 * passed over
-=======
 	struct unix_sock *receiver;
 	int i = 0;
 
@@ -382,7 +256,6 @@
 	/* nr_unix_fds is only updated under unix_state_lock().
 	 * If it's 0 here, the embryo socket is not part of the
 	 * inflight graph, and GC will not see it, so no lock needed.
->>>>>>> 0c383648
 	 */
 	if (!receiver->scm_stat.nr_unix_fds) {
 		receiver->listener = NULL;
@@ -394,16 +267,6 @@
 	}
 }
 
-<<<<<<< HEAD
-static bool gc_in_progress;
-
-static void __unix_gc(struct work_struct *work)
-{
-	struct sk_buff_head hitlist;
-	struct unix_sock *u, *next;
-	LIST_HEAD(not_cycle_list);
-	struct list_head cursor;
-=======
 int unix_prepare_fpl(struct scm_fp_list *fpl)
 {
 	struct unix_vertex *vertex;
@@ -446,55 +309,10 @@
 	struct unix_edge *edge;
 	struct unix_sock *u;
 	long total_ref;
->>>>>>> 0c383648
 
 	list_for_each_entry(edge, &vertex->edges, vertex_entry) {
 		struct unix_vertex *next_vertex = unix_edge_successor(edge);
 
-<<<<<<< HEAD
-	/* First, select candidates for garbage collection.  Only
-	 * in-flight sockets are considered, and from those only ones
-	 * which don't have any external reference.
-	 *
-	 * Holding unix_gc_lock will protect these candidates from
-	 * being detached, and hence from gaining an external
-	 * reference.  Since there are no possible receivers, all
-	 * buffers currently on the candidates' queues stay there
-	 * during the garbage collection.
-	 *
-	 * We also know that no new candidate can be added onto the
-	 * receive queues.  Other, non candidate sockets _can_ be
-	 * added to queue, so we must make sure only to touch
-	 * candidates.
-	 *
-	 * Embryos, though never candidates themselves, affect which
-	 * candidates are reachable by the garbage collector.  Before
-	 * being added to a listener's queue, an embryo may already
-	 * receive data carrying SCM_RIGHTS, potentially making the
-	 * passed socket a candidate that is not yet reachable by the
-	 * collector.  It becomes reachable once the embryo is
-	 * enqueued.  Therefore, we must ensure that no SCM-laden
-	 * embryo appears in a (candidate) listener's queue between
-	 * consecutive scan_children() calls.
-	 */
-	list_for_each_entry_safe(u, next, &gc_inflight_list, link) {
-		struct sock *sk = &u->sk;
-		long total_refs;
-
-		total_refs = file_count(sk->sk_socket->file);
-
-		WARN_ON_ONCE(!u->inflight);
-		WARN_ON_ONCE(total_refs < u->inflight);
-		if (total_refs == u->inflight) {
-			list_move_tail(&u->link, &gc_candidates);
-			__set_bit(UNIX_GC_CANDIDATE, &u->gc_flags);
-			__set_bit(UNIX_GC_MAYBE_CYCLE, &u->gc_flags);
-
-			if (sk->sk_state == TCP_LISTEN) {
-				unix_state_lock_nested(sk, U_LOCK_GC_LISTENER);
-				unix_state_unlock(sk);
-			}
-=======
 		/* The vertex's fd can be received by a non-inflight socket. */
 		if (!next_vertex)
 			return false;
@@ -564,7 +382,6 @@
 			}
 		} else {
 			unix_collect_queue(u, hitlist);
->>>>>>> 0c383648
 		}
 
 		spin_unlock(&queue->lock);
@@ -616,12 +433,6 @@
 	list_for_each_entry(edge, &vertex->edges, vertex_entry) {
 		struct unix_vertex *next_vertex = unix_edge_successor(edge);
 
-<<<<<<< HEAD
-		if (u->inflight) {
-			list_move_tail(&u->link, &not_cycle_list);
-			__clear_bit(UNIX_GC_MAYBE_CYCLE, &u->gc_flags);
-			scan_children(&u->sk, inc_inflight_move_tail, NULL);
-=======
 		if (!next_vertex)
 			continue;
 
@@ -661,35 +472,9 @@
 			vertex->scc_index = min(vertex->scc_index, next_vertex->scc_index);
 		} else {
 			/* The successor was already grouped as another SCC */
->>>>>>> 0c383648
 		}
 	}
 
-<<<<<<< HEAD
-	/* Now gc_candidates contains only garbage.  Restore original
-	 * inflight counters for these as well, and remove the skbuffs
-	 * which are creating the cycle(s).
-	 */
-	skb_queue_head_init(&hitlist);
-	list_for_each_entry(u, &gc_candidates, link) {
-		scan_children(&u->sk, inc_inflight, &hitlist);
-
-#if IS_ENABLED(CONFIG_AF_UNIX_OOB)
-		if (u->oob_skb) {
-			kfree_skb(u->oob_skb);
-			u->oob_skb = NULL;
-		}
-#endif
-	}
-
-	/* not_cycle_list contains those sockets which do not make up a
-	 * cycle.  Restore these to the inflight list.
-	 */
-	while (!list_empty(&not_cycle_list)) {
-		u = list_entry(not_cycle_list.next, struct unix_sock, link);
-		__clear_bit(UNIX_GC_CANDIDATE, &u->gc_flags);
-		list_move_tail(&u->link, &gc_inflight_list);
-=======
 	if (vertex->index == vertex->scc_index) {
 		struct unix_vertex *v;
 		struct list_head scc;
@@ -719,7 +504,6 @@
 			unix_graph_maybe_cyclic = unix_scc_cyclic(&scc);
 
 		list_del(&scc);
->>>>>>> 0c383648
 	}
 
 	/* Need backtracking ? */
@@ -733,15 +517,6 @@
 
 	unix_graph_maybe_cyclic = false;
 
-<<<<<<< HEAD
-	/* Here we are. Hitlist is filled. Die. */
-	__skb_queue_purge(&hitlist);
-
-	spin_lock(&unix_gc_lock);
-
-	/* All candidates should have been detached by now. */
-	WARN_ON_ONCE(!list_empty(&gc_candidates));
-=======
 	/* Visit every vertex exactly once.
 	 * __unix_walk_scc() moves visited vertices to unix_visited_vertices.
 	 */
@@ -815,19 +590,12 @@
 		if (UNIXCB(skb).fp)
 			UNIXCB(skb).fp->dead = true;
 	}
->>>>>>> 0c383648
 
 	__skb_queue_purge(&hitlist);
 skip_gc:
 	WRITE_ONCE(gc_in_progress, false);
 }
 
-<<<<<<< HEAD
-	spin_unlock(&unix_gc_lock);
-}
-
-=======
->>>>>>> 0c383648
 static DECLARE_WORK(unix_gc_work, __unix_gc);
 
 void unix_gc(void)
