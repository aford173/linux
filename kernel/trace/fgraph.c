// SPDX-License-Identifier: GPL-2.0
/*
 * Infrastructure to took into function calls and returns.
 * Copyright (c) 2008-2009 Frederic Weisbecker <fweisbec@gmail.com>
 * Mostly borrowed from function tracer which
 * is Copyright (c) Steven Rostedt <srostedt@redhat.com>
 *
 * Highly modified by Steven Rostedt (VMware).
 */
#include <linux/bits.h>
#include <linux/jump_label.h>
#include <linux/suspend.h>
#include <linux/ftrace.h>
#include <linux/static_call.h>
#include <linux/slab.h>

#include <trace/events/sched.h>

#include "ftrace_internal.h"
#include "trace.h"

/*
 * FGRAPH_FRAME_SIZE:	Size in bytes of the meta data on the shadow stack
 * FGRAPH_FRAME_OFFSET:	Size in long words of the meta data frame
 */
#define FGRAPH_FRAME_SIZE	sizeof(struct ftrace_ret_stack)
#define FGRAPH_FRAME_OFFSET	DIV_ROUND_UP(FGRAPH_FRAME_SIZE, sizeof(long))

/*
 * On entry to a function (via function_graph_enter()), a new fgraph frame
 * (ftrace_ret_stack) is pushed onto the stack as well as a word that
 * holds a bitmask and a type (called "bitmap"). The bitmap is defined as:
 *
 * bits:  0 -  9	offset in words from the previous ftrace_ret_stack
 *
 * bits: 10 - 11	Type of storage
 *			  0 - reserved
 *			  1 - bitmap of fgraph_array index
 *			  2 - reserved data
 *
 * For type with "bitmap of fgraph_array index" (FGRAPH_TYPE_BITMAP):
 *  bits: 12 - 27	The bitmap of fgraph_ops fgraph_array index
 *			That is, it's a bitmask of 0-15 (16 bits)
 *			where if a corresponding ops in the fgraph_array[]
 *			expects a callback from the return of the function
 *			it's corresponding bit will be set.
 *
 *
 * The top of the ret_stack (when not empty) will always have a reference
 * word that points to the last fgraph frame that was saved.
 *
 * For reserved data:
 *  bits: 12 - 17	The size in words that is stored
 *  bits: 18 - 23	The index of fgraph_array, which shows who is stored
 *
 * That is, at the end of function_graph_enter, if the first and forth
 * fgraph_ops on the fgraph_array[] (index 0 and 3) needs their retfunc called
 * on the return of the function being traced, and the forth fgraph_ops
 * stored two words of data, this is what will be on the task's shadow
 * ret_stack: (the stack grows upward)
 *
 *  ret_stack[SHADOW_STACK_OFFSET]
 * | SHADOW_STACK_TASK_VARS(ret_stack)[15]      |
 * ...
 * | SHADOW_STACK_TASK_VARS(ret_stack)[0]       |
 *  ret_stack[SHADOW_STACK_MAX_OFFSET]
 * ...
 * |                                            | <- task->curr_ret_stack
 * +--------------------------------------------+
 * | (3 << 12) | (3 << 10) | FGRAPH_FRAME_OFFSET|
 * |         *or put another way*               |
 * | (3 << FGRAPH_DATA_INDEX_SHIFT)| \          | This is for fgraph_ops[3].
 * | ((2 - 1) << FGRAPH_DATA_SHIFT)| \          | The data size is 2 words.
 * | (FGRAPH_TYPE_DATA << FGRAPH_TYPE_SHIFT)| \ |
 * | (offset2:FGRAPH_FRAME_OFFSET+3)            | <- the offset2 is from here
 * +--------------------------------------------+ ( It is 4 words from the ret_stack)
 * |            STORED DATA WORD 2              |
 * |            STORED DATA WORD 1              |
 * +--------------------------------------------+
 * | (9 << 12) | (1 << 10) | FGRAPH_FRAME_OFFSET|
 * |         *or put another way*               |
 * | (BIT(3)|BIT(0)) << FGRAPH_INDEX_SHIFT | \  |
 * | FGRAPH_TYPE_BITMAP << FGRAPH_TYPE_SHIFT| \ |
 * | (offset1:FGRAPH_FRAME_OFFSET)              | <- the offset1 is from here
 * +--------------------------------------------+
 * | struct ftrace_ret_stack                    |
 * |   (stores the saved ret pointer)           | <- the offset points here
 * +--------------------------------------------+
 * |                 (X) | (N)                  | ( N words away from
 * |                                            |   previous ret_stack)
 * ...
 * ret_stack[0]
 *
 * If a backtrace is required, and the real return pointer needs to be
 * fetched, then it looks at the task's curr_ret_stack offset, if it
 * is greater than zero (reserved, or right before popped), it would mask
 * the value by FGRAPH_FRAME_OFFSET_MASK to get the offset of the
 * ftrace_ret_stack structure stored on the shadow stack.
 */

/*
 * The following is for the top word on the stack:
 *
 *   FGRAPH_FRAME_OFFSET (0-9) holds the offset delta to the fgraph frame
 *   FGRAPH_TYPE (10-11) holds the type of word this is.
 *     (RESERVED or BITMAP)
 */
#define FGRAPH_FRAME_OFFSET_BITS	10
#define FGRAPH_FRAME_OFFSET_MASK	GENMASK(FGRAPH_FRAME_OFFSET_BITS - 1, 0)

#define FGRAPH_TYPE_BITS	2
#define FGRAPH_TYPE_MASK	GENMASK(FGRAPH_TYPE_BITS - 1, 0)
#define FGRAPH_TYPE_SHIFT	FGRAPH_FRAME_OFFSET_BITS

enum {
	FGRAPH_TYPE_RESERVED	= 0,
	FGRAPH_TYPE_BITMAP	= 1,
	FGRAPH_TYPE_DATA	= 2,
};

/*
 * For BITMAP type:
 *   FGRAPH_INDEX (12-27) bits holding the gops index wanting return callback called
 */
#define FGRAPH_INDEX_BITS	16
#define FGRAPH_INDEX_MASK	GENMASK(FGRAPH_INDEX_BITS - 1, 0)
#define FGRAPH_INDEX_SHIFT	(FGRAPH_TYPE_SHIFT + FGRAPH_TYPE_BITS)

/*
 * For DATA type:
 *  FGRAPH_DATA (12-17) bits hold the size of data (in words)
 *  FGRAPH_INDEX (18-23) bits hold the index for which gops->idx the data is for
 *
 * Note:
 *  data_size == 0 means 1 word, and 31 (=2^5 - 1) means 32 words.
 */
#define FGRAPH_DATA_BITS	5
#define FGRAPH_DATA_MASK	GENMASK(FGRAPH_DATA_BITS - 1, 0)
#define FGRAPH_DATA_SHIFT	(FGRAPH_TYPE_SHIFT + FGRAPH_TYPE_BITS)
#define FGRAPH_MAX_DATA_SIZE (sizeof(long) * (1 << FGRAPH_DATA_BITS))

#define FGRAPH_DATA_INDEX_BITS	4
#define FGRAPH_DATA_INDEX_MASK	GENMASK(FGRAPH_DATA_INDEX_BITS - 1, 0)
#define FGRAPH_DATA_INDEX_SHIFT	(FGRAPH_DATA_SHIFT + FGRAPH_DATA_BITS)

#define FGRAPH_MAX_INDEX	\
	((FGRAPH_INDEX_SIZE << FGRAPH_DATA_BITS) + FGRAPH_RET_INDEX)

#define FGRAPH_ARRAY_SIZE	FGRAPH_INDEX_BITS

/*
 * SHADOW_STACK_SIZE:	The size in bytes of the entire shadow stack
 * SHADOW_STACK_OFFSET:	The size in long words of the shadow stack
 * SHADOW_STACK_MAX_OFFSET: The max offset of the stack for a new frame to be added
 */
#define SHADOW_STACK_SIZE	(PAGE_SIZE)
#define SHADOW_STACK_OFFSET	(SHADOW_STACK_SIZE / sizeof(long))
/* Leave on a buffer at the end */
#define SHADOW_STACK_MAX_OFFSET				\
	(SHADOW_STACK_OFFSET - (FGRAPH_FRAME_OFFSET + 1 + FGRAPH_ARRAY_SIZE))

/* RET_STACK():		Return the frame from a given @offset from task @t */
#define RET_STACK(t, offset) ((struct ftrace_ret_stack *)(&(t)->ret_stack[offset]))

/*
 * Each fgraph_ops has a reservered unsigned long at the end (top) of the
 * ret_stack to store task specific state.
 */
#define SHADOW_STACK_TASK_VARS(ret_stack) \
	((unsigned long *)(&(ret_stack)[SHADOW_STACK_OFFSET - FGRAPH_ARRAY_SIZE]))

DEFINE_STATIC_KEY_FALSE(kill_ftrace_graph);
int ftrace_graph_active;

static struct fgraph_ops *fgraph_array[FGRAPH_ARRAY_SIZE];
static unsigned long fgraph_array_bitmask;

/* LRU index table for fgraph_array */
static int fgraph_lru_table[FGRAPH_ARRAY_SIZE];
static int fgraph_lru_next;
static int fgraph_lru_last;

/* Initialize fgraph_lru_table with unused index */
static void fgraph_lru_init(void)
{
	int i;

	for (i = 0; i < FGRAPH_ARRAY_SIZE; i++)
		fgraph_lru_table[i] = i;
}

/* Release the used index to the LRU table */
static int fgraph_lru_release_index(int idx)
{
	if (idx < 0 || idx >= FGRAPH_ARRAY_SIZE ||
	    WARN_ON_ONCE(fgraph_lru_table[fgraph_lru_last] != -1))
		return -1;

	fgraph_lru_table[fgraph_lru_last] = idx;
	fgraph_lru_last = (fgraph_lru_last + 1) % FGRAPH_ARRAY_SIZE;

	clear_bit(idx, &fgraph_array_bitmask);
	return 0;
}

/* Allocate a new index from LRU table */
static int fgraph_lru_alloc_index(void)
{
	int idx = fgraph_lru_table[fgraph_lru_next];

	/* No id is available */
	if (idx == -1)
		return -1;

	fgraph_lru_table[fgraph_lru_next] = -1;
	fgraph_lru_next = (fgraph_lru_next + 1) % FGRAPH_ARRAY_SIZE;

	set_bit(idx, &fgraph_array_bitmask);
	return idx;
}

/* Get the offset to the fgraph frame from a ret_stack value */
static inline int __get_offset(unsigned long val)
{
	return val & FGRAPH_FRAME_OFFSET_MASK;
}

/* Get the type of word from a ret_stack value */
static inline int __get_type(unsigned long val)
{
	return (val >> FGRAPH_TYPE_SHIFT) & FGRAPH_TYPE_MASK;
}

/* Get the data_index for a DATA type ret_stack word */
static inline int __get_data_index(unsigned long val)
{
	return (val >> FGRAPH_DATA_INDEX_SHIFT) & FGRAPH_DATA_INDEX_MASK;
}

/* Get the data_size for a DATA type ret_stack word */
static inline int __get_data_size(unsigned long val)
{
	return ((val >> FGRAPH_DATA_SHIFT) & FGRAPH_DATA_MASK) + 1;
}

/* Get the word from the ret_stack at @offset */
static inline unsigned long get_fgraph_entry(struct task_struct *t, int offset)
{
	return t->ret_stack[offset];
}

/* Get the FRAME_OFFSET from the word from the @offset on ret_stack */
static inline int get_frame_offset(struct task_struct *t, int offset)
{
	return __get_offset(t->ret_stack[offset]);
}

/* For BITMAP type: get the bitmask from the @offset at ret_stack */
static inline unsigned long
get_bitmap_bits(struct task_struct *t, int offset)
{
	return (t->ret_stack[offset] >> FGRAPH_INDEX_SHIFT) & FGRAPH_INDEX_MASK;
}

/* Write the bitmap to the ret_stack at @offset (does index, offset and bitmask) */
static inline void
set_bitmap(struct task_struct *t, int offset, unsigned long bitmap)
{
	t->ret_stack[offset] = (bitmap << FGRAPH_INDEX_SHIFT) |
		(FGRAPH_TYPE_BITMAP << FGRAPH_TYPE_SHIFT) | FGRAPH_FRAME_OFFSET;
}

/* For DATA type: get the data saved under the ret_stack word at @offset */
static inline void *get_data_type_data(struct task_struct *t, int offset)
{
	unsigned long val = t->ret_stack[offset];

	if (__get_type(val) != FGRAPH_TYPE_DATA)
		return NULL;
	offset -= __get_data_size(val);
	return (void *)&t->ret_stack[offset];
}

/* Create the ret_stack word for a DATA type */
static inline unsigned long make_data_type_val(int idx, int size, int offset)
{
	return (idx << FGRAPH_DATA_INDEX_SHIFT) |
		((size - 1) << FGRAPH_DATA_SHIFT) |
		(FGRAPH_TYPE_DATA << FGRAPH_TYPE_SHIFT) | offset;
}

/* ftrace_graph_entry set to this to tell some archs to run function graph */
static int entry_run(struct ftrace_graph_ent *trace, struct fgraph_ops *ops)
{
	return 0;
}

/* ftrace_graph_return set to this to tell some archs to run function graph */
static void return_run(struct ftrace_graph_ret *trace, struct fgraph_ops *ops)
{
}

static void ret_stack_set_task_var(struct task_struct *t, int idx, long val)
{
	unsigned long *gvals = SHADOW_STACK_TASK_VARS(t->ret_stack);

	gvals[idx] = val;
}

static unsigned long *
ret_stack_get_task_var(struct task_struct *t, int idx)
{
	unsigned long *gvals = SHADOW_STACK_TASK_VARS(t->ret_stack);

	return &gvals[idx];
}

static void ret_stack_init_task_vars(unsigned long *ret_stack)
{
	unsigned long *gvals = SHADOW_STACK_TASK_VARS(ret_stack);

	memset(gvals, 0, sizeof(*gvals) * FGRAPH_ARRAY_SIZE);
}

/**
 * fgraph_reserve_data - Reserve storage on the task's ret_stack
 * @idx:	The index of fgraph_array
 * @size_bytes: The size in bytes to reserve
 *
 * Reserves space of up to FGRAPH_MAX_DATA_SIZE bytes on the
 * task's ret_stack shadow stack, for a given fgraph_ops during
 * the entryfunc() call. If entryfunc() returns zero, the storage
 * is discarded. An entryfunc() can only call this once per iteration.
 * The fgraph_ops retfunc() can retrieve this stored data with
 * fgraph_retrieve_data().
 *
 * Returns: On success, a pointer to the data on the stack.
 *   Otherwise, NULL if there's not enough space left on the
 *   ret_stack for the data, or if fgraph_reserve_data() was called
 *   more than once for a single entryfunc() call.
 */
void *fgraph_reserve_data(int idx, int size_bytes)
{
	unsigned long val;
	void *data;
	int curr_ret_stack = current->curr_ret_stack;
	int data_size;

	if (size_bytes > FGRAPH_MAX_DATA_SIZE)
		return NULL;

	/* Convert the data size to number of longs. */
	data_size = (size_bytes + sizeof(long) - 1) >> (sizeof(long) == 4 ? 2 : 3);

	val = get_fgraph_entry(current, curr_ret_stack - 1);
	data = &current->ret_stack[curr_ret_stack];

	curr_ret_stack += data_size + 1;
	if (unlikely(curr_ret_stack >= SHADOW_STACK_MAX_OFFSET))
		return NULL;

	val = make_data_type_val(idx, data_size, __get_offset(val) + data_size + 1);

	/* Set the last word to be reserved */
	current->ret_stack[curr_ret_stack - 1] = val;

	/* Make sure interrupts see this */
	barrier();
	current->curr_ret_stack = curr_ret_stack;
	/* Again sync with interrupts, and reset reserve */
	current->ret_stack[curr_ret_stack - 1] = val;

	return data;
}

/**
 * fgraph_retrieve_data - Retrieve stored data from fgraph_reserve_data()
 * @idx:	the index of fgraph_array (fgraph_ops::idx)
 * @size_bytes: pointer to retrieved data size.
 *
 * This is to be called by a fgraph_ops retfunc(), to retrieve data that
 * was stored by the fgraph_ops entryfunc() on the function entry.
 * That is, this will retrieve the data that was reserved on the
 * entry of the function that corresponds to the exit of the function
 * that the fgraph_ops retfunc() is called on.
 *
 * Returns: The stored data from fgraph_reserve_data() called by the
 *    matching entryfunc() for the retfunc() this is called from.
 *   Or NULL if there was nothing stored.
 */
void *fgraph_retrieve_data(int idx, int *size_bytes)
{
	int offset = current->curr_ret_stack - 1;
	unsigned long val;

	val = get_fgraph_entry(current, offset);
	while (__get_type(val) == FGRAPH_TYPE_DATA) {
		if (__get_data_index(val) == idx)
			goto found;
		offset -= __get_data_size(val) + 1;
		val = get_fgraph_entry(current, offset);
	}
	return NULL;
found:
	if (size_bytes)
		*size_bytes = __get_data_size(val) * sizeof(long);
	return get_data_type_data(current, offset);
}

/**
 * fgraph_get_task_var - retrieve a task specific state variable
 * @gops: The ftrace_ops that owns the task specific variable
 *
 * Every registered fgraph_ops has a task state variable
 * reserved on the task's ret_stack. This function returns the
 * address to that variable.
 *
 * Returns the address to the fgraph_ops @gops tasks specific
 * unsigned long variable.
 */
unsigned long *fgraph_get_task_var(struct fgraph_ops *gops)
{
	return ret_stack_get_task_var(current, gops->idx);
}

/*
 * @offset: The offset into @t->ret_stack to find the ret_stack entry
 * @frame_offset: Where to place the offset into @t->ret_stack of that entry
 *
 * Returns a pointer to the previous ret_stack below @offset or NULL
 *   when it reaches the bottom of the stack.
 *
 * Calling this with:
 *
 *   offset = task->curr_ret_stack;
 *   do {
 *	ret_stack = get_ret_stack(task, offset, &offset);
 *   } while (ret_stack);
 *
 * Will iterate through all the ret_stack entries from curr_ret_stack
 * down to the first one.
 */
static inline struct ftrace_ret_stack *
get_ret_stack(struct task_struct *t, int offset, int *frame_offset)
{
	int offs;

	BUILD_BUG_ON(FGRAPH_FRAME_SIZE % sizeof(long));

	if (unlikely(offset <= 0))
		return NULL;

	offs = get_frame_offset(t, --offset);
	if (WARN_ON_ONCE(offs <= 0 || offs > offset))
		return NULL;

	offset -= offs;

	*frame_offset = offset;
	return RET_STACK(t, offset);
}

/* Both enabled by default (can be cleared by function_graph tracer flags */
static bool fgraph_sleep_time = true;

#ifdef CONFIG_DYNAMIC_FTRACE
/*
 * archs can override this function if they must do something
 * to enable hook for graph tracer.
 */
int __weak ftrace_enable_ftrace_graph_caller(void)
{
	return 0;
}

/*
 * archs can override this function if they must do something
 * to disable hook for graph tracer.
 */
int __weak ftrace_disable_ftrace_graph_caller(void)
{
	return 0;
}
#endif

int ftrace_graph_entry_stub(struct ftrace_graph_ent *trace,
			    struct fgraph_ops *gops)
{
	return 0;
}

static void ftrace_graph_ret_stub(struct ftrace_graph_ret *trace,
				  struct fgraph_ops *gops)
{
}

static struct fgraph_ops fgraph_stub = {
	.entryfunc = ftrace_graph_entry_stub,
	.retfunc = ftrace_graph_ret_stub,
};

static struct fgraph_ops *fgraph_direct_gops = &fgraph_stub;
DEFINE_STATIC_CALL(fgraph_func, ftrace_graph_entry_stub);
DEFINE_STATIC_CALL(fgraph_retfunc, ftrace_graph_ret_stub);
static DEFINE_STATIC_KEY_TRUE(fgraph_do_direct);

/**
 * ftrace_graph_stop - set to permanently disable function graph tracing
 *
 * In case of an error int function graph tracing, this is called
 * to try to keep function graph tracing from causing any more harm.
 * Usually this is pretty severe and this is called to try to at least
 * get a warning out to the user.
 */
void ftrace_graph_stop(void)
{
	static_branch_enable(&kill_ftrace_graph);
}

/* Add a function return address to the trace stack on thread info.*/
static int
ftrace_push_return_trace(unsigned long ret, unsigned long func,
			 unsigned long frame_pointer, unsigned long *retp,
			 int fgraph_idx)
{
	struct ftrace_ret_stack *ret_stack;
	unsigned long long calltime;
	unsigned long val;
	int offset;

	if (unlikely(ftrace_graph_is_dead()))
		return -EBUSY;

	if (!current->ret_stack)
		return -EBUSY;

	BUILD_BUG_ON(SHADOW_STACK_SIZE % sizeof(long));

	/* Set val to "reserved" with the delta to the new fgraph frame */
	val = (FGRAPH_TYPE_RESERVED << FGRAPH_TYPE_SHIFT) | FGRAPH_FRAME_OFFSET;

	/*
	 * We must make sure the ret_stack is tested before we read
	 * anything else.
	 */
	smp_rmb();

	/*
	 * Check if there's room on the shadow stack to fit a fraph frame
	 * and a bitmap word.
	 */
	if (current->curr_ret_stack + FGRAPH_FRAME_OFFSET + 1 >= SHADOW_STACK_MAX_OFFSET) {
		atomic_inc(&current->trace_overrun);
		return -EBUSY;
	}

	calltime = trace_clock_local();

	offset = READ_ONCE(current->curr_ret_stack);
	ret_stack = RET_STACK(current, offset);
	offset += FGRAPH_FRAME_OFFSET;

	/* ret offset = FGRAPH_FRAME_OFFSET ; type = reserved */
	current->ret_stack[offset] = val;
	ret_stack->ret = ret;
	/*
	 * The unwinders expect curr_ret_stack to point to either zero
	 * or an offset where to find the next ret_stack. Even though the
	 * ret stack might be bogus, we want to write the ret and the
	 * offset to find the ret_stack before we increment the stack point.
	 * If an interrupt comes in now before we increment the curr_ret_stack
	 * it may blow away what we wrote. But that's fine, because the
	 * offset will still be correct (even though the 'ret' won't be).
	 * What we worry about is the offset being correct after we increment
	 * the curr_ret_stack and before we update that offset, as if an
	 * interrupt comes in and does an unwind stack dump, it will need
	 * at least a correct offset!
	 */
<<<<<<< HEAD
	barrier();
	WRITE_ONCE(current->curr_ret_stack, offset + 1);
	/*
	 * This next barrier is to ensure that an interrupt coming in
	 * will not corrupt what we are about to write.
	 */
	barrier();
=======
	barrier();
	WRITE_ONCE(current->curr_ret_stack, offset + 1);
	/*
	 * This next barrier is to ensure that an interrupt coming in
	 * will not corrupt what we are about to write.
	 */
	barrier();
>>>>>>> 3c842de2

	/* Still keep it reserved even if an interrupt came in */
	current->ret_stack[offset] = val;

	ret_stack->ret = ret;
	ret_stack->func = func;
	ret_stack->calltime = calltime;
#ifdef HAVE_FUNCTION_GRAPH_FP_TEST
	ret_stack->fp = frame_pointer;
#endif
	ret_stack->retp = retp;
	return offset;
}

/*
 * Not all archs define MCOUNT_INSN_SIZE which is used to look for direct
 * functions. But those archs currently don't support direct functions
 * anyway, and ftrace_find_rec_direct() is just a stub for them.
 * Define MCOUNT_INSN_SIZE to keep those archs compiling.
 */
#ifndef MCOUNT_INSN_SIZE
/* Make sure this only works without direct calls */
# ifdef CONFIG_DYNAMIC_FTRACE_WITH_DIRECT_CALLS
#  error MCOUNT_INSN_SIZE not defined with direct calls enabled
# endif
# define MCOUNT_INSN_SIZE 0
#endif

/* If the caller does not use ftrace, call this function. */
int function_graph_enter(unsigned long ret, unsigned long func,
			 unsigned long frame_pointer, unsigned long *retp)
{
	struct ftrace_graph_ent trace;
	unsigned long bitmap = 0;
	int offset;
	int i;

	trace.func = func;
	trace.depth = ++current->curr_ret_depth;

	offset = ftrace_push_return_trace(ret, func, frame_pointer, retp, 0);
	if (offset < 0)
		goto out;

#ifdef CONFIG_HAVE_STATIC_CALL
	if (static_branch_likely(&fgraph_do_direct)) {
		int save_curr_ret_stack = current->curr_ret_stack;

		if (static_call(fgraph_func)(&trace, fgraph_direct_gops))
			bitmap |= BIT(fgraph_direct_gops->idx);
		else
			/* Clear out any saved storage */
			current->curr_ret_stack = save_curr_ret_stack;
	} else
#endif
	{
		for_each_set_bit(i, &fgraph_array_bitmask,
					 sizeof(fgraph_array_bitmask) * BITS_PER_BYTE) {
			struct fgraph_ops *gops = READ_ONCE(fgraph_array[i]);
			int save_curr_ret_stack;

			if (gops == &fgraph_stub)
				continue;

			save_curr_ret_stack = current->curr_ret_stack;
			if (ftrace_ops_test(&gops->ops, func, NULL) &&
			    gops->entryfunc(&trace, gops))
				bitmap |= BIT(i);
			else
				/* Clear out any saved storage */
				current->curr_ret_stack = save_curr_ret_stack;
		}
	}

	if (!bitmap)
		goto out_ret;

	/*
	 * Since this function uses fgraph_idx = 0 as a tail-call checking
	 * flag, set that bit always.
	 */
	set_bitmap(current, offset, bitmap | BIT(0));

	return 0;
 out_ret:
	current->curr_ret_stack -= FGRAPH_FRAME_OFFSET + 1;
 out:
	current->curr_ret_depth--;
	return -EBUSY;
}

/* Retrieve a function return address to the trace stack on thread info.*/
static struct ftrace_ret_stack *
ftrace_pop_return_trace(struct ftrace_graph_ret *trace, unsigned long *ret,
			unsigned long frame_pointer, int *offset)
{
	struct ftrace_ret_stack *ret_stack;

	ret_stack = get_ret_stack(current, current->curr_ret_stack, offset);

	if (unlikely(!ret_stack)) {
		ftrace_graph_stop();
		WARN(1, "Bad function graph ret_stack pointer: %d",
		     current->curr_ret_stack);
		/* Might as well panic, otherwise we have no where to go */
		*ret = (unsigned long)panic;
		return NULL;
	}

#ifdef HAVE_FUNCTION_GRAPH_FP_TEST
	/*
	 * The arch may choose to record the frame pointer used
	 * and check it here to make sure that it is what we expect it
	 * to be. If gcc does not set the place holder of the return
	 * address in the frame pointer, and does a copy instead, then
	 * the function graph trace will fail. This test detects this
	 * case.
	 *
	 * Currently, x86_32 with optimize for size (-Os) makes the latest
	 * gcc do the above.
	 *
	 * Note, -mfentry does not use frame pointers, and this test
	 *  is not needed if CC_USING_FENTRY is set.
	 */
	if (unlikely(ret_stack->fp != frame_pointer)) {
		ftrace_graph_stop();
		WARN(1, "Bad frame pointer: expected %lx, received %lx\n"
		     "  from func %ps return to %lx\n",
		     ret_stack->fp,
		     frame_pointer,
		     (void *)ret_stack->func,
		     ret_stack->ret);
		*ret = (unsigned long)panic;
		return NULL;
	}
#endif

	*offset += FGRAPH_FRAME_OFFSET;
	*ret = ret_stack->ret;
	trace->func = ret_stack->func;
	trace->calltime = ret_stack->calltime;
	trace->overrun = atomic_read(&current->trace_overrun);
	trace->depth = current->curr_ret_depth;
	/*
	 * We still want to trace interrupts coming in if
	 * max_depth is set to 1. Make sure the decrement is
	 * seen before ftrace_graph_return.
	 */
	barrier();

	return ret_stack;
}

/*
 * Hibernation protection.
 * The state of the current task is too much unstable during
 * suspend/restore to disk. We want to protect against that.
 */
static int
ftrace_suspend_notifier_call(struct notifier_block *bl, unsigned long state,
							void *unused)
{
	switch (state) {
	case PM_HIBERNATION_PREPARE:
		pause_graph_tracing();
		break;

	case PM_POST_HIBERNATION:
		unpause_graph_tracing();
		break;
	}
	return NOTIFY_DONE;
}

static struct notifier_block ftrace_suspend_notifier = {
	.notifier_call = ftrace_suspend_notifier_call,
};

/* fgraph_ret_regs is not defined without CONFIG_FUNCTION_GRAPH_RETVAL */
struct fgraph_ret_regs;

/*
 * Send the trace to the ring-buffer.
 * @return the original return address.
 */
static unsigned long __ftrace_return_to_handler(struct fgraph_ret_regs *ret_regs,
						unsigned long frame_pointer)
{
	struct ftrace_ret_stack *ret_stack;
	struct ftrace_graph_ret trace;
	unsigned long bitmap;
	unsigned long ret;
	int offset;
	int i;

	ret_stack = ftrace_pop_return_trace(&trace, &ret, frame_pointer, &offset);

	if (unlikely(!ret_stack)) {
		ftrace_graph_stop();
		WARN_ON(1);
		/* Might as well panic. What else to do? */
		return (unsigned long)panic;
	}

	trace.rettime = trace_clock_local();
#ifdef CONFIG_FUNCTION_GRAPH_RETVAL
	trace.retval = fgraph_ret_regs_return_value(ret_regs);
#endif

	bitmap = get_bitmap_bits(current, offset);

#ifdef CONFIG_HAVE_STATIC_CALL
	if (static_branch_likely(&fgraph_do_direct)) {
		if (test_bit(fgraph_direct_gops->idx, &bitmap))
			static_call(fgraph_retfunc)(&trace, fgraph_direct_gops);
	} else
#endif
	{
		for_each_set_bit(i, &bitmap, sizeof(bitmap) * BITS_PER_BYTE) {
			struct fgraph_ops *gops = fgraph_array[i];

			if (gops == &fgraph_stub)
				continue;

			gops->retfunc(&trace, gops);
		}
	}

	/*
	 * The ftrace_graph_return() may still access the current
	 * ret_stack structure, we need to make sure the update of
	 * curr_ret_stack is after that.
	 */
	barrier();
	current->curr_ret_stack = offset - FGRAPH_FRAME_OFFSET;

	current->curr_ret_depth--;
	return ret;
}

/*
 * After all architecures have selected HAVE_FUNCTION_GRAPH_RETVAL, we can
 * leave only ftrace_return_to_handler(ret_regs).
 */
#ifdef CONFIG_HAVE_FUNCTION_GRAPH_RETVAL
unsigned long ftrace_return_to_handler(struct fgraph_ret_regs *ret_regs)
{
	return __ftrace_return_to_handler(ret_regs,
				fgraph_ret_regs_frame_pointer(ret_regs));
}
#else
unsigned long ftrace_return_to_handler(unsigned long frame_pointer)
{
	return __ftrace_return_to_handler(NULL, frame_pointer);
}
#endif

/**
 * ftrace_graph_get_ret_stack - return the entry of the shadow stack
 * @task: The task to read the shadow stack from.
 * @idx: Index down the shadow stack
 *
 * Return the ret_struct on the shadow stack of the @task at the
 * call graph at @idx starting with zero. If @idx is zero, it
 * will return the last saved ret_stack entry. If it is greater than
 * zero, it will return the corresponding ret_stack for the depth
 * of saved return addresses.
 */
struct ftrace_ret_stack *
ftrace_graph_get_ret_stack(struct task_struct *task, int idx)
{
	struct ftrace_ret_stack *ret_stack = NULL;
	int offset = task->curr_ret_stack;

	if (offset < 0)
		return NULL;

	do {
		ret_stack = get_ret_stack(task, offset, &offset);
	} while (ret_stack && --idx >= 0);

	return ret_stack;
}

/**
 * ftrace_graph_ret_addr - return the original value of the return address
 * @task: The task the unwinder is being executed on
 * @idx: An initialized pointer to the next stack index to use
 * @ret: The current return address (likely pointing to return_handler)
 * @retp: The address on the stack of the current return location
 *
 * This function can be called by stack unwinding code to convert a found stack
 * return address (@ret) to its original value, in case the function graph
 * tracer has modified it to be 'return_to_handler'.  If the address hasn't
 * been modified, the unchanged value of @ret is returned.
 *
 * @idx holds the last index used to know where to start from. It should be
 * initialized to zero for the first iteration as that will mean to start
 * at the top of the shadow stack. If the location is found, this pointer
 * will be assigned that location so that if called again, it will continue
 * where it left off.
 *
 * @retp is a pointer to the return address on the stack.
 */
unsigned long ftrace_graph_ret_addr(struct task_struct *task, int *idx,
				    unsigned long ret, unsigned long *retp)
{
	struct ftrace_ret_stack *ret_stack;
	unsigned long return_handler = (unsigned long)dereference_kernel_function_descriptor(return_to_handler);
	int i = task->curr_ret_stack;

	if (ret != return_handler)
		return ret;

	if (!idx)
		return ret;

	i = *idx ? : task->curr_ret_stack;
	while (i > 0) {
<<<<<<< HEAD
		ret_stack = get_ret_stack(current, i, &i);
=======
		ret_stack = get_ret_stack(task, i, &i);
>>>>>>> 3c842de2
		if (!ret_stack)
			break;
		/*
		 * For the tail-call, there would be 2 or more ftrace_ret_stacks on
		 * the ret_stack, which records "return_to_handler" as the return
		 * address except for the last one.
		 * But on the real stack, there should be 1 entry because tail-call
		 * reuses the return address on the stack and jump to the next function.
		 * Thus we will continue to find real return address.
		 */
		if (ret_stack->retp == retp &&
		    ret_stack->ret != return_handler) {
			*idx = i;
			return ret_stack->ret;
		}
	}

	return ret;
}

static struct ftrace_ops graph_ops = {
	.func			= ftrace_graph_func,
	.flags			= FTRACE_OPS_GRAPH_STUB,
#ifdef FTRACE_GRAPH_TRAMP_ADDR
	.trampoline		= FTRACE_GRAPH_TRAMP_ADDR,
	/* trampoline_size is only needed for dynamically allocated tramps */
#endif
};

void fgraph_init_ops(struct ftrace_ops *dst_ops,
		     struct ftrace_ops *src_ops)
{
	dst_ops->flags = FTRACE_OPS_FL_PID | FTRACE_OPS_GRAPH_STUB;

#ifdef CONFIG_DYNAMIC_FTRACE
	if (src_ops) {
		dst_ops->func_hash = &src_ops->local_hash;
		mutex_init(&dst_ops->local_hash.regex_lock);
		INIT_LIST_HEAD(&dst_ops->subop_list);
		dst_ops->flags |= FTRACE_OPS_FL_INITIALIZED;
	}
#endif
}

void ftrace_graph_sleep_time_control(bool enable)
{
	fgraph_sleep_time = enable;
}

/*
 * Simply points to ftrace_stub, but with the proper protocol.
 * Defined by the linker script in linux/vmlinux.lds.h
 */
void ftrace_stub_graph(struct ftrace_graph_ret *trace, struct fgraph_ops *gops);

/* The callbacks that hook a function */
trace_func_graph_ret_t ftrace_graph_return = ftrace_stub_graph;
trace_func_graph_ent_t ftrace_graph_entry = ftrace_graph_entry_stub;

/* Try to assign a return stack array on FTRACE_RETSTACK_ALLOC_SIZE tasks. */
static int alloc_retstack_tasklist(unsigned long **ret_stack_list)
{
	int i;
	int ret = 0;
	int start = 0, end = FTRACE_RETSTACK_ALLOC_SIZE;
	struct task_struct *g, *t;

	for (i = 0; i < FTRACE_RETSTACK_ALLOC_SIZE; i++) {
		ret_stack_list[i] = kmalloc(SHADOW_STACK_SIZE, GFP_KERNEL);
		if (!ret_stack_list[i]) {
			start = 0;
			end = i;
			ret = -ENOMEM;
			goto free;
		}
	}

	rcu_read_lock();
	for_each_process_thread(g, t) {
		if (start == end) {
			ret = -EAGAIN;
			goto unlock;
		}

		if (t->ret_stack == NULL) {
			atomic_set(&t->trace_overrun, 0);
			ret_stack_init_task_vars(ret_stack_list[start]);
			t->curr_ret_stack = 0;
			t->curr_ret_depth = -1;
			/* Make sure the tasks see the 0 first: */
			smp_wmb();
			t->ret_stack = ret_stack_list[start++];
		}
	}

unlock:
	rcu_read_unlock();
free:
	for (i = start; i < end; i++)
		kfree(ret_stack_list[i]);
	return ret;
}

static void
ftrace_graph_probe_sched_switch(void *ignore, bool preempt,
				struct task_struct *prev,
				struct task_struct *next,
				unsigned int prev_state)
{
	struct ftrace_ret_stack *ret_stack;
	unsigned long long timestamp;
	int offset;

	/*
	 * Does the user want to count the time a function was asleep.
	 * If so, do not update the time stamps.
	 */
	if (fgraph_sleep_time)
		return;

	timestamp = trace_clock_local();

	prev->ftrace_timestamp = timestamp;

	/* only process tasks that we timestamped */
	if (!next->ftrace_timestamp)
		return;

	/*
	 * Update all the counters in next to make up for the
	 * time next was sleeping.
	 */
	timestamp -= next->ftrace_timestamp;

	for (offset = next->curr_ret_stack; offset > 0; ) {
		ret_stack = get_ret_stack(next, offset, &offset);
		if (ret_stack)
			ret_stack->calltime += timestamp;
	}
}

static DEFINE_PER_CPU(unsigned long *, idle_ret_stack);

static void
graph_init_task(struct task_struct *t, unsigned long *ret_stack)
{
	atomic_set(&t->trace_overrun, 0);
	ret_stack_init_task_vars(ret_stack);
	t->ftrace_timestamp = 0;
	t->curr_ret_stack = 0;
	t->curr_ret_depth = -1;
	/* make curr_ret_stack visible before we add the ret_stack */
	smp_wmb();
	t->ret_stack = ret_stack;
}

/*
 * Allocate a return stack for the idle task. May be the first
 * time through, or it may be done by CPU hotplug online.
 */
void ftrace_graph_init_idle_task(struct task_struct *t, int cpu)
{
	t->curr_ret_stack = 0;
	t->curr_ret_depth = -1;
	/*
	 * The idle task has no parent, it either has its own
	 * stack or no stack at all.
	 */
	if (t->ret_stack)
		WARN_ON(t->ret_stack != per_cpu(idle_ret_stack, cpu));

	if (ftrace_graph_active) {
		unsigned long *ret_stack;

		ret_stack = per_cpu(idle_ret_stack, cpu);
		if (!ret_stack) {
			ret_stack = kmalloc(SHADOW_STACK_SIZE, GFP_KERNEL);
			if (!ret_stack)
				return;
			per_cpu(idle_ret_stack, cpu) = ret_stack;
		}
		graph_init_task(t, ret_stack);
	}
}

/* Allocate a return stack for newly created task */
void ftrace_graph_init_task(struct task_struct *t)
{
	/* Make sure we do not use the parent ret_stack */
	t->ret_stack = NULL;
	t->curr_ret_stack = 0;
	t->curr_ret_depth = -1;

	if (ftrace_graph_active) {
		unsigned long *ret_stack;

		ret_stack = kmalloc(SHADOW_STACK_SIZE, GFP_KERNEL);
		if (!ret_stack)
			return;
		graph_init_task(t, ret_stack);
	}
}

void ftrace_graph_exit_task(struct task_struct *t)
{
	unsigned long *ret_stack = t->ret_stack;

	t->ret_stack = NULL;
	/* NULL must become visible to IRQs before we free it: */
	barrier();

	kfree(ret_stack);
}

#ifdef CONFIG_DYNAMIC_FTRACE
static int fgraph_pid_func(struct ftrace_graph_ent *trace,
			   struct fgraph_ops *gops)
{
	struct trace_array *tr = gops->ops.private;
	int pid;

	if (tr) {
		pid = this_cpu_read(tr->array_buffer.data->ftrace_ignore_pid);
		if (pid == FTRACE_PID_IGNORE)
			return 0;
		if (pid != FTRACE_PID_TRACE &&
		    pid != current->pid)
			return 0;
	}

	return gops->saved_func(trace, gops);
}

void fgraph_update_pid_func(void)
{
	struct fgraph_ops *gops;
	struct ftrace_ops *op;

	if (!(graph_ops.flags & FTRACE_OPS_FL_INITIALIZED))
		return;

	list_for_each_entry(op, &graph_ops.subop_list, list) {
		if (op->flags & FTRACE_OPS_FL_PID) {
			gops = container_of(op, struct fgraph_ops, ops);
			gops->entryfunc = ftrace_pids_enabled(op) ?
				fgraph_pid_func : gops->saved_func;
			if (ftrace_graph_active == 1)
				static_call_update(fgraph_func, gops->entryfunc);
		}
	}
}
#endif

/* Allocate a return stack for each task */
static int start_graph_tracing(void)
{
	unsigned long **ret_stack_list;
	int ret, cpu;

	ret_stack_list = kmalloc(SHADOW_STACK_SIZE, GFP_KERNEL);

	if (!ret_stack_list)
		return -ENOMEM;

	/* The cpu_boot init_task->ret_stack will never be freed */
	for_each_online_cpu(cpu) {
		if (!idle_task(cpu)->ret_stack)
			ftrace_graph_init_idle_task(idle_task(cpu), cpu);
	}

	do {
		ret = alloc_retstack_tasklist(ret_stack_list);
	} while (ret == -EAGAIN);

	if (!ret) {
		ret = register_trace_sched_switch(ftrace_graph_probe_sched_switch, NULL);
		if (ret)
			pr_info("ftrace_graph: Couldn't activate tracepoint"
				" probe to kernel_sched_switch\n");
	}

	kfree(ret_stack_list);
	return ret;
}

static void init_task_vars(int idx)
{
	struct task_struct *g, *t;
	int cpu;

	for_each_online_cpu(cpu) {
		if (idle_task(cpu)->ret_stack)
			ret_stack_set_task_var(idle_task(cpu), idx, 0);
	}

	read_lock(&tasklist_lock);
	for_each_process_thread(g, t) {
		if (t->ret_stack)
			ret_stack_set_task_var(t, idx, 0);
	}
	read_unlock(&tasklist_lock);
}

<<<<<<< HEAD
static void ftrace_graph_enable_direct(bool enable_branch)
=======
static void ftrace_graph_enable_direct(bool enable_branch, struct fgraph_ops *gops)
>>>>>>> 3c842de2
{
	trace_func_graph_ent_t func = NULL;
	trace_func_graph_ret_t retfunc = NULL;
	int i;

<<<<<<< HEAD
	for_each_set_bit(i, &fgraph_array_bitmask,
			 sizeof(fgraph_array_bitmask) * BITS_PER_BYTE) {
		func = fgraph_array[i]->entryfunc;
		retfunc = fgraph_array[i]->retfunc;
		fgraph_direct_gops = fgraph_array[i];
	 }
=======
	if (gops) {
		func = gops->entryfunc;
		retfunc = gops->retfunc;
		fgraph_direct_gops = gops;
	} else {
		for_each_set_bit(i, &fgraph_array_bitmask,
				 sizeof(fgraph_array_bitmask) * BITS_PER_BYTE) {
			func = fgraph_array[i]->entryfunc;
			retfunc = fgraph_array[i]->retfunc;
			fgraph_direct_gops = fgraph_array[i];
		}
	}
>>>>>>> 3c842de2
	if (WARN_ON_ONCE(!func))
		return;

	static_call_update(fgraph_func, func);
	static_call_update(fgraph_retfunc, retfunc);
	if (enable_branch)
		static_branch_disable(&fgraph_do_direct);
}

static void ftrace_graph_disable_direct(bool disable_branch)
{
	if (disable_branch)
		static_branch_disable(&fgraph_do_direct);
	static_call_update(fgraph_func, ftrace_graph_entry_stub);
	static_call_update(fgraph_retfunc, ftrace_graph_ret_stub);
	fgraph_direct_gops = &fgraph_stub;
}

int register_ftrace_graph(struct fgraph_ops *gops)
{
	int command = 0;
	int ret = 0;
	int i = -1;

	mutex_lock(&ftrace_lock);

	if (!fgraph_array[0]) {
		/* The array must always have real data on it */
		for (i = 0; i < FGRAPH_ARRAY_SIZE; i++)
			fgraph_array[i] = &fgraph_stub;
		fgraph_lru_init();
<<<<<<< HEAD
	}

	i = fgraph_lru_alloc_index();
	if (i < 0 || WARN_ON_ONCE(fgraph_array[i] != &fgraph_stub)) {
		ret = -ENOSPC;
		goto out;
	}

	fgraph_array[i] = gops;
	gops->idx = i;

	ftrace_graph_active++;

	if (ftrace_graph_active == 2)
		ftrace_graph_disable_direct(true);

	if (ftrace_graph_active == 1) {
		ftrace_graph_enable_direct(false);
=======
	}

	i = fgraph_lru_alloc_index();
	if (i < 0 || WARN_ON_ONCE(fgraph_array[i] != &fgraph_stub)) {
		ret = -ENOSPC;
		goto out;
	}
	gops->idx = i;

	ftrace_graph_active++;

	if (ftrace_graph_active == 2)
		ftrace_graph_disable_direct(true);

	if (ftrace_graph_active == 1) {
		ftrace_graph_enable_direct(false, gops);
>>>>>>> 3c842de2
		register_pm_notifier(&ftrace_suspend_notifier);
		ret = start_graph_tracing();
		if (ret)
			goto error;
		/*
		 * Some archs just test to see if these are not
		 * the default function
		 */
		ftrace_graph_return = return_run;
		ftrace_graph_entry = entry_run;
		command = FTRACE_START_FUNC_RET;
	} else {
		init_task_vars(gops->idx);
	}
<<<<<<< HEAD

	/* Always save the function, and reset at unregistering */
	gops->saved_func = gops->entryfunc;

	ret = ftrace_startup_subops(&graph_ops, &gops->ops, command);
error:
	if (ret) {
		fgraph_array[i] = &fgraph_stub;
=======
	/* Always save the function, and reset at unregistering */
	gops->saved_func = gops->entryfunc;

	ret = ftrace_startup_subops(&graph_ops, &gops->ops, command);
	if (!ret)
		fgraph_array[i] = gops;

error:
	if (ret) {
>>>>>>> 3c842de2
		ftrace_graph_active--;
		gops->saved_func = NULL;
		fgraph_lru_release_index(i);
	}
out:
	mutex_unlock(&ftrace_lock);
	return ret;
}

void unregister_ftrace_graph(struct fgraph_ops *gops)
{
	int command = 0;

	mutex_lock(&ftrace_lock);

	if (unlikely(!ftrace_graph_active))
		goto out;

	if (unlikely(gops->idx < 0 || gops->idx >= FGRAPH_ARRAY_SIZE ||
		     fgraph_array[gops->idx] != gops))
		goto out;

	if (fgraph_lru_release_index(gops->idx) < 0)
		goto out;

	fgraph_array[gops->idx] = &fgraph_stub;

	ftrace_graph_active--;

	if (!ftrace_graph_active)
		command = FTRACE_STOP_FUNC_RET;

	ftrace_shutdown_subops(&graph_ops, &gops->ops, command);

	if (ftrace_graph_active == 1)
<<<<<<< HEAD
		ftrace_graph_enable_direct(true);
=======
		ftrace_graph_enable_direct(true, NULL);
>>>>>>> 3c842de2
	else if (!ftrace_graph_active)
		ftrace_graph_disable_direct(false);

	if (!ftrace_graph_active) {
		ftrace_graph_return = ftrace_stub_graph;
		ftrace_graph_entry = ftrace_graph_entry_stub;
		unregister_pm_notifier(&ftrace_suspend_notifier);
		unregister_trace_sched_switch(ftrace_graph_probe_sched_switch, NULL);
	}
 out:
	gops->saved_func = NULL;
	mutex_unlock(&ftrace_lock);
}<|MERGE_RESOLUTION|>--- conflicted
+++ resolved
@@ -576,7 +576,6 @@
 	 * interrupt comes in and does an unwind stack dump, it will need
 	 * at least a correct offset!
 	 */
-<<<<<<< HEAD
 	barrier();
 	WRITE_ONCE(current->curr_ret_stack, offset + 1);
 	/*
@@ -584,15 +583,6 @@
 	 * will not corrupt what we are about to write.
 	 */
 	barrier();
-=======
-	barrier();
-	WRITE_ONCE(current->curr_ret_stack, offset + 1);
-	/*
-	 * This next barrier is to ensure that an interrupt coming in
-	 * will not corrupt what we are about to write.
-	 */
-	barrier();
->>>>>>> 3c842de2
 
 	/* Still keep it reserved even if an interrupt came in */
 	current->ret_stack[offset] = val;
@@ -912,11 +902,7 @@
 
 	i = *idx ? : task->curr_ret_stack;
 	while (i > 0) {
-<<<<<<< HEAD
-		ret_stack = get_ret_stack(current, i, &i);
-=======
 		ret_stack = get_ret_stack(task, i, &i);
->>>>>>> 3c842de2
 		if (!ret_stack)
 			break;
 		/*
@@ -1220,24 +1206,12 @@
 	read_unlock(&tasklist_lock);
 }
 
-<<<<<<< HEAD
-static void ftrace_graph_enable_direct(bool enable_branch)
-=======
 static void ftrace_graph_enable_direct(bool enable_branch, struct fgraph_ops *gops)
->>>>>>> 3c842de2
 {
 	trace_func_graph_ent_t func = NULL;
 	trace_func_graph_ret_t retfunc = NULL;
 	int i;
 
-<<<<<<< HEAD
-	for_each_set_bit(i, &fgraph_array_bitmask,
-			 sizeof(fgraph_array_bitmask) * BITS_PER_BYTE) {
-		func = fgraph_array[i]->entryfunc;
-		retfunc = fgraph_array[i]->retfunc;
-		fgraph_direct_gops = fgraph_array[i];
-	 }
-=======
 	if (gops) {
 		func = gops->entryfunc;
 		retfunc = gops->retfunc;
@@ -1250,7 +1224,6 @@
 			fgraph_direct_gops = fgraph_array[i];
 		}
 	}
->>>>>>> 3c842de2
 	if (WARN_ON_ONCE(!func))
 		return;
 
@@ -1282,7 +1255,6 @@
 		for (i = 0; i < FGRAPH_ARRAY_SIZE; i++)
 			fgraph_array[i] = &fgraph_stub;
 		fgraph_lru_init();
-<<<<<<< HEAD
 	}
 
 	i = fgraph_lru_alloc_index();
@@ -1290,8 +1262,6 @@
 		ret = -ENOSPC;
 		goto out;
 	}
-
-	fgraph_array[i] = gops;
 	gops->idx = i;
 
 	ftrace_graph_active++;
@@ -1300,25 +1270,7 @@
 		ftrace_graph_disable_direct(true);
 
 	if (ftrace_graph_active == 1) {
-		ftrace_graph_enable_direct(false);
-=======
-	}
-
-	i = fgraph_lru_alloc_index();
-	if (i < 0 || WARN_ON_ONCE(fgraph_array[i] != &fgraph_stub)) {
-		ret = -ENOSPC;
-		goto out;
-	}
-	gops->idx = i;
-
-	ftrace_graph_active++;
-
-	if (ftrace_graph_active == 2)
-		ftrace_graph_disable_direct(true);
-
-	if (ftrace_graph_active == 1) {
 		ftrace_graph_enable_direct(false, gops);
->>>>>>> 3c842de2
 		register_pm_notifier(&ftrace_suspend_notifier);
 		ret = start_graph_tracing();
 		if (ret)
@@ -1333,16 +1285,6 @@
 	} else {
 		init_task_vars(gops->idx);
 	}
-<<<<<<< HEAD
-
-	/* Always save the function, and reset at unregistering */
-	gops->saved_func = gops->entryfunc;
-
-	ret = ftrace_startup_subops(&graph_ops, &gops->ops, command);
-error:
-	if (ret) {
-		fgraph_array[i] = &fgraph_stub;
-=======
 	/* Always save the function, and reset at unregistering */
 	gops->saved_func = gops->entryfunc;
 
@@ -1352,7 +1294,6 @@
 
 error:
 	if (ret) {
->>>>>>> 3c842de2
 		ftrace_graph_active--;
 		gops->saved_func = NULL;
 		fgraph_lru_release_index(i);
@@ -1388,11 +1329,7 @@
 	ftrace_shutdown_subops(&graph_ops, &gops->ops, command);
 
 	if (ftrace_graph_active == 1)
-<<<<<<< HEAD
-		ftrace_graph_enable_direct(true);
-=======
 		ftrace_graph_enable_direct(true, NULL);
->>>>>>> 3c842de2
 	else if (!ftrace_graph_active)
 		ftrace_graph_disable_direct(false);
 
