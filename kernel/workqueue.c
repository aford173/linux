/*
 * linux/kernel/workqueue.c
 *
 * Generic mechanism for defining kernel helper threads for running
 * arbitrary tasks in process context.
 *
 * Started by Ingo Molnar, Copyright (C) 2002
 *
 * Derived from the taskqueue/keventd code by:
 *
 *   David Woodhouse <dwmw2@infradead.org>
 *   Andrew Morton
 *   Kai Petzke <wpp@marie.physik.tu-berlin.de>
 *   Theodore Ts'o <tytso@mit.edu>
 *
 * Made to use alloc_percpu by Christoph Lameter.
 */

#include <linux/module.h>
#include <linux/kernel.h>
#include <linux/sched.h>
#include <linux/init.h>
#include <linux/signal.h>
#include <linux/completion.h>
#include <linux/workqueue.h>
#include <linux/slab.h>
#include <linux/cpu.h>
#include <linux/notifier.h>
#include <linux/kthread.h>
#include <linux/hardirq.h>
#include <linux/mempolicy.h>
#include <linux/freezer.h>
#include <linux/kallsyms.h>
#include <linux/debug_locks.h>
#include <linux/lockdep.h>
#include <trace/workqueue.h>

/*
 * The per-CPU workqueue (if single thread, we always use the first
 * possible cpu).
 */
struct cpu_workqueue_struct {

	spinlock_t lock;

	struct list_head worklist;
	wait_queue_head_t more_work;
	struct work_struct *current_work;

	struct workqueue_struct *wq;
	struct task_struct *thread;
} ____cacheline_aligned;

/*
 * The externally visible workqueue abstraction is an array of
 * per-CPU workqueues:
 */
struct workqueue_struct {
	struct cpu_workqueue_struct *cpu_wq;
	struct list_head list;
	const char *name;
	int singlethread;
	int freezeable;		/* Freeze threads during suspend */
	int rt;
#ifdef CONFIG_LOCKDEP
	struct lockdep_map lockdep_map;
#endif
};

/* Serializes the accesses to the list of workqueues. */
static DEFINE_SPINLOCK(workqueue_lock);
static LIST_HEAD(workqueues);

static int singlethread_cpu __read_mostly;
static const struct cpumask *cpu_singlethread_map __read_mostly;
/*
 * _cpu_down() first removes CPU from cpu_online_map, then CPU_DEAD
 * flushes cwq->worklist. This means that flush_workqueue/wait_on_work
 * which comes in between can't use for_each_online_cpu(). We could
 * use cpu_possible_map, the cpumask below is more a documentation
 * than optimization.
 */
static cpumask_var_t cpu_populated_map __read_mostly;

/* If it's single threaded, it isn't in the list of workqueues. */
static inline int is_wq_single_threaded(struct workqueue_struct *wq)
{
	return wq->singlethread;
}

static const struct cpumask *wq_cpu_map(struct workqueue_struct *wq)
{
	return is_wq_single_threaded(wq)
		? cpu_singlethread_map : cpu_populated_map;
}

static
struct cpu_workqueue_struct *wq_per_cpu(struct workqueue_struct *wq, int cpu)
{
	if (unlikely(is_wq_single_threaded(wq)))
		cpu = singlethread_cpu;
	return per_cpu_ptr(wq->cpu_wq, cpu);
}

/*
 * Set the workqueue on which a work item is to be run
 * - Must *only* be called if the pending flag is set
 */
static inline void set_wq_data(struct work_struct *work,
				struct cpu_workqueue_struct *cwq)
{
	unsigned long new;

	BUG_ON(!work_pending(work));

	new = (unsigned long) cwq | (1UL << WORK_STRUCT_PENDING);
	new |= WORK_STRUCT_FLAG_MASK & *work_data_bits(work);
	atomic_long_set(&work->data, new);
}

static inline
struct cpu_workqueue_struct *get_wq_data(struct work_struct *work)
{
	return (void *) (atomic_long_read(&work->data) & WORK_STRUCT_WQ_DATA_MASK);
}

DEFINE_TRACE(workqueue_insertion);

static void insert_work(struct cpu_workqueue_struct *cwq,
			struct work_struct *work, struct list_head *head)
{
	trace_workqueue_insertion(cwq->thread, work);

	set_wq_data(work, cwq);
	/*
	 * Ensure that we get the right work->data if we see the
	 * result of list_add() below, see try_to_grab_pending().
	 */
	smp_wmb();
	list_add_tail(&work->entry, head);
	wake_up(&cwq->more_work);
}

static void __queue_work(struct cpu_workqueue_struct *cwq,
			 struct work_struct *work)
{
	unsigned long flags;

	spin_lock_irqsave(&cwq->lock, flags);
	insert_work(cwq, work, &cwq->worklist);
	spin_unlock_irqrestore(&cwq->lock, flags);
}

/**
 * queue_work - queue work on a workqueue
 * @wq: workqueue to use
 * @work: work to queue
 *
 * Returns 0 if @work was already on a queue, non-zero otherwise.
 *
 * We queue the work to the CPU on which it was submitted, but if the CPU dies
 * it can be processed by another CPU.
 */
int queue_work(struct workqueue_struct *wq, struct work_struct *work)
{
	int ret;

	ret = queue_work_on(get_cpu(), wq, work);
	put_cpu();

	return ret;
}
EXPORT_SYMBOL_GPL(queue_work);

/**
 * queue_work_on - queue work on specific cpu
 * @cpu: CPU number to execute work on
 * @wq: workqueue to use
 * @work: work to queue
 *
 * Returns 0 if @work was already on a queue, non-zero otherwise.
 *
 * We queue the work to a specific CPU, the caller must ensure it
 * can't go away.
 */
int
queue_work_on(int cpu, struct workqueue_struct *wq, struct work_struct *work)
{
	int ret = 0;

	if (!test_and_set_bit(WORK_STRUCT_PENDING, work_data_bits(work))) {
		BUG_ON(!list_empty(&work->entry));
		__queue_work(wq_per_cpu(wq, cpu), work);
		ret = 1;
	}
	return ret;
}
EXPORT_SYMBOL_GPL(queue_work_on);

static void delayed_work_timer_fn(unsigned long __data)
{
	struct delayed_work *dwork = (struct delayed_work *)__data;
	struct cpu_workqueue_struct *cwq = get_wq_data(&dwork->work);
	struct workqueue_struct *wq = cwq->wq;

	__queue_work(wq_per_cpu(wq, smp_processor_id()), &dwork->work);
}

/**
 * queue_delayed_work - queue work on a workqueue after delay
 * @wq: workqueue to use
 * @dwork: delayable work to queue
 * @delay: number of jiffies to wait before queueing
 *
 * Returns 0 if @work was already on a queue, non-zero otherwise.
 */
int queue_delayed_work(struct workqueue_struct *wq,
			struct delayed_work *dwork, unsigned long delay)
{
	if (delay == 0)
		return queue_work(wq, &dwork->work);

	return queue_delayed_work_on(-1, wq, dwork, delay);
}
EXPORT_SYMBOL_GPL(queue_delayed_work);

/**
 * queue_delayed_work_on - queue work on specific CPU after delay
 * @cpu: CPU number to execute work on
 * @wq: workqueue to use
 * @dwork: work to queue
 * @delay: number of jiffies to wait before queueing
 *
 * Returns 0 if @work was already on a queue, non-zero otherwise.
 */
int queue_delayed_work_on(int cpu, struct workqueue_struct *wq,
			struct delayed_work *dwork, unsigned long delay)
{
	int ret = 0;
	struct timer_list *timer = &dwork->timer;
	struct work_struct *work = &dwork->work;

	if (!test_and_set_bit(WORK_STRUCT_PENDING, work_data_bits(work))) {
		BUG_ON(timer_pending(timer));
		BUG_ON(!list_empty(&work->entry));

		timer_stats_timer_set_start_info(&dwork->timer);

		/* This stores cwq for the moment, for the timer_fn */
		set_wq_data(work, wq_per_cpu(wq, raw_smp_processor_id()));
		timer->expires = jiffies + delay;
		timer->data = (unsigned long)dwork;
		timer->function = delayed_work_timer_fn;

		if (unlikely(cpu >= 0))
			add_timer_on(timer, cpu);
		else
			add_timer(timer);
		ret = 1;
	}
	return ret;
}
EXPORT_SYMBOL_GPL(queue_delayed_work_on);

DEFINE_TRACE(workqueue_execution);

static void run_workqueue(struct cpu_workqueue_struct *cwq)
{
	spin_lock_irq(&cwq->lock);
	while (!list_empty(&cwq->worklist)) {
		struct work_struct *work = list_entry(cwq->worklist.next,
						struct work_struct, entry);
		work_func_t f = work->func;
#ifdef CONFIG_LOCKDEP
		/*
		 * It is permissible to free the struct work_struct
		 * from inside the function that is called from it,
		 * this we need to take into account for lockdep too.
		 * To avoid bogus "held lock freed" warnings as well
		 * as problems when looking into work->lockdep_map,
		 * make a copy and use that here.
		 */
		struct lockdep_map lockdep_map = work->lockdep_map;
#endif
		trace_workqueue_execution(cwq->thread, work);
		cwq->current_work = work;
		list_del_init(cwq->worklist.next);
		spin_unlock_irq(&cwq->lock);

		BUG_ON(get_wq_data(work) != cwq);
		work_clear_pending(work);
		lock_map_acquire(&cwq->wq->lockdep_map);
		lock_map_acquire(&lockdep_map);
		f(work);
		lock_map_release(&lockdep_map);
		lock_map_release(&cwq->wq->lockdep_map);

		if (unlikely(in_atomic() || lockdep_depth(current) > 0)) {
			printk(KERN_ERR "BUG: workqueue leaked lock or atomic: "
					"%s/0x%08x/%d\n",
					current->comm, preempt_count(),
				       	task_pid_nr(current));
			printk(KERN_ERR "    last function: ");
			print_symbol("%s\n", (unsigned long)f);
			debug_show_held_locks(current);
			dump_stack();
		}

		spin_lock_irq(&cwq->lock);
		cwq->current_work = NULL;
	}
	spin_unlock_irq(&cwq->lock);
}

static int worker_thread(void *__cwq)
{
	struct cpu_workqueue_struct *cwq = __cwq;
	DEFINE_WAIT(wait);

	if (cwq->wq->freezeable)
		set_freezable();

	set_user_nice(current, -5);

	for (;;) {
		prepare_to_wait(&cwq->more_work, &wait, TASK_INTERRUPTIBLE);
		if (!freezing(current) &&
		    !kthread_should_stop() &&
		    list_empty(&cwq->worklist))
			schedule();
		finish_wait(&cwq->more_work, &wait);

		try_to_freeze();

		if (kthread_should_stop())
			break;

		run_workqueue(cwq);
	}

	return 0;
}

struct wq_barrier {
	struct work_struct	work;
	struct completion	done;
};

static void wq_barrier_func(struct work_struct *work)
{
	struct wq_barrier *barr = container_of(work, struct wq_barrier, work);
	complete(&barr->done);
}

static void insert_wq_barrier(struct cpu_workqueue_struct *cwq,
			struct wq_barrier *barr, struct list_head *head)
{
	INIT_WORK(&barr->work, wq_barrier_func);
	__set_bit(WORK_STRUCT_PENDING, work_data_bits(&barr->work));

	init_completion(&barr->done);

	insert_work(cwq, &barr->work, head);
}

static int flush_cpu_workqueue(struct cpu_workqueue_struct *cwq)
{
	int active = 0;
	struct wq_barrier barr;

	WARN_ON(cwq->thread == current);

	spin_lock_irq(&cwq->lock);
	if (!list_empty(&cwq->worklist) || cwq->current_work != NULL) {
		insert_wq_barrier(cwq, &barr, &cwq->worklist);
		active = 1;
	}
	spin_unlock_irq(&cwq->lock);

	if (active)
		wait_for_completion(&barr.done);

	return active;
}

/**
 * flush_workqueue - ensure that any scheduled work has run to completion.
 * @wq: workqueue to flush
 *
 * Forces execution of the workqueue and blocks until its completion.
 * This is typically used in driver shutdown handlers.
 *
 * We sleep until all works which were queued on entry have been handled,
 * but we are not livelocked by new incoming ones.
 *
 * This function used to run the workqueues itself.  Now we just wait for the
 * helper threads to do it.
 */
void flush_workqueue(struct workqueue_struct *wq)
{
	const struct cpumask *cpu_map = wq_cpu_map(wq);
	int cpu;

	might_sleep();
	lock_map_acquire(&wq->lockdep_map);
	lock_map_release(&wq->lockdep_map);
	for_each_cpu(cpu, cpu_map)
		flush_cpu_workqueue(per_cpu_ptr(wq->cpu_wq, cpu));
}
EXPORT_SYMBOL_GPL(flush_workqueue);

/**
 * flush_work - block until a work_struct's callback has terminated
 * @work: the work which is to be flushed
 *
 * Returns false if @work has already terminated.
 *
 * It is expected that, prior to calling flush_work(), the caller has
 * arranged for the work to not be requeued, otherwise it doesn't make
 * sense to use this function.
 */
int flush_work(struct work_struct *work)
{
	struct cpu_workqueue_struct *cwq;
	struct list_head *prev;
	struct wq_barrier barr;

	might_sleep();
	cwq = get_wq_data(work);
	if (!cwq)
		return 0;

	lock_map_acquire(&cwq->wq->lockdep_map);
	lock_map_release(&cwq->wq->lockdep_map);

	prev = NULL;
	spin_lock_irq(&cwq->lock);
	if (!list_empty(&work->entry)) {
		/*
		 * See the comment near try_to_grab_pending()->smp_rmb().
		 * If it was re-queued under us we are not going to wait.
		 */
		smp_rmb();
		if (unlikely(cwq != get_wq_data(work)))
			goto out;
		prev = &work->entry;
	} else {
		if (cwq->current_work != work)
			goto out;
		prev = &cwq->worklist;
	}
	insert_wq_barrier(cwq, &barr, prev->next);
out:
	spin_unlock_irq(&cwq->lock);
	if (!prev)
		return 0;

	wait_for_completion(&barr.done);
	return 1;
}
EXPORT_SYMBOL_GPL(flush_work);

/*
 * Upon a successful return (>= 0), the caller "owns" WORK_STRUCT_PENDING bit,
 * so this work can't be re-armed in any way.
 */
static int try_to_grab_pending(struct work_struct *work)
{
	struct cpu_workqueue_struct *cwq;
	int ret = -1;

	if (!test_and_set_bit(WORK_STRUCT_PENDING, work_data_bits(work)))
		return 0;

	/*
	 * The queueing is in progress, or it is already queued. Try to
	 * steal it from ->worklist without clearing WORK_STRUCT_PENDING.
	 */

	cwq = get_wq_data(work);
	if (!cwq)
		return ret;

	spin_lock_irq(&cwq->lock);
	if (!list_empty(&work->entry)) {
		/*
		 * This work is queued, but perhaps we locked the wrong cwq.
		 * In that case we must see the new value after rmb(), see
		 * insert_work()->wmb().
		 */
		smp_rmb();
		if (cwq == get_wq_data(work)) {
			list_del_init(&work->entry);
			ret = 1;
		}
	}
	spin_unlock_irq(&cwq->lock);

	return ret;
}

static void wait_on_cpu_work(struct cpu_workqueue_struct *cwq,
				struct work_struct *work)
{
	struct wq_barrier barr;
	int running = 0;

	spin_lock_irq(&cwq->lock);
	if (unlikely(cwq->current_work == work)) {
		insert_wq_barrier(cwq, &barr, cwq->worklist.next);
		running = 1;
	}
	spin_unlock_irq(&cwq->lock);

	if (unlikely(running))
		wait_for_completion(&barr.done);
}

static void wait_on_work(struct work_struct *work)
{
	struct cpu_workqueue_struct *cwq;
	struct workqueue_struct *wq;
	const struct cpumask *cpu_map;
	int cpu;

	might_sleep();

	lock_map_acquire(&work->lockdep_map);
	lock_map_release(&work->lockdep_map);

	cwq = get_wq_data(work);
	if (!cwq)
		return;

	wq = cwq->wq;
	cpu_map = wq_cpu_map(wq);

	for_each_cpu(cpu, cpu_map)
		wait_on_cpu_work(per_cpu_ptr(wq->cpu_wq, cpu), work);
}

static int __cancel_work_timer(struct work_struct *work,
				struct timer_list* timer)
{
	int ret;

	do {
		ret = (timer && likely(del_timer(timer)));
		if (!ret)
			ret = try_to_grab_pending(work);
		wait_on_work(work);
	} while (unlikely(ret < 0));

	work_clear_pending(work);
	return ret;
}

/**
 * cancel_work_sync - block until a work_struct's callback has terminated
 * @work: the work which is to be flushed
 *
 * Returns true if @work was pending.
 *
 * cancel_work_sync() will cancel the work if it is queued. If the work's
 * callback appears to be running, cancel_work_sync() will block until it
 * has completed.
 *
 * It is possible to use this function if the work re-queues itself. It can
 * cancel the work even if it migrates to another workqueue, however in that
 * case it only guarantees that work->func() has completed on the last queued
 * workqueue.
 *
 * cancel_work_sync(&delayed_work->work) should be used only if ->timer is not
 * pending, otherwise it goes into a busy-wait loop until the timer expires.
 *
 * The caller must ensure that workqueue_struct on which this work was last
 * queued can't be destroyed before this function returns.
 */
int cancel_work_sync(struct work_struct *work)
{
	return __cancel_work_timer(work, NULL);
}
EXPORT_SYMBOL_GPL(cancel_work_sync);

/**
 * cancel_delayed_work_sync - reliably kill off a delayed work.
 * @dwork: the delayed work struct
 *
 * Returns true if @dwork was pending.
 *
 * It is possible to use this function if @dwork rearms itself via queue_work()
 * or queue_delayed_work(). See also the comment for cancel_work_sync().
 */
int cancel_delayed_work_sync(struct delayed_work *dwork)
{
	return __cancel_work_timer(&dwork->work, &dwork->timer);
}
EXPORT_SYMBOL(cancel_delayed_work_sync);

static struct workqueue_struct *keventd_wq __read_mostly;

/**
 * schedule_work - put work task in global workqueue
 * @work: job to be done
 *
 * This puts a job in the kernel-global workqueue.
 */
int schedule_work(struct work_struct *work)
{
	return queue_work(keventd_wq, work);
}
EXPORT_SYMBOL(schedule_work);

/*
 * schedule_work_on - put work task on a specific cpu
 * @cpu: cpu to put the work task on
 * @work: job to be done
 *
 * This puts a job on a specific cpu
 */
int schedule_work_on(int cpu, struct work_struct *work)
{
	return queue_work_on(cpu, keventd_wq, work);
}
EXPORT_SYMBOL(schedule_work_on);

/**
 * schedule_delayed_work - put work task in global workqueue after delay
 * @dwork: job to be done
 * @delay: number of jiffies to wait or 0 for immediate execution
 *
 * After waiting for a given time this puts a job in the kernel-global
 * workqueue.
 */
int schedule_delayed_work(struct delayed_work *dwork,
					unsigned long delay)
{
	return queue_delayed_work(keventd_wq, dwork, delay);
}
EXPORT_SYMBOL(schedule_delayed_work);

/**
 * schedule_delayed_work_on - queue work in global workqueue on CPU after delay
 * @cpu: cpu to use
 * @dwork: job to be done
 * @delay: number of jiffies to wait
 *
 * After waiting for a given time this puts a job in the kernel-global
 * workqueue on the specified CPU.
 */
int schedule_delayed_work_on(int cpu,
			struct delayed_work *dwork, unsigned long delay)
{
	return queue_delayed_work_on(cpu, keventd_wq, dwork, delay);
}
EXPORT_SYMBOL(schedule_delayed_work_on);

/**
 * schedule_on_each_cpu - call a function on each online CPU from keventd
 * @func: the function to call
 *
 * Returns zero on success.
 * Returns -ve errno on failure.
 *
 * schedule_on_each_cpu() is very slow.
 */
int schedule_on_each_cpu(work_func_t func)
{
	int cpu;
	struct work_struct *works;

	works = alloc_percpu(struct work_struct);
	if (!works)
		return -ENOMEM;

	get_online_cpus();
	for_each_online_cpu(cpu) {
		struct work_struct *work = per_cpu_ptr(works, cpu);

		INIT_WORK(work, func);
		schedule_work_on(cpu, work);
	}
	for_each_online_cpu(cpu)
		flush_work(per_cpu_ptr(works, cpu));
	put_online_cpus();
	free_percpu(works);
	return 0;
}

void flush_scheduled_work(void)
{
	flush_workqueue(keventd_wq);
}
EXPORT_SYMBOL(flush_scheduled_work);

/**
 * execute_in_process_context - reliably execute the routine with user context
 * @fn:		the function to execute
 * @ew:		guaranteed storage for the execute work structure (must
 *		be available when the work executes)
 *
 * Executes the function immediately if process context is available,
 * otherwise schedules the function for delayed execution.
 *
 * Returns:	0 - function was executed
 *		1 - function was scheduled for execution
 */
int execute_in_process_context(work_func_t fn, struct execute_work *ew)
{
	if (!in_interrupt()) {
		fn(&ew->work);
		return 0;
	}

	INIT_WORK(&ew->work, fn);
	schedule_work(&ew->work);

	return 1;
}
EXPORT_SYMBOL_GPL(execute_in_process_context);

int keventd_up(void)
{
	return keventd_wq != NULL;
}

int current_is_keventd(void)
{
	struct cpu_workqueue_struct *cwq;
	int cpu = raw_smp_processor_id(); /* preempt-safe: keventd is per-cpu */
	int ret = 0;

	BUG_ON(!keventd_wq);

	cwq = per_cpu_ptr(keventd_wq->cpu_wq, cpu);
	if (current == cwq->thread)
		ret = 1;

	return ret;

}

static struct cpu_workqueue_struct *
init_cpu_workqueue(struct workqueue_struct *wq, int cpu)
{
	struct cpu_workqueue_struct *cwq = per_cpu_ptr(wq->cpu_wq, cpu);

	cwq->wq = wq;
	spin_lock_init(&cwq->lock);
	INIT_LIST_HEAD(&cwq->worklist);
	init_waitqueue_head(&cwq->more_work);

	return cwq;
}

DEFINE_TRACE(workqueue_creation);

static int create_workqueue_thread(struct cpu_workqueue_struct *cwq, int cpu)
{
	struct sched_param param = { .sched_priority = MAX_RT_PRIO-1 };
	struct workqueue_struct *wq = cwq->wq;
	const char *fmt = is_wq_single_threaded(wq) ? "%s" : "%s/%d";
	struct task_struct *p;

	p = kthread_create(worker_thread, cwq, fmt, wq->name, cpu);
	/*
	 * Nobody can add the work_struct to this cwq,
	 *	if (caller is __create_workqueue)
	 *		nobody should see this wq
	 *	else // caller is CPU_UP_PREPARE
	 *		cpu is not on cpu_online_map
	 * so we can abort safely.
	 */
	if (IS_ERR(p))
		return PTR_ERR(p);
	if (cwq->wq->rt)
		sched_setscheduler_nocheck(p, SCHED_FIFO, &param);
	cwq->thread = p;

	trace_workqueue_creation(cwq->thread, cpu);

	return 0;
}

static void start_workqueue_thread(struct cpu_workqueue_struct *cwq, int cpu)
{
	struct task_struct *p = cwq->thread;

	if (p != NULL) {
		if (cpu >= 0)
			kthread_bind(p, cpu);
		wake_up_process(p);
	}
}

struct workqueue_struct *__create_workqueue_key(const char *name,
						int singlethread,
						int freezeable,
						int rt,
						struct lock_class_key *key,
						const char *lock_name)
{
	struct workqueue_struct *wq;
	struct cpu_workqueue_struct *cwq;
	int err = 0, cpu;

	wq = kzalloc(sizeof(*wq), GFP_KERNEL);
	if (!wq)
		return NULL;

	wq->cpu_wq = alloc_percpu(struct cpu_workqueue_struct);
	if (!wq->cpu_wq) {
		kfree(wq);
		return NULL;
	}

	wq->name = name;
	lockdep_init_map(&wq->lockdep_map, lock_name, key, 0);
	wq->singlethread = singlethread;
	wq->freezeable = freezeable;
	wq->rt = rt;
	INIT_LIST_HEAD(&wq->list);

	if (singlethread) {
		cwq = init_cpu_workqueue(wq, singlethread_cpu);
		err = create_workqueue_thread(cwq, singlethread_cpu);
		start_workqueue_thread(cwq, -1);
	} else {
		cpu_maps_update_begin();
		/*
		 * We must place this wq on list even if the code below fails.
		 * cpu_down(cpu) can remove cpu from cpu_populated_map before
		 * destroy_workqueue() takes the lock, in that case we leak
		 * cwq[cpu]->thread.
		 */
		spin_lock(&workqueue_lock);
		list_add(&wq->list, &workqueues);
		spin_unlock(&workqueue_lock);
		/*
		 * We must initialize cwqs for each possible cpu even if we
		 * are going to call destroy_workqueue() finally. Otherwise
		 * cpu_up() can hit the uninitialized cwq once we drop the
		 * lock.
		 */
		for_each_possible_cpu(cpu) {
			cwq = init_cpu_workqueue(wq, cpu);
			if (err || !cpu_online(cpu))
				continue;
			err = create_workqueue_thread(cwq, cpu);
			start_workqueue_thread(cwq, cpu);
		}
		cpu_maps_update_done();
	}

	if (err) {
		destroy_workqueue(wq);
		wq = NULL;
	}
	return wq;
}
EXPORT_SYMBOL_GPL(__create_workqueue_key);

DEFINE_TRACE(workqueue_destruction);

static void cleanup_workqueue_thread(struct cpu_workqueue_struct *cwq)
{
	/*
	 * Our caller is either destroy_workqueue() or CPU_POST_DEAD,
	 * cpu_add_remove_lock protects cwq->thread.
	 */
	if (cwq->thread == NULL)
		return;

	lock_map_acquire(&cwq->wq->lockdep_map);
	lock_map_release(&cwq->wq->lockdep_map);

	flush_cpu_workqueue(cwq);
	/*
	 * If the caller is CPU_POST_DEAD and cwq->worklist was not empty,
	 * a concurrent flush_workqueue() can insert a barrier after us.
	 * However, in that case run_workqueue() won't return and check
	 * kthread_should_stop() until it flushes all work_struct's.
	 * When ->worklist becomes empty it is safe to exit because no
	 * more work_structs can be queued on this cwq: flush_workqueue
	 * checks list_empty(), and a "normal" queue_work() can't use
	 * a dead CPU.
	 */
	trace_workqueue_destruction(cwq->thread);
	kthread_stop(cwq->thread);
	cwq->thread = NULL;
}

/**
 * destroy_workqueue - safely terminate a workqueue
 * @wq: target workqueue
 *
 * Safely destroy a workqueue. All work currently pending will be done first.
 */
void destroy_workqueue(struct workqueue_struct *wq)
{
	const struct cpumask *cpu_map = wq_cpu_map(wq);
	int cpu;

	cpu_maps_update_begin();
	spin_lock(&workqueue_lock);
	list_del(&wq->list);
	spin_unlock(&workqueue_lock);

	for_each_cpu(cpu, cpu_map)
		cleanup_workqueue_thread(per_cpu_ptr(wq->cpu_wq, cpu));
 	cpu_maps_update_done();

	free_percpu(wq->cpu_wq);
	kfree(wq);
}
EXPORT_SYMBOL_GPL(destroy_workqueue);

static int __devinit workqueue_cpu_callback(struct notifier_block *nfb,
						unsigned long action,
						void *hcpu)
{
	unsigned int cpu = (unsigned long)hcpu;
	struct cpu_workqueue_struct *cwq;
	struct workqueue_struct *wq;
	int ret = NOTIFY_OK;

	action &= ~CPU_TASKS_FROZEN;

	switch (action) {
	case CPU_UP_PREPARE:
		cpumask_set_cpu(cpu, cpu_populated_map);
	}
undo:
	list_for_each_entry(wq, &workqueues, list) {
		cwq = per_cpu_ptr(wq->cpu_wq, cpu);

		switch (action) {
		case CPU_UP_PREPARE:
			if (!create_workqueue_thread(cwq, cpu))
				break;
			printk(KERN_ERR "workqueue [%s] for %i failed\n",
				wq->name, cpu);
			action = CPU_UP_CANCELED;
			ret = NOTIFY_BAD;
			goto undo;

		case CPU_ONLINE:
			start_workqueue_thread(cwq, cpu);
			break;

		case CPU_UP_CANCELED:
			start_workqueue_thread(cwq, -1);
		case CPU_POST_DEAD:
			cleanup_workqueue_thread(cwq);
			break;
		}
	}

	switch (action) {
	case CPU_UP_CANCELED:
	case CPU_POST_DEAD:
		cpumask_clear_cpu(cpu, cpu_populated_map);
	}

	return ret;
}

#ifdef CONFIG_SMP
<<<<<<< HEAD
static struct workqueue_struct *work_on_cpu_wq __read_mostly;
=======
>>>>>>> 6574612f

struct work_for_cpu {
	struct completion completion;
	long (*fn)(void *);
	void *arg;
	long ret;
};

static int do_work_for_cpu(void *_wfc)
{
	struct work_for_cpu *wfc = _wfc;
	wfc->ret = wfc->fn(wfc->arg);
	complete(&wfc->completion);
	return 0;
}

/**
 * work_on_cpu - run a function in user context on a particular cpu
 * @cpu: the cpu to run on
 * @fn: the function to run
 * @arg: the function arg
 *
 * This will return the value @fn returns.
 * It is up to the caller to ensure that the cpu doesn't go offline.
<<<<<<< HEAD
 */
long work_on_cpu(unsigned int cpu, long (*fn)(void *), void *arg)
{
	struct work_for_cpu wfc;

	INIT_WORK(&wfc.work, do_work_for_cpu);
	wfc.fn = fn;
	wfc.arg = arg;
	queue_work_on(cpu, work_on_cpu_wq, &wfc.work);
	flush_work(&wfc.work);

=======
 * The caller must not hold any locks which would prevent @fn from completing.
 */
long work_on_cpu(unsigned int cpu, long (*fn)(void *), void *arg)
{
	struct task_struct *sub_thread;
	struct work_for_cpu wfc = {
		.completion = COMPLETION_INITIALIZER_ONSTACK(wfc.completion),
		.fn = fn,
		.arg = arg,
	};

	sub_thread = kthread_create(do_work_for_cpu, &wfc, "work_for_cpu");
	if (IS_ERR(sub_thread))
		return PTR_ERR(sub_thread);
	kthread_bind(sub_thread, cpu);
	wake_up_process(sub_thread);
	wait_for_completion(&wfc.completion);
>>>>>>> 6574612f
	return wfc.ret;
}
EXPORT_SYMBOL_GPL(work_on_cpu);
#endif /* CONFIG_SMP */

void __init init_workqueues(void)
{
	alloc_cpumask_var(&cpu_populated_map, GFP_KERNEL);

	cpumask_copy(cpu_populated_map, cpu_online_mask);
	singlethread_cpu = cpumask_first(cpu_possible_mask);
	cpu_singlethread_map = cpumask_of(singlethread_cpu);
	hotcpu_notifier(workqueue_cpu_callback, 0);
	keventd_wq = create_workqueue("events");
	BUG_ON(!keventd_wq);
#ifdef CONFIG_SMP
	work_on_cpu_wq = create_workqueue("work_on_cpu");
	BUG_ON(!work_on_cpu_wq);
#endif
}<|MERGE_RESOLUTION|>--- conflicted
+++ resolved
@@ -966,10 +966,6 @@
 }
 
 #ifdef CONFIG_SMP
-<<<<<<< HEAD
-static struct workqueue_struct *work_on_cpu_wq __read_mostly;
-=======
->>>>>>> 6574612f
 
 struct work_for_cpu {
 	struct completion completion;
@@ -994,19 +990,6 @@
  *
  * This will return the value @fn returns.
  * It is up to the caller to ensure that the cpu doesn't go offline.
-<<<<<<< HEAD
- */
-long work_on_cpu(unsigned int cpu, long (*fn)(void *), void *arg)
-{
-	struct work_for_cpu wfc;
-
-	INIT_WORK(&wfc.work, do_work_for_cpu);
-	wfc.fn = fn;
-	wfc.arg = arg;
-	queue_work_on(cpu, work_on_cpu_wq, &wfc.work);
-	flush_work(&wfc.work);
-
-=======
  * The caller must not hold any locks which would prevent @fn from completing.
  */
 long work_on_cpu(unsigned int cpu, long (*fn)(void *), void *arg)
@@ -1024,7 +1007,6 @@
 	kthread_bind(sub_thread, cpu);
 	wake_up_process(sub_thread);
 	wait_for_completion(&wfc.completion);
->>>>>>> 6574612f
 	return wfc.ret;
 }
 EXPORT_SYMBOL_GPL(work_on_cpu);
@@ -1040,8 +1022,4 @@
 	hotcpu_notifier(workqueue_cpu_callback, 0);
 	keventd_wq = create_workqueue("events");
 	BUG_ON(!keventd_wq);
-#ifdef CONFIG_SMP
-	work_on_cpu_wq = create_workqueue("work_on_cpu");
-	BUG_ON(!work_on_cpu_wq);
-#endif
 }