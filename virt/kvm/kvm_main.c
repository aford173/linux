--- conflicted
+++ resolved
@@ -1613,9 +1613,6 @@
 		valid_flags &= ~KVM_MEM_LOG_DIRTY_PAGES;
 
 #ifdef CONFIG_HAVE_KVM_READONLY_MEM
-<<<<<<< HEAD
-	valid_flags |= KVM_MEM_READONLY;
-=======
 	/*
 	 * GUEST_MEMFD is incompatible with read-only memslots, as writes to
 	 * read-only memslots have emulated MMIO, not page fault, semantics,
@@ -1623,7 +1620,6 @@
 	 */
 	if (!(mem->flags & KVM_MEM_GUEST_MEMFD))
 		valid_flags |= KVM_MEM_READONLY;
->>>>>>> 6a108bdc
 #endif
 
 	if (mem->flags & ~valid_flags)
