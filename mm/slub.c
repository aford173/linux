--- conflicted
+++ resolved
@@ -2126,15 +2126,9 @@
 		alloc_tag_sub(&obj_exts[off].ref, s->size);
 	}
 }
-<<<<<<< HEAD
 
 #else /* CONFIG_MEM_ALLOC_PROFILING */
 
-=======
-
-#else /* CONFIG_MEM_ALLOC_PROFILING */
-
->>>>>>> aa4674c5
 static inline void
 alloc_tagging_slab_alloc_hook(struct kmem_cache *s, void *object, gfp_t flags)
 {
