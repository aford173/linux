--- conflicted
+++ resolved
@@ -7030,13 +7030,9 @@
 			lru_add_drain_all();
 
 		reclaimed = try_to_free_mem_cgroup_pages(memcg,
-<<<<<<< HEAD
-					batch_size, GFP_KERNEL, reclaim_options);
-=======
 					batch_size, GFP_KERNEL,
 					reclaim_options,
 					swappiness == -1 ? NULL : &swappiness);
->>>>>>> e599ac4e
 
 		if (!reclaimed && !nr_retries--)
 			return -EAGAIN;
