--- conflicted
+++ resolved
@@ -1082,10 +1082,7 @@
 		The file is read only.
 
 What:		/sys/bus/platform/drivers/ufshcd/*/monitor/monitor_enable
-<<<<<<< HEAD
-=======
 What:		/sys/bus/platform/devices/*.ufs/monitor/monitor_enable
->>>>>>> df0cc57e
 Date:		January 2021
 Contact:	Can Guo <cang@codeaurora.org>
 Description:	This file shows the status of performance monitor enablement
@@ -1093,10 +1090,7 @@
 		is stopped, the performance data collected is also cleared.
 
 What:		/sys/bus/platform/drivers/ufshcd/*/monitor/monitor_chunk_size
-<<<<<<< HEAD
-=======
 What:		/sys/bus/platform/devices/*.ufs/monitor/monitor_chunk_size
->>>>>>> df0cc57e
 Date:		January 2021
 Contact:	Can Guo <cang@codeaurora.org>
 Description:	This file tells the monitor to focus on requests transferring
@@ -1104,10 +1098,7 @@
 		It can only be changed when monitor is disabled.
 
 What:		/sys/bus/platform/drivers/ufshcd/*/monitor/read_total_sectors
-<<<<<<< HEAD
-=======
 What:		/sys/bus/platform/devices/*.ufs/monitor/read_total_sectors
->>>>>>> df0cc57e
 Date:		January 2021
 Contact:	Can Guo <cang@codeaurora.org>
 Description:	This file shows how many sectors (in 512 Bytes) have been
@@ -1116,10 +1107,7 @@
 		The file is read only.
 
 What:		/sys/bus/platform/drivers/ufshcd/*/monitor/read_total_busy
-<<<<<<< HEAD
-=======
 What:		/sys/bus/platform/devices/*.ufs/monitor/read_total_busy
->>>>>>> df0cc57e
 Date:		January 2021
 Contact:	Can Guo <cang@codeaurora.org>
 Description:	This file shows how long (in micro seconds) has been spent
@@ -1128,10 +1116,7 @@
 		The file is read only.
 
 What:		/sys/bus/platform/drivers/ufshcd/*/monitor/read_nr_requests
-<<<<<<< HEAD
-=======
 What:		/sys/bus/platform/devices/*.ufs/monitor/read_nr_requests
->>>>>>> df0cc57e
 Date:		January 2021
 Contact:	Can Guo <cang@codeaurora.org>
 Description:	This file shows how many read requests have been sent after
@@ -1140,10 +1125,7 @@
 		The file is read only.
 
 What:		/sys/bus/platform/drivers/ufshcd/*/monitor/read_req_latency_max
-<<<<<<< HEAD
-=======
 What:		/sys/bus/platform/devices/*.ufs/monitor/read_req_latency_max
->>>>>>> df0cc57e
 Date:		January 2021
 Contact:	Can Guo <cang@codeaurora.org>
 Description:	This file shows the maximum latency (in micro seconds) of
@@ -1152,10 +1134,7 @@
 		The file is read only.
 
 What:		/sys/bus/platform/drivers/ufshcd/*/monitor/read_req_latency_min
-<<<<<<< HEAD
-=======
 What:		/sys/bus/platform/devices/*.ufs/monitor/read_req_latency_min
->>>>>>> df0cc57e
 Date:		January 2021
 Contact:	Can Guo <cang@codeaurora.org>
 Description:	This file shows the minimum latency (in micro seconds) of
@@ -1164,10 +1143,7 @@
 		The file is read only.
 
 What:		/sys/bus/platform/drivers/ufshcd/*/monitor/read_req_latency_avg
-<<<<<<< HEAD
-=======
 What:		/sys/bus/platform/devices/*.ufs/monitor/read_req_latency_avg
->>>>>>> df0cc57e
 Date:		January 2021
 Contact:	Can Guo <cang@codeaurora.org>
 Description:	This file shows the average latency (in micro seconds) of
@@ -1176,10 +1152,7 @@
 		The file is read only.
 
 What:		/sys/bus/platform/drivers/ufshcd/*/monitor/read_req_latency_sum
-<<<<<<< HEAD
-=======
 What:		/sys/bus/platform/devices/*.ufs/monitor/read_req_latency_sum
->>>>>>> df0cc57e
 Date:		January 2021
 Contact:	Can Guo <cang@codeaurora.org>
 Description:	This file shows the total latency (in micro seconds) of
@@ -1188,10 +1161,7 @@
 		The file is read only.
 
 What:		/sys/bus/platform/drivers/ufshcd/*/monitor/write_total_sectors
-<<<<<<< HEAD
-=======
 What:		/sys/bus/platform/devices/*.ufs/monitor/write_total_sectors
->>>>>>> df0cc57e
 Date:		January 2021
 Contact:	Can Guo <cang@codeaurora.org>
 Description:	This file shows how many sectors (in 512 Bytes) have been sent
@@ -1200,10 +1170,7 @@
 		The file is read only.
 
 What:		/sys/bus/platform/drivers/ufshcd/*/monitor/write_total_busy
-<<<<<<< HEAD
-=======
 What:		/sys/bus/platform/devices/*.ufs/monitor/write_total_busy
->>>>>>> df0cc57e
 Date:		January 2021
 Contact:	Can Guo <cang@codeaurora.org>
 Description:	This file shows how long (in micro seconds) has been spent
@@ -1212,10 +1179,7 @@
 		The file is read only.
 
 What:		/sys/bus/platform/drivers/ufshcd/*/monitor/write_nr_requests
-<<<<<<< HEAD
-=======
 What:		/sys/bus/platform/devices/*.ufs/monitor/write_nr_requests
->>>>>>> df0cc57e
 Date:		January 2021
 Contact:	Can Guo <cang@codeaurora.org>
 Description:	This file shows how many write requests have been sent after
@@ -1224,10 +1188,7 @@
 		The file is read only.
 
 What:		/sys/bus/platform/drivers/ufshcd/*/monitor/write_req_latency_max
-<<<<<<< HEAD
-=======
 What:		/sys/bus/platform/devices/*.ufs/monitor/write_req_latency_max
->>>>>>> df0cc57e
 Date:		January 2021
 Contact:	Can Guo <cang@codeaurora.org>
 Description:	This file shows the maximum latency (in micro seconds) of write
@@ -1236,10 +1197,7 @@
 		The file is read only.
 
 What:		/sys/bus/platform/drivers/ufshcd/*/monitor/write_req_latency_min
-<<<<<<< HEAD
-=======
 What:		/sys/bus/platform/devices/*.ufs/monitor/write_req_latency_min
->>>>>>> df0cc57e
 Date:		January 2021
 Contact:	Can Guo <cang@codeaurora.org>
 Description:	This file shows the minimum latency (in micro seconds) of write
@@ -1248,10 +1206,7 @@
 		The file is read only.
 
 What:		/sys/bus/platform/drivers/ufshcd/*/monitor/write_req_latency_avg
-<<<<<<< HEAD
-=======
 What:		/sys/bus/platform/devices/*.ufs/monitor/write_req_latency_avg
->>>>>>> df0cc57e
 Date:		January 2021
 Contact:	Can Guo <cang@codeaurora.org>
 Description:	This file shows the average latency (in micro seconds) of write
@@ -1260,10 +1215,7 @@
 		The file is read only.
 
 What:		/sys/bus/platform/drivers/ufshcd/*/monitor/write_req_latency_sum
-<<<<<<< HEAD
-=======
 What:		/sys/bus/platform/devices/*.ufs/monitor/write_req_latency_sum
->>>>>>> df0cc57e
 Date:		January 2021
 Contact:	Can Guo <cang@codeaurora.org>
 Description:	This file shows the total latency (in micro seconds) of write
@@ -1466,10 +1418,7 @@
 		disable/enable WriteBooster through this sysfs node.
 
 What:		/sys/bus/platform/drivers/ufshcd/*/device_descriptor/hpb_version
-<<<<<<< HEAD
-=======
 What:		/sys/bus/platform/devices/*.ufs/device_descriptor/hpb_version
->>>>>>> df0cc57e
 Date:		June 2021
 Contact:	Daejun Park <daejun7.park@samsung.com>
 Description:	This entry shows the HPB specification version.
@@ -1480,10 +1429,7 @@
 		The file is read only.
 
 What:		/sys/bus/platform/drivers/ufshcd/*/device_descriptor/hpb_control
-<<<<<<< HEAD
-=======
 What:		/sys/bus/platform/devices/*.ufs/device_descriptor/hpb_control
->>>>>>> df0cc57e
 Date:		June 2021
 Contact:	Daejun Park <daejun7.park@samsung.com>
 Description:	This entry shows an indication of the HPB control mode.
@@ -1493,10 +1439,7 @@
 		The file is read only.
 
 What:		/sys/bus/platform/drivers/ufshcd/*/geometry_descriptor/hpb_region_size
-<<<<<<< HEAD
-=======
 What:		/sys/bus/platform/devices/*.ufs/geometry_descriptor/hpb_region_size
->>>>>>> df0cc57e
 Date:		June 2021
 Contact:	Daejun Park <daejun7.park@samsung.com>
 Description:	This entry shows the bHPBRegionSize which can be calculated
@@ -1506,10 +1449,7 @@
 		The file is read only.
 
 What:		/sys/bus/platform/drivers/ufshcd/*/geometry_descriptor/hpb_number_lu
-<<<<<<< HEAD
-=======
 What:		/sys/bus/platform/devices/*.ufs/geometry_descriptor/hpb_number_lu
->>>>>>> df0cc57e
 Date:		June 2021
 Contact:	Daejun Park <daejun7.park@samsung.com>
 Description:	This entry shows the maximum number of HPB LU supported	by
@@ -1520,10 +1460,7 @@
 		The file is read only.
 
 What:		/sys/bus/platform/drivers/ufshcd/*/geometry_descriptor/hpb_subregion_size
-<<<<<<< HEAD
-=======
 What:		/sys/bus/platform/devices/*.ufs/geometry_descriptor/hpb_subregion_size
->>>>>>> df0cc57e
 Date:		June 2021
 Contact:	Daejun Park <daejun7.park@samsung.com>
 Description:	This entry shows the bHPBSubRegionSize, which can be
@@ -1535,10 +1472,7 @@
 		The file is read only.
 
 What:		/sys/bus/platform/drivers/ufshcd/*/geometry_descriptor/hpb_max_active_regions
-<<<<<<< HEAD
-=======
 What:		/sys/bus/platform/devices/*.ufs/geometry_descriptor/hpb_max_active_regions
->>>>>>> df0cc57e
 Date:		June 2021
 Contact:	Daejun Park <daejun7.park@samsung.com>
 Description:	This entry shows the maximum number of active HPB regions that
@@ -1624,10 +1558,7 @@
 		this entry.
 
 What:		/sys/bus/platform/drivers/ufshcd/*/attributes/max_data_size_hpb_single_cmd
-<<<<<<< HEAD
-=======
 What:		/sys/bus/platform/devices/*.ufs/attributes/max_data_size_hpb_single_cmd
->>>>>>> df0cc57e
 Date:		June 2021
 Contact:	Daejun Park <daejun7.park@samsung.com>
 Description:	This entry shows the maximum HPB data size for using a single HPB
@@ -1644,10 +1575,7 @@
 		The file is read only.
 
 What:		/sys/bus/platform/drivers/ufshcd/*/flags/hpb_enable
-<<<<<<< HEAD
-=======
 What:		/sys/bus/platform/devices/*.ufs/flags/hpb_enable
->>>>>>> df0cc57e
 Date:		June 2021
 Contact:	Daejun Park <daejun7.park@samsung.com>
 Description:	This entry shows the status of HPB.
