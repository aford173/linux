--- conflicted
+++ resolved
@@ -1472,11 +1472,8 @@
 
 	if ((core_id_0 == 0x01) && (core_id_1 == 0x0F))
 		version = LPASS_CODEC_VERSION_2_0;
-<<<<<<< HEAD
-=======
 	if ((core_id_0 == 0x02) && (core_id_1 == 0x0F) && core_id_2 == 0x01)
 		version = LPASS_CODEC_VERSION_2_0;
->>>>>>> aa4674c5
 	if ((core_id_0 == 0x02) && (core_id_1 == 0x0E))
 		version = LPASS_CODEC_VERSION_2_1;
 	if ((core_id_0 == 0x02) && (core_id_1 == 0x0F) && (core_id_2 == 0x50 || core_id_2 == 0x51))
