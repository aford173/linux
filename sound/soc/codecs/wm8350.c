/*
 * wm8350.c -- WM8350 ALSA SoC audio driver
 *
 * Copyright (C) 2007, 2008 Wolfson Microelectronics PLC.
 *
 * Author: Liam Girdwood <lrg@slimlogic.co.uk>
 *
 * This program is free software; you can redistribute it and/or modify
 * it under the terms of the GNU General Public License version 2 as
 * published by the Free Software Foundation.
 */

#include <linux/module.h>
#include <linux/moduleparam.h>
#include <linux/init.h>
#include <linux/slab.h>
#include <linux/delay.h>
#include <linux/pm.h>
#include <linux/platform_device.h>
#include <linux/mfd/wm8350/audio.h>
#include <linux/mfd/wm8350/core.h>
#include <linux/regulator/consumer.h>
#include <sound/core.h>
#include <sound/pcm.h>
#include <sound/pcm_params.h>
#include <sound/soc.h>
#include <sound/initval.h>
#include <sound/tlv.h>

#include "wm8350.h"

#define WM8350_OUTn_0dB 0x39

#define WM8350_RAMP_NONE	0
#define WM8350_RAMP_UP		1
#define WM8350_RAMP_DOWN	2

/* We only include the analogue supplies here; the digital supplies
 * need to be available well before this driver can be probed.
 */
static const char *supply_names[] = {
	"AVDD",
	"HPVDD",
};

struct wm8350_output {
	u16 active;
	u16 left_vol;
	u16 right_vol;
	u16 ramp;
	u16 mute;
};

struct wm8350_jack_data {
	struct snd_soc_jack *jack;
	int report;
	int short_report;
};

struct wm8350_data {
	struct snd_soc_codec codec;
	struct wm8350_output out1;
	struct wm8350_output out2;
	struct wm8350_jack_data hpl;
	struct wm8350_jack_data hpr;
	struct wm8350_jack_data mic;
	struct regulator_bulk_data supplies[ARRAY_SIZE(supply_names)];
	int fll_freq_out;
	int fll_freq_in;
};

static unsigned int wm8350_codec_cache_read(struct snd_soc_codec *codec,
					    unsigned int reg)
{
	struct wm8350 *wm8350 = codec->control_data;
	return wm8350->reg_cache[reg];
}

static unsigned int wm8350_codec_read(struct snd_soc_codec *codec,
				      unsigned int reg)
{
	struct wm8350 *wm8350 = codec->control_data;
	return wm8350_reg_read(wm8350, reg);
}

static int wm8350_codec_write(struct snd_soc_codec *codec, unsigned int reg,
			      unsigned int value)
{
	struct wm8350 *wm8350 = codec->control_data;
	return wm8350_reg_write(wm8350, reg, value);
}

/*
 * Ramp OUT1 PGA volume to minimise pops at stream startup and shutdown.
 */
static inline int wm8350_out1_ramp_step(struct snd_soc_codec *codec)
{
	struct wm8350_data *wm8350_data = snd_soc_codec_get_drvdata(codec);
	struct wm8350_output *out1 = &wm8350_data->out1;
	struct wm8350 *wm8350 = codec->control_data;
	int left_complete = 0, right_complete = 0;
	u16 reg, val;

	/* left channel */
	reg = wm8350_reg_read(wm8350, WM8350_LOUT1_VOLUME);
	val = (reg & WM8350_OUT1L_VOL_MASK) >> WM8350_OUT1L_VOL_SHIFT;

	if (out1->ramp == WM8350_RAMP_UP) {
		/* ramp step up */
		if (val < out1->left_vol) {
			val++;
			reg &= ~WM8350_OUT1L_VOL_MASK;
			wm8350_reg_write(wm8350, WM8350_LOUT1_VOLUME,
					 reg | (val << WM8350_OUT1L_VOL_SHIFT));
		} else
			left_complete = 1;
	} else if (out1->ramp == WM8350_RAMP_DOWN) {
		/* ramp step down */
		if (val > 0) {
			val--;
			reg &= ~WM8350_OUT1L_VOL_MASK;
			wm8350_reg_write(wm8350, WM8350_LOUT1_VOLUME,
					 reg | (val << WM8350_OUT1L_VOL_SHIFT));
		} else
			left_complete = 1;
	} else
		return 1;

	/* right channel */
	reg = wm8350_reg_read(wm8350, WM8350_ROUT1_VOLUME);
	val = (reg & WM8350_OUT1R_VOL_MASK) >> WM8350_OUT1R_VOL_SHIFT;
	if (out1->ramp == WM8350_RAMP_UP) {
		/* ramp step up */
		if (val < out1->right_vol) {
			val++;
			reg &= ~WM8350_OUT1R_VOL_MASK;
			wm8350_reg_write(wm8350, WM8350_ROUT1_VOLUME,
					 reg | (val << WM8350_OUT1R_VOL_SHIFT));
		} else
			right_complete = 1;
	} else if (out1->ramp == WM8350_RAMP_DOWN) {
		/* ramp step down */
		if (val > 0) {
			val--;
			reg &= ~WM8350_OUT1R_VOL_MASK;
			wm8350_reg_write(wm8350, WM8350_ROUT1_VOLUME,
					 reg | (val << WM8350_OUT1R_VOL_SHIFT));
		} else
			right_complete = 1;
	}

	/* only hit the update bit if either volume has changed this step */
	if (!left_complete || !right_complete)
		wm8350_set_bits(wm8350, WM8350_LOUT1_VOLUME, WM8350_OUT1_VU);

	return left_complete & right_complete;
}

/*
 * Ramp OUT2 PGA volume to minimise pops at stream startup and shutdown.
 */
static inline int wm8350_out2_ramp_step(struct snd_soc_codec *codec)
{
	struct wm8350_data *wm8350_data = snd_soc_codec_get_drvdata(codec);
	struct wm8350_output *out2 = &wm8350_data->out2;
	struct wm8350 *wm8350 = codec->control_data;
	int left_complete = 0, right_complete = 0;
	u16 reg, val;

	/* left channel */
	reg = wm8350_reg_read(wm8350, WM8350_LOUT2_VOLUME);
	val = (reg & WM8350_OUT2L_VOL_MASK) >> WM8350_OUT1L_VOL_SHIFT;
	if (out2->ramp == WM8350_RAMP_UP) {
		/* ramp step up */
		if (val < out2->left_vol) {
			val++;
			reg &= ~WM8350_OUT2L_VOL_MASK;
			wm8350_reg_write(wm8350, WM8350_LOUT2_VOLUME,
					 reg | (val << WM8350_OUT1L_VOL_SHIFT));
		} else
			left_complete = 1;
	} else if (out2->ramp == WM8350_RAMP_DOWN) {
		/* ramp step down */
		if (val > 0) {
			val--;
			reg &= ~WM8350_OUT2L_VOL_MASK;
			wm8350_reg_write(wm8350, WM8350_LOUT2_VOLUME,
					 reg | (val << WM8350_OUT1L_VOL_SHIFT));
		} else
			left_complete = 1;
	} else
		return 1;

	/* right channel */
	reg = wm8350_reg_read(wm8350, WM8350_ROUT2_VOLUME);
	val = (reg & WM8350_OUT2R_VOL_MASK) >> WM8350_OUT1R_VOL_SHIFT;
	if (out2->ramp == WM8350_RAMP_UP) {
		/* ramp step up */
		if (val < out2->right_vol) {
			val++;
			reg &= ~WM8350_OUT2R_VOL_MASK;
			wm8350_reg_write(wm8350, WM8350_ROUT2_VOLUME,
					 reg | (val << WM8350_OUT1R_VOL_SHIFT));
		} else
			right_complete = 1;
	} else if (out2->ramp == WM8350_RAMP_DOWN) {
		/* ramp step down */
		if (val > 0) {
			val--;
			reg &= ~WM8350_OUT2R_VOL_MASK;
			wm8350_reg_write(wm8350, WM8350_ROUT2_VOLUME,
					 reg | (val << WM8350_OUT1R_VOL_SHIFT));
		} else
			right_complete = 1;
	}

	/* only hit the update bit if either volume has changed this step */
	if (!left_complete || !right_complete)
		wm8350_set_bits(wm8350, WM8350_LOUT2_VOLUME, WM8350_OUT2_VU);

	return left_complete & right_complete;
}

/*
 * This work ramps both output PGAs at stream start/stop time to
 * minimise pop associated with DAPM power switching.
 * It's best to enable Zero Cross when ramping occurs to minimise any
 * zipper noises.
 */
static void wm8350_pga_work(struct work_struct *work)
{
	struct snd_soc_dapm_context *dapm =
	    container_of(work, struct snd_soc_dapm_context, delayed_work.work);
	struct snd_soc_codec *codec = dapm->codec;
	struct wm8350_data *wm8350_data = snd_soc_codec_get_drvdata(codec);
	struct wm8350_output *out1 = &wm8350_data->out1,
	    *out2 = &wm8350_data->out2;
	int i, out1_complete, out2_complete;

	/* do we need to ramp at all ? */
	if (out1->ramp == WM8350_RAMP_NONE && out2->ramp == WM8350_RAMP_NONE)
		return;

	/* PGA volumes have 6 bits of resolution to ramp */
	for (i = 0; i <= 63; i++) {
		out1_complete = 1, out2_complete = 1;
		if (out1->ramp != WM8350_RAMP_NONE)
			out1_complete = wm8350_out1_ramp_step(codec);
		if (out2->ramp != WM8350_RAMP_NONE)
			out2_complete = wm8350_out2_ramp_step(codec);

		/* ramp finished ? */
		if (out1_complete && out2_complete)
			break;

		/* we need to delay longer on the up ramp */
		if (out1->ramp == WM8350_RAMP_UP ||
		    out2->ramp == WM8350_RAMP_UP) {
			/* delay is longer over 0dB as increases are larger */
			if (i >= WM8350_OUTn_0dB)
				schedule_timeout_interruptible(msecs_to_jiffies
							       (2));
			else
				schedule_timeout_interruptible(msecs_to_jiffies
							       (1));
		} else
			udelay(50);	/* doesn't matter if we delay longer */
	}

	out1->ramp = WM8350_RAMP_NONE;
	out2->ramp = WM8350_RAMP_NONE;
}

/*
 * WM8350 Controls
 */

static int pga_event(struct snd_soc_dapm_widget *w,
		     struct snd_kcontrol *kcontrol, int event)
{
	struct snd_soc_codec *codec = w->codec;
	struct wm8350_data *wm8350_data = snd_soc_codec_get_drvdata(codec);
	struct wm8350_output *out;

	switch (w->shift) {
	case 0:
	case 1:
		out = &wm8350_data->out1;
		break;
	case 2:
	case 3:
		out = &wm8350_data->out2;
		break;

	default:
		BUG();
		return -1;
	}

	switch (event) {
	case SND_SOC_DAPM_POST_PMU:
		out->ramp = WM8350_RAMP_UP;
		out->active = 1;

		if (!delayed_work_pending(&codec->dapm.delayed_work))
			schedule_delayed_work(&codec->dapm.delayed_work,
					      msecs_to_jiffies(1));
		break;

	case SND_SOC_DAPM_PRE_PMD:
		out->ramp = WM8350_RAMP_DOWN;
		out->active = 0;

		if (!delayed_work_pending(&codec->dapm.delayed_work))
			schedule_delayed_work(&codec->dapm.delayed_work,
					      msecs_to_jiffies(1));
		break;
	}

	return 0;
}

static int wm8350_put_volsw_2r_vu(struct snd_kcontrol *kcontrol,
				  struct snd_ctl_elem_value *ucontrol)
{
	struct snd_soc_codec *codec = snd_kcontrol_chip(kcontrol);
	struct wm8350_data *wm8350_priv = snd_soc_codec_get_drvdata(codec);
	struct wm8350_output *out = NULL;
	struct soc_mixer_control *mc =
		(struct soc_mixer_control *)kcontrol->private_value;
	int ret;
	unsigned int reg = mc->reg;
	u16 val;

	/* For OUT1 and OUT2 we shadow the values and only actually write
	 * them out when active in order to ensure the amplifier comes on
	 * as quietly as possible. */
	switch (reg) {
	case WM8350_LOUT1_VOLUME:
		out = &wm8350_priv->out1;
		break;
	case WM8350_LOUT2_VOLUME:
		out = &wm8350_priv->out2;
		break;
	default:
		break;
	}

	if (out) {
		out->left_vol = ucontrol->value.integer.value[0];
		out->right_vol = ucontrol->value.integer.value[1];
		if (!out->active)
			return 1;
	}

	ret = snd_soc_put_volsw_2r(kcontrol, ucontrol);
	if (ret < 0)
		return ret;

	/* now hit the volume update bits (always bit 8) */
	val = wm8350_codec_read(codec, reg);
	wm8350_codec_write(codec, reg, val | WM8350_OUT1_VU);
	return 1;
}

static int wm8350_get_volsw_2r(struct snd_kcontrol *kcontrol,
			       struct snd_ctl_elem_value *ucontrol)
{
	struct snd_soc_codec *codec = snd_kcontrol_chip(kcontrol);
	struct wm8350_data *wm8350_priv = snd_soc_codec_get_drvdata(codec);
	struct wm8350_output *out1 = &wm8350_priv->out1;
	struct wm8350_output *out2 = &wm8350_priv->out2;
	struct soc_mixer_control *mc =
		(struct soc_mixer_control *)kcontrol->private_value;
	unsigned int reg = mc->reg;

	/* If these are cached registers use the cache */
	switch (reg) {
	case WM8350_LOUT1_VOLUME:
		ucontrol->value.integer.value[0] = out1->left_vol;
		ucontrol->value.integer.value[1] = out1->right_vol;
		return 0;

	case WM8350_LOUT2_VOLUME:
		ucontrol->value.integer.value[0] = out2->left_vol;
		ucontrol->value.integer.value[1] = out2->right_vol;
		return 0;

	default:
		break;
	}

	return snd_soc_get_volsw_2r(kcontrol, ucontrol);
}

/* double control with volume update */
#define SOC_WM8350_DOUBLE_R_TLV(xname, reg_left, reg_right, xshift, xmax, \
				xinvert, tlv_array) \
{	.iface = SNDRV_CTL_ELEM_IFACE_MIXER, .name = (xname), \
	.access = SNDRV_CTL_ELEM_ACCESS_TLV_READ | \
		SNDRV_CTL_ELEM_ACCESS_READWRITE | \
		SNDRV_CTL_ELEM_ACCESS_VOLATILE, \
	.tlv.p = (tlv_array), \
	.info = snd_soc_info_volsw_2r, \
	.get = wm8350_get_volsw_2r, .put = wm8350_put_volsw_2r_vu, \
	.private_value = (unsigned long)&(struct soc_mixer_control) \
		{.reg = reg_left, .rreg = reg_right, .shift = xshift, \
		 .rshift = xshift, .max = xmax, .invert = xinvert}, }

static const char *wm8350_deemp[] = { "None", "32kHz", "44.1kHz", "48kHz" };
static const char *wm8350_pol[] = { "Normal", "Inv R", "Inv L", "Inv L & R" };
static const char *wm8350_dacmutem[] = { "Normal", "Soft" };
static const char *wm8350_dacmutes[] = { "Fast", "Slow" };
static const char *wm8350_adcfilter[] = { "None", "High Pass" };
static const char *wm8350_adchp[] = { "44.1kHz", "8kHz", "16kHz", "32kHz" };
static const char *wm8350_lr[] = { "Left", "Right" };

static const struct soc_enum wm8350_enum[] = {
	SOC_ENUM_SINGLE(WM8350_DAC_CONTROL, 4, 4, wm8350_deemp),
	SOC_ENUM_SINGLE(WM8350_DAC_CONTROL, 0, 4, wm8350_pol),
	SOC_ENUM_SINGLE(WM8350_DAC_MUTE_VOLUME, 14, 2, wm8350_dacmutem),
	SOC_ENUM_SINGLE(WM8350_DAC_MUTE_VOLUME, 13, 2, wm8350_dacmutes),
	SOC_ENUM_SINGLE(WM8350_ADC_CONTROL, 15, 2, wm8350_adcfilter),
	SOC_ENUM_SINGLE(WM8350_ADC_CONTROL, 8, 4, wm8350_adchp),
	SOC_ENUM_SINGLE(WM8350_ADC_CONTROL, 0, 4, wm8350_pol),
	SOC_ENUM_SINGLE(WM8350_INPUT_MIXER_VOLUME, 15, 2, wm8350_lr),
};

static DECLARE_TLV_DB_SCALE(pre_amp_tlv, -1200, 3525, 0);
static DECLARE_TLV_DB_SCALE(out_pga_tlv, -5700, 600, 0);
static DECLARE_TLV_DB_SCALE(dac_pcm_tlv, -7163, 36, 1);
static DECLARE_TLV_DB_SCALE(adc_pcm_tlv, -12700, 50, 1);
static DECLARE_TLV_DB_SCALE(out_mix_tlv, -1500, 300, 1);

static const unsigned int capture_sd_tlv[] = {
	TLV_DB_RANGE_HEAD(2),
	0, 12, TLV_DB_SCALE_ITEM(-3600, 300, 1),
	13, 15, TLV_DB_SCALE_ITEM(0, 0, 0),
};

static const struct snd_kcontrol_new wm8350_snd_controls[] = {
	SOC_ENUM("Playback Deemphasis", wm8350_enum[0]),
	SOC_ENUM("Playback DAC Inversion", wm8350_enum[1]),
	SOC_WM8350_DOUBLE_R_TLV("Playback PCM Volume",
				WM8350_DAC_DIGITAL_VOLUME_L,
				WM8350_DAC_DIGITAL_VOLUME_R,
				0, 255, 0, dac_pcm_tlv),
	SOC_ENUM("Playback PCM Mute Function", wm8350_enum[2]),
	SOC_ENUM("Playback PCM Mute Speed", wm8350_enum[3]),
	SOC_ENUM("Capture PCM Filter", wm8350_enum[4]),
	SOC_ENUM("Capture PCM HP Filter", wm8350_enum[5]),
	SOC_ENUM("Capture ADC Inversion", wm8350_enum[6]),
	SOC_WM8350_DOUBLE_R_TLV("Capture PCM Volume",
				WM8350_ADC_DIGITAL_VOLUME_L,
				WM8350_ADC_DIGITAL_VOLUME_R,
				0, 255, 0, adc_pcm_tlv),
	SOC_DOUBLE_TLV("Capture Sidetone Volume",
		       WM8350_ADC_DIVIDER,
		       8, 4, 15, 1, capture_sd_tlv),
	SOC_WM8350_DOUBLE_R_TLV("Capture Volume",
				WM8350_LEFT_INPUT_VOLUME,
				WM8350_RIGHT_INPUT_VOLUME,
				2, 63, 0, pre_amp_tlv),
	SOC_DOUBLE_R("Capture ZC Switch",
		     WM8350_LEFT_INPUT_VOLUME,
		     WM8350_RIGHT_INPUT_VOLUME, 13, 1, 0),
	SOC_SINGLE_TLV("Left Input Left Sidetone Volume",
		       WM8350_OUTPUT_LEFT_MIXER_VOLUME, 1, 7, 0, out_mix_tlv),
	SOC_SINGLE_TLV("Left Input Right Sidetone Volume",
		       WM8350_OUTPUT_LEFT_MIXER_VOLUME,
		       5, 7, 0, out_mix_tlv),
	SOC_SINGLE_TLV("Left Input Bypass Volume",
		       WM8350_OUTPUT_LEFT_MIXER_VOLUME,
		       9, 7, 0, out_mix_tlv),
	SOC_SINGLE_TLV("Right Input Left Sidetone Volume",
		       WM8350_OUTPUT_RIGHT_MIXER_VOLUME,
		       1, 7, 0, out_mix_tlv),
	SOC_SINGLE_TLV("Right Input Right Sidetone Volume",
		       WM8350_OUTPUT_RIGHT_MIXER_VOLUME,
		       5, 7, 0, out_mix_tlv),
	SOC_SINGLE_TLV("Right Input Bypass Volume",
		       WM8350_OUTPUT_RIGHT_MIXER_VOLUME,
		       13, 7, 0, out_mix_tlv),
	SOC_SINGLE("Left Input Mixer +20dB Switch",
		   WM8350_INPUT_MIXER_VOLUME_L, 0, 1, 0),
	SOC_SINGLE("Right Input Mixer +20dB Switch",
		   WM8350_INPUT_MIXER_VOLUME_R, 0, 1, 0),
	SOC_SINGLE_TLV("Out4 Capture Volume",
		       WM8350_INPUT_MIXER_VOLUME,
		       1, 7, 0, out_mix_tlv),
	SOC_WM8350_DOUBLE_R_TLV("Out1 Playback Volume",
				WM8350_LOUT1_VOLUME,
				WM8350_ROUT1_VOLUME,
				2, 63, 0, out_pga_tlv),
	SOC_DOUBLE_R("Out1 Playback ZC Switch",
		     WM8350_LOUT1_VOLUME,
		     WM8350_ROUT1_VOLUME, 13, 1, 0),
	SOC_WM8350_DOUBLE_R_TLV("Out2 Playback Volume",
				WM8350_LOUT2_VOLUME,
				WM8350_ROUT2_VOLUME,
				2, 63, 0, out_pga_tlv),
	SOC_DOUBLE_R("Out2 Playback ZC Switch", WM8350_LOUT2_VOLUME,
		     WM8350_ROUT2_VOLUME, 13, 1, 0),
	SOC_SINGLE("Out2 Right Invert Switch", WM8350_ROUT2_VOLUME, 10, 1, 0),
	SOC_SINGLE_TLV("Out2 Beep Volume", WM8350_BEEP_VOLUME,
		       5, 7, 0, out_mix_tlv),

	SOC_DOUBLE_R("Out1 Playback Switch",
		     WM8350_LOUT1_VOLUME,
		     WM8350_ROUT1_VOLUME,
		     14, 1, 1),
	SOC_DOUBLE_R("Out2 Playback Switch",
		     WM8350_LOUT2_VOLUME,
		     WM8350_ROUT2_VOLUME,
		     14, 1, 1),
};

/*
 * DAPM Controls
 */

/* Left Playback Mixer */
static const struct snd_kcontrol_new wm8350_left_play_mixer_controls[] = {
	SOC_DAPM_SINGLE("Playback Switch",
			WM8350_LEFT_MIXER_CONTROL, 11, 1, 0),
	SOC_DAPM_SINGLE("Left Bypass Switch",
			WM8350_LEFT_MIXER_CONTROL, 2, 1, 0),
	SOC_DAPM_SINGLE("Right Playback Switch",
			WM8350_LEFT_MIXER_CONTROL, 12, 1, 0),
	SOC_DAPM_SINGLE("Left Sidetone Switch",
			WM8350_LEFT_MIXER_CONTROL, 0, 1, 0),
	SOC_DAPM_SINGLE("Right Sidetone Switch",
			WM8350_LEFT_MIXER_CONTROL, 1, 1, 0),
};

/* Right Playback Mixer */
static const struct snd_kcontrol_new wm8350_right_play_mixer_controls[] = {
	SOC_DAPM_SINGLE("Playback Switch",
			WM8350_RIGHT_MIXER_CONTROL, 12, 1, 0),
	SOC_DAPM_SINGLE("Right Bypass Switch",
			WM8350_RIGHT_MIXER_CONTROL, 3, 1, 0),
	SOC_DAPM_SINGLE("Left Playback Switch",
			WM8350_RIGHT_MIXER_CONTROL, 11, 1, 0),
	SOC_DAPM_SINGLE("Left Sidetone Switch",
			WM8350_RIGHT_MIXER_CONTROL, 0, 1, 0),
	SOC_DAPM_SINGLE("Right Sidetone Switch",
			WM8350_RIGHT_MIXER_CONTROL, 1, 1, 0),
};

/* Out4 Mixer */
static const struct snd_kcontrol_new wm8350_out4_mixer_controls[] = {
	SOC_DAPM_SINGLE("Right Playback Switch",
			WM8350_OUT4_MIXER_CONTROL, 12, 1, 0),
	SOC_DAPM_SINGLE("Left Playback Switch",
			WM8350_OUT4_MIXER_CONTROL, 11, 1, 0),
	SOC_DAPM_SINGLE("Right Capture Switch",
			WM8350_OUT4_MIXER_CONTROL, 9, 1, 0),
	SOC_DAPM_SINGLE("Out3 Playback Switch",
			WM8350_OUT4_MIXER_CONTROL, 2, 1, 0),
	SOC_DAPM_SINGLE("Right Mixer Switch",
			WM8350_OUT4_MIXER_CONTROL, 1, 1, 0),
	SOC_DAPM_SINGLE("Left Mixer Switch",
			WM8350_OUT4_MIXER_CONTROL, 0, 1, 0),
};

/* Out3 Mixer */
static const struct snd_kcontrol_new wm8350_out3_mixer_controls[] = {
	SOC_DAPM_SINGLE("Left Playback Switch",
			WM8350_OUT3_MIXER_CONTROL, 11, 1, 0),
	SOC_DAPM_SINGLE("Left Capture Switch",
			WM8350_OUT3_MIXER_CONTROL, 8, 1, 0),
	SOC_DAPM_SINGLE("Out4 Playback Switch",
			WM8350_OUT3_MIXER_CONTROL, 3, 1, 0),
	SOC_DAPM_SINGLE("Left Mixer Switch",
			WM8350_OUT3_MIXER_CONTROL, 0, 1, 0),
};

/* Left Input Mixer */
static const struct snd_kcontrol_new wm8350_left_capt_mixer_controls[] = {
	SOC_DAPM_SINGLE_TLV("L2 Capture Volume",
			    WM8350_INPUT_MIXER_VOLUME_L, 1, 7, 0, out_mix_tlv),
	SOC_DAPM_SINGLE_TLV("L3 Capture Volume",
			    WM8350_INPUT_MIXER_VOLUME_L, 9, 7, 0, out_mix_tlv),
	SOC_DAPM_SINGLE("PGA Capture Switch",
			WM8350_LEFT_INPUT_VOLUME, 14, 1, 1),
};

/* Right Input Mixer */
static const struct snd_kcontrol_new wm8350_right_capt_mixer_controls[] = {
	SOC_DAPM_SINGLE_TLV("L2 Capture Volume",
			    WM8350_INPUT_MIXER_VOLUME_R, 5, 7, 0, out_mix_tlv),
	SOC_DAPM_SINGLE_TLV("L3 Capture Volume",
			    WM8350_INPUT_MIXER_VOLUME_R, 13, 7, 0, out_mix_tlv),
	SOC_DAPM_SINGLE("PGA Capture Switch",
			WM8350_RIGHT_INPUT_VOLUME, 14, 1, 1),
};

/* Left Mic Mixer */
static const struct snd_kcontrol_new wm8350_left_mic_mixer_controls[] = {
	SOC_DAPM_SINGLE("INN Capture Switch", WM8350_INPUT_CONTROL, 1, 1, 0),
	SOC_DAPM_SINGLE("INP Capture Switch", WM8350_INPUT_CONTROL, 0, 1, 0),
	SOC_DAPM_SINGLE("IN2 Capture Switch", WM8350_INPUT_CONTROL, 2, 1, 0),
};

/* Right Mic Mixer */
static const struct snd_kcontrol_new wm8350_right_mic_mixer_controls[] = {
	SOC_DAPM_SINGLE("INN Capture Switch", WM8350_INPUT_CONTROL, 9, 1, 0),
	SOC_DAPM_SINGLE("INP Capture Switch", WM8350_INPUT_CONTROL, 8, 1, 0),
	SOC_DAPM_SINGLE("IN2 Capture Switch", WM8350_INPUT_CONTROL, 10, 1, 0),
};

/* Beep Switch */
static const struct snd_kcontrol_new wm8350_beep_switch_controls =
SOC_DAPM_SINGLE("Switch", WM8350_BEEP_VOLUME, 15, 1, 1);

/* Out4 Capture Mux */
static const struct snd_kcontrol_new wm8350_out4_capture_controls =
SOC_DAPM_ENUM("Route", wm8350_enum[7]);

static const struct snd_soc_dapm_widget wm8350_dapm_widgets[] = {

	SND_SOC_DAPM_PGA("IN3R PGA", WM8350_POWER_MGMT_2, 11, 0, NULL, 0),
	SND_SOC_DAPM_PGA("IN3L PGA", WM8350_POWER_MGMT_2, 10, 0, NULL, 0),
	SND_SOC_DAPM_PGA_E("Right Out2 PGA", WM8350_POWER_MGMT_3, 3, 0, NULL,
			   0, pga_event,
			   SND_SOC_DAPM_POST_PMU | SND_SOC_DAPM_PRE_PMD),
	SND_SOC_DAPM_PGA_E("Left Out2 PGA", WM8350_POWER_MGMT_3, 2, 0, NULL, 0,
			   pga_event,
			   SND_SOC_DAPM_POST_PMU | SND_SOC_DAPM_PRE_PMD),
	SND_SOC_DAPM_PGA_E("Right Out1 PGA", WM8350_POWER_MGMT_3, 1, 0, NULL,
			   0, pga_event,
			   SND_SOC_DAPM_POST_PMU | SND_SOC_DAPM_PRE_PMD),
	SND_SOC_DAPM_PGA_E("Left Out1 PGA", WM8350_POWER_MGMT_3, 0, 0, NULL, 0,
			   pga_event,
			   SND_SOC_DAPM_POST_PMU | SND_SOC_DAPM_PRE_PMD),

	SND_SOC_DAPM_MIXER("Right Capture Mixer", WM8350_POWER_MGMT_2,
			   7, 0, &wm8350_right_capt_mixer_controls[0],
			   ARRAY_SIZE(wm8350_right_capt_mixer_controls)),

	SND_SOC_DAPM_MIXER("Left Capture Mixer", WM8350_POWER_MGMT_2,
			   6, 0, &wm8350_left_capt_mixer_controls[0],
			   ARRAY_SIZE(wm8350_left_capt_mixer_controls)),

	SND_SOC_DAPM_MIXER("Out4 Mixer", WM8350_POWER_MGMT_2, 5, 0,
			   &wm8350_out4_mixer_controls[0],
			   ARRAY_SIZE(wm8350_out4_mixer_controls)),

	SND_SOC_DAPM_MIXER("Out3 Mixer", WM8350_POWER_MGMT_2, 4, 0,
			   &wm8350_out3_mixer_controls[0],
			   ARRAY_SIZE(wm8350_out3_mixer_controls)),

	SND_SOC_DAPM_MIXER("Right Playback Mixer", WM8350_POWER_MGMT_2, 1, 0,
			   &wm8350_right_play_mixer_controls[0],
			   ARRAY_SIZE(wm8350_right_play_mixer_controls)),

	SND_SOC_DAPM_MIXER("Left Playback Mixer", WM8350_POWER_MGMT_2, 0, 0,
			   &wm8350_left_play_mixer_controls[0],
			   ARRAY_SIZE(wm8350_left_play_mixer_controls)),

	SND_SOC_DAPM_MIXER("Left Mic Mixer", WM8350_POWER_MGMT_2, 8, 0,
			   &wm8350_left_mic_mixer_controls[0],
			   ARRAY_SIZE(wm8350_left_mic_mixer_controls)),

	SND_SOC_DAPM_MIXER("Right Mic Mixer", WM8350_POWER_MGMT_2, 9, 0,
			   &wm8350_right_mic_mixer_controls[0],
			   ARRAY_SIZE(wm8350_right_mic_mixer_controls)),

	/* virtual mixer for Beep and Out2R */
	SND_SOC_DAPM_MIXER("Out2 Mixer", SND_SOC_NOPM, 0, 0, NULL, 0),

	SND_SOC_DAPM_SWITCH("Beep", WM8350_POWER_MGMT_3, 7, 0,
			    &wm8350_beep_switch_controls),

	SND_SOC_DAPM_ADC("Right ADC", "Right Capture",
			 WM8350_POWER_MGMT_4, 3, 0),
	SND_SOC_DAPM_ADC("Left ADC", "Left Capture",
			 WM8350_POWER_MGMT_4, 2, 0),
	SND_SOC_DAPM_DAC("Right DAC", "Right Playback",
			 WM8350_POWER_MGMT_4, 5, 0),
	SND_SOC_DAPM_DAC("Left DAC", "Left Playback",
			 WM8350_POWER_MGMT_4, 4, 0),

	SND_SOC_DAPM_MICBIAS("Mic Bias", WM8350_POWER_MGMT_1, 4, 0),

	SND_SOC_DAPM_MUX("Out4 Capture Channel", SND_SOC_NOPM, 0, 0,
			 &wm8350_out4_capture_controls),

	SND_SOC_DAPM_OUTPUT("OUT1R"),
	SND_SOC_DAPM_OUTPUT("OUT1L"),
	SND_SOC_DAPM_OUTPUT("OUT2R"),
	SND_SOC_DAPM_OUTPUT("OUT2L"),
	SND_SOC_DAPM_OUTPUT("OUT3"),
	SND_SOC_DAPM_OUTPUT("OUT4"),

	SND_SOC_DAPM_INPUT("IN1RN"),
	SND_SOC_DAPM_INPUT("IN1RP"),
	SND_SOC_DAPM_INPUT("IN2R"),
	SND_SOC_DAPM_INPUT("IN1LP"),
	SND_SOC_DAPM_INPUT("IN1LN"),
	SND_SOC_DAPM_INPUT("IN2L"),
	SND_SOC_DAPM_INPUT("IN3R"),
	SND_SOC_DAPM_INPUT("IN3L"),
};

static const struct snd_soc_dapm_route audio_map[] = {

	/* left playback mixer */
	{"Left Playback Mixer", "Playback Switch", "Left DAC"},
	{"Left Playback Mixer", "Left Bypass Switch", "IN3L PGA"},
	{"Left Playback Mixer", "Right Playback Switch", "Right DAC"},
	{"Left Playback Mixer", "Left Sidetone Switch", "Left Mic Mixer"},
	{"Left Playback Mixer", "Right Sidetone Switch", "Right Mic Mixer"},

	/* right playback mixer */
	{"Right Playback Mixer", "Playback Switch", "Right DAC"},
	{"Right Playback Mixer", "Right Bypass Switch", "IN3R PGA"},
	{"Right Playback Mixer", "Left Playback Switch", "Left DAC"},
	{"Right Playback Mixer", "Left Sidetone Switch", "Left Mic Mixer"},
	{"Right Playback Mixer", "Right Sidetone Switch", "Right Mic Mixer"},

	/* out4 playback mixer */
	{"Out4 Mixer", "Right Playback Switch", "Right DAC"},
	{"Out4 Mixer", "Left Playback Switch", "Left DAC"},
	{"Out4 Mixer", "Right Capture Switch", "Right Capture Mixer"},
	{"Out4 Mixer", "Out3 Playback Switch", "Out3 Mixer"},
	{"Out4 Mixer", "Right Mixer Switch", "Right Playback Mixer"},
	{"Out4 Mixer", "Left Mixer Switch", "Left Playback Mixer"},
	{"OUT4", NULL, "Out4 Mixer"},

	/* out3 playback mixer */
	{"Out3 Mixer", "Left Playback Switch", "Left DAC"},
	{"Out3 Mixer", "Left Capture Switch", "Left Capture Mixer"},
	{"Out3 Mixer", "Left Mixer Switch", "Left Playback Mixer"},
	{"Out3 Mixer", "Out4 Playback Switch", "Out4 Mixer"},
	{"OUT3", NULL, "Out3 Mixer"},

	/* out2 */
	{"Right Out2 PGA", NULL, "Right Playback Mixer"},
	{"Left Out2 PGA", NULL, "Left Playback Mixer"},
	{"OUT2L", NULL, "Left Out2 PGA"},
	{"OUT2R", NULL, "Right Out2 PGA"},

	/* out1 */
	{"Right Out1 PGA", NULL, "Right Playback Mixer"},
	{"Left Out1 PGA", NULL, "Left Playback Mixer"},
	{"OUT1L", NULL, "Left Out1 PGA"},
	{"OUT1R", NULL, "Right Out1 PGA"},

	/* ADCs */
	{"Left ADC", NULL, "Left Capture Mixer"},
	{"Right ADC", NULL, "Right Capture Mixer"},

	/* Left capture mixer */
	{"Left Capture Mixer", "L2 Capture Volume", "IN2L"},
	{"Left Capture Mixer", "L3 Capture Volume", "IN3L PGA"},
	{"Left Capture Mixer", "PGA Capture Switch", "Left Mic Mixer"},
	{"Left Capture Mixer", NULL, "Out4 Capture Channel"},

	/* Right capture mixer */
	{"Right Capture Mixer", "L2 Capture Volume", "IN2R"},
	{"Right Capture Mixer", "L3 Capture Volume", "IN3R PGA"},
	{"Right Capture Mixer", "PGA Capture Switch", "Right Mic Mixer"},
	{"Right Capture Mixer", NULL, "Out4 Capture Channel"},

	/* L3 Inputs */
	{"IN3L PGA", NULL, "IN3L"},
	{"IN3R PGA", NULL, "IN3R"},

	/* Left Mic mixer */
	{"Left Mic Mixer", "INN Capture Switch", "IN1LN"},
	{"Left Mic Mixer", "INP Capture Switch", "IN1LP"},
	{"Left Mic Mixer", "IN2 Capture Switch", "IN2L"},

	/* Right Mic mixer */
	{"Right Mic Mixer", "INN Capture Switch", "IN1RN"},
	{"Right Mic Mixer", "INP Capture Switch", "IN1RP"},
	{"Right Mic Mixer", "IN2 Capture Switch", "IN2R"},

	/* out 4 capture */
	{"Out4 Capture Channel", NULL, "Out4 Mixer"},

	/* Beep */
	{"Beep", NULL, "IN3R PGA"},
};

static int wm8350_add_widgets(struct snd_soc_codec *codec)
{
	struct snd_soc_dapm_context *dapm = &codec->dapm;
	int ret;

	ret = snd_soc_dapm_new_controls(dapm,
					wm8350_dapm_widgets,
					ARRAY_SIZE(wm8350_dapm_widgets));
	if (ret != 0) {
		dev_err(codec->dev, "dapm control register failed\n");
		return ret;
	}

	/* set up audio paths */
	ret = snd_soc_dapm_add_routes(dapm, audio_map, ARRAY_SIZE(audio_map));
	if (ret != 0) {
		dev_err(codec->dev, "DAPM route register failed\n");
		return ret;
	}

	return 0;
}

static int wm8350_set_dai_sysclk(struct snd_soc_dai *codec_dai,
				 int clk_id, unsigned int freq, int dir)
{
	struct snd_soc_codec *codec = codec_dai->codec;
	struct wm8350 *wm8350 = codec->control_data;
	u16 fll_4;

	switch (clk_id) {
	case WM8350_MCLK_SEL_MCLK:
		wm8350_clear_bits(wm8350, WM8350_CLOCK_CONTROL_1,
				  WM8350_MCLK_SEL);
		break;
	case WM8350_MCLK_SEL_PLL_MCLK:
	case WM8350_MCLK_SEL_PLL_DAC:
	case WM8350_MCLK_SEL_PLL_ADC:
	case WM8350_MCLK_SEL_PLL_32K:
		wm8350_set_bits(wm8350, WM8350_CLOCK_CONTROL_1,
				WM8350_MCLK_SEL);
		fll_4 = wm8350_codec_read(codec, WM8350_FLL_CONTROL_4) &
		    ~WM8350_FLL_CLK_SRC_MASK;
		wm8350_codec_write(codec, WM8350_FLL_CONTROL_4, fll_4 | clk_id);
		break;
	}

	/* MCLK direction */
	if (dir == SND_SOC_CLOCK_OUT)
		wm8350_set_bits(wm8350, WM8350_CLOCK_CONTROL_2,
				WM8350_MCLK_DIR);
	else
		wm8350_clear_bits(wm8350, WM8350_CLOCK_CONTROL_2,
				  WM8350_MCLK_DIR);

	return 0;
}

static int wm8350_set_clkdiv(struct snd_soc_dai *codec_dai, int div_id, int div)
{
	struct snd_soc_codec *codec = codec_dai->codec;
	u16 val;

	switch (div_id) {
	case WM8350_ADC_CLKDIV:
		val = wm8350_codec_read(codec, WM8350_ADC_DIVIDER) &
		    ~WM8350_ADC_CLKDIV_MASK;
		wm8350_codec_write(codec, WM8350_ADC_DIVIDER, val | div);
		break;
	case WM8350_DAC_CLKDIV:
		val = wm8350_codec_read(codec, WM8350_DAC_CLOCK_CONTROL) &
		    ~WM8350_DAC_CLKDIV_MASK;
		wm8350_codec_write(codec, WM8350_DAC_CLOCK_CONTROL, val | div);
		break;
	case WM8350_BCLK_CLKDIV:
		val = wm8350_codec_read(codec, WM8350_CLOCK_CONTROL_1) &
		    ~WM8350_BCLK_DIV_MASK;
		wm8350_codec_write(codec, WM8350_CLOCK_CONTROL_1, val | div);
		break;
	case WM8350_OPCLK_CLKDIV:
		val = wm8350_codec_read(codec, WM8350_CLOCK_CONTROL_1) &
		    ~WM8350_OPCLK_DIV_MASK;
		wm8350_codec_write(codec, WM8350_CLOCK_CONTROL_1, val | div);
		break;
	case WM8350_SYS_CLKDIV:
		val = wm8350_codec_read(codec, WM8350_CLOCK_CONTROL_1) &
		    ~WM8350_MCLK_DIV_MASK;
		wm8350_codec_write(codec, WM8350_CLOCK_CONTROL_1, val | div);
		break;
	case WM8350_DACLR_CLKDIV:
		val = wm8350_codec_read(codec, WM8350_DAC_LR_RATE) &
		    ~WM8350_DACLRC_RATE_MASK;
		wm8350_codec_write(codec, WM8350_DAC_LR_RATE, val | div);
		break;
	case WM8350_ADCLR_CLKDIV:
		val = wm8350_codec_read(codec, WM8350_ADC_LR_RATE) &
		    ~WM8350_ADCLRC_RATE_MASK;
		wm8350_codec_write(codec, WM8350_ADC_LR_RATE, val | div);
		break;
	default:
		return -EINVAL;
	}

	return 0;
}

static int wm8350_set_dai_fmt(struct snd_soc_dai *codec_dai, unsigned int fmt)
{
	struct snd_soc_codec *codec = codec_dai->codec;
	u16 iface = wm8350_codec_read(codec, WM8350_AI_FORMATING) &
	    ~(WM8350_AIF_BCLK_INV | WM8350_AIF_LRCLK_INV | WM8350_AIF_FMT_MASK);
	u16 master = wm8350_codec_read(codec, WM8350_AI_DAC_CONTROL) &
	    ~WM8350_BCLK_MSTR;
	u16 dac_lrc = wm8350_codec_read(codec, WM8350_DAC_LR_RATE) &
	    ~WM8350_DACLRC_ENA;
	u16 adc_lrc = wm8350_codec_read(codec, WM8350_ADC_LR_RATE) &
	    ~WM8350_ADCLRC_ENA;

	/* set master/slave audio interface */
	switch (fmt & SND_SOC_DAIFMT_MASTER_MASK) {
	case SND_SOC_DAIFMT_CBM_CFM:
		master |= WM8350_BCLK_MSTR;
		dac_lrc |= WM8350_DACLRC_ENA;
		adc_lrc |= WM8350_ADCLRC_ENA;
		break;
	case SND_SOC_DAIFMT_CBS_CFS:
		break;
	default:
		return -EINVAL;
	}

	/* interface format */
	switch (fmt & SND_SOC_DAIFMT_FORMAT_MASK) {
	case SND_SOC_DAIFMT_I2S:
		iface |= 0x2 << 8;
		break;
	case SND_SOC_DAIFMT_RIGHT_J:
		break;
	case SND_SOC_DAIFMT_LEFT_J:
		iface |= 0x1 << 8;
		break;
	case SND_SOC_DAIFMT_DSP_A:
		iface |= 0x3 << 8;
		break;
	case SND_SOC_DAIFMT_DSP_B:
		iface |= 0x3 << 8 | WM8350_AIF_LRCLK_INV;
		break;
	default:
		return -EINVAL;
	}

	/* clock inversion */
	switch (fmt & SND_SOC_DAIFMT_INV_MASK) {
	case SND_SOC_DAIFMT_NB_NF:
		break;
	case SND_SOC_DAIFMT_IB_IF:
		iface |= WM8350_AIF_LRCLK_INV | WM8350_AIF_BCLK_INV;
		break;
	case SND_SOC_DAIFMT_IB_NF:
		iface |= WM8350_AIF_BCLK_INV;
		break;
	case SND_SOC_DAIFMT_NB_IF:
		iface |= WM8350_AIF_LRCLK_INV;
		break;
	default:
		return -EINVAL;
	}

	wm8350_codec_write(codec, WM8350_AI_FORMATING, iface);
	wm8350_codec_write(codec, WM8350_AI_DAC_CONTROL, master);
	wm8350_codec_write(codec, WM8350_DAC_LR_RATE, dac_lrc);
	wm8350_codec_write(codec, WM8350_ADC_LR_RATE, adc_lrc);
	return 0;
}

static int wm8350_pcm_trigger(struct snd_pcm_substream *substream,
			      int cmd, struct snd_soc_dai *codec_dai)
{
	struct snd_soc_codec *codec = codec_dai->codec;
	int master = wm8350_codec_cache_read(codec, WM8350_AI_DAC_CONTROL) &
	    WM8350_BCLK_MSTR;
	int enabled = 0;

	/* Check that the DACs or ADCs are enabled since they are
	 * required for LRC in master mode. The DACs or ADCs need a
	 * valid audio path i.e. pin -> ADC or DAC -> pin before
	 * the LRC will be enabled in master mode. */
	if (!master || cmd != SNDRV_PCM_TRIGGER_START)
		return 0;

	if (substream->stream == SNDRV_PCM_STREAM_CAPTURE) {
		enabled = wm8350_codec_cache_read(codec, WM8350_POWER_MGMT_4) &
		    (WM8350_ADCR_ENA | WM8350_ADCL_ENA);
	} else {
		enabled = wm8350_codec_cache_read(codec, WM8350_POWER_MGMT_4) &
		    (WM8350_DACR_ENA | WM8350_DACL_ENA);
	}

	if (!enabled) {
		dev_err(codec->dev,
		       "%s: invalid audio path - no clocks available\n",
		       __func__);
		return -EINVAL;
	}
	return 0;
}

static int wm8350_pcm_hw_params(struct snd_pcm_substream *substream,
				struct snd_pcm_hw_params *params,
				struct snd_soc_dai *codec_dai)
{
	struct snd_soc_codec *codec = codec_dai->codec;
	struct wm8350 *wm8350 = codec->control_data;
	u16 iface = wm8350_codec_read(codec, WM8350_AI_FORMATING) &
	    ~WM8350_AIF_WL_MASK;

	/* bit size */
	switch (params_format(params)) {
	case SNDRV_PCM_FORMAT_S16_LE:
		break;
	case SNDRV_PCM_FORMAT_S20_3LE:
		iface |= 0x1 << 10;
		break;
	case SNDRV_PCM_FORMAT_S24_LE:
		iface |= 0x2 << 10;
		break;
	case SNDRV_PCM_FORMAT_S32_LE:
		iface |= 0x3 << 10;
		break;
	}

	wm8350_codec_write(codec, WM8350_AI_FORMATING, iface);

	/* The sloping stopband filter is recommended for use with
	 * lower sample rates to improve performance.
	 */
	if (substream->stream == SNDRV_PCM_STREAM_PLAYBACK) {
		if (params_rate(params) < 24000)
			wm8350_set_bits(wm8350, WM8350_DAC_MUTE_VOLUME,
					WM8350_DAC_SB_FILT);
		else
			wm8350_clear_bits(wm8350, WM8350_DAC_MUTE_VOLUME,
					  WM8350_DAC_SB_FILT);
	}

	return 0;
}

static int wm8350_mute(struct snd_soc_dai *dai, int mute)
{
	struct snd_soc_codec *codec = dai->codec;
	struct wm8350 *wm8350 = codec->control_data;

	if (mute)
		wm8350_set_bits(wm8350, WM8350_DAC_MUTE, WM8350_DAC_MUTE_ENA);
	else
		wm8350_clear_bits(wm8350, WM8350_DAC_MUTE, WM8350_DAC_MUTE_ENA);
	return 0;
}

/* FLL divisors */
struct _fll_div {
	int div;		/* FLL_OUTDIV */
	int n;
	int k;
	int ratio;		/* FLL_FRATIO */
};

/* The size in bits of the fll divide multiplied by 10
 * to allow rounding later */
#define FIXED_FLL_SIZE ((1 << 16) * 10)

static inline int fll_factors(struct _fll_div *fll_div, unsigned int input,
			      unsigned int output)
{
	u64 Kpart;
	unsigned int t1, t2, K, Nmod;

	if (output >= 2815250 && output <= 3125000)
		fll_div->div = 0x4;
	else if (output >= 5625000 && output <= 6250000)
		fll_div->div = 0x3;
	else if (output >= 11250000 && output <= 12500000)
		fll_div->div = 0x2;
	else if (output >= 22500000 && output <= 25000000)
		fll_div->div = 0x1;
	else {
		printk(KERN_ERR "wm8350: fll freq %d out of range\n", output);
		return -EINVAL;
	}

	if (input > 48000)
		fll_div->ratio = 1;
	else
		fll_div->ratio = 8;

	t1 = output * (1 << (fll_div->div + 1));
	t2 = input * fll_div->ratio;

	fll_div->n = t1 / t2;
	Nmod = t1 % t2;

	if (Nmod) {
		Kpart = FIXED_FLL_SIZE * (long long)Nmod;
		do_div(Kpart, t2);
		K = Kpart & 0xFFFFFFFF;

		/* Check if we need to round */
		if ((K % 10) >= 5)
			K += 5;

		/* Move down to proper range now rounding is done */
		K /= 10;
		fll_div->k = K;
	} else
		fll_div->k = 0;

	return 0;
}

static int wm8350_set_fll(struct snd_soc_dai *codec_dai,
			  int pll_id, int source, unsigned int freq_in,
			  unsigned int freq_out)
{
	struct snd_soc_codec *codec = codec_dai->codec;
	struct wm8350 *wm8350 = codec->control_data;
	struct wm8350_data *priv = snd_soc_codec_get_drvdata(codec);
	struct _fll_div fll_div;
	int ret = 0;
	u16 fll_1, fll_4;

	if (freq_in == priv->fll_freq_in && freq_out == priv->fll_freq_out)
		return 0;

	/* power down FLL - we need to do this for reconfiguration */
	wm8350_clear_bits(wm8350, WM8350_POWER_MGMT_4,
			  WM8350_FLL_ENA | WM8350_FLL_OSC_ENA);

	if (freq_out == 0 || freq_in == 0)
		return ret;

	ret = fll_factors(&fll_div, freq_in, freq_out);
	if (ret < 0)
		return ret;
	dev_dbg(wm8350->dev,
		"FLL in %u FLL out %u N 0x%x K 0x%x div %d ratio %d",
		freq_in, freq_out, fll_div.n, fll_div.k, fll_div.div,
		fll_div.ratio);

	/* set up N.K & dividers */
	fll_1 = wm8350_codec_read(codec, WM8350_FLL_CONTROL_1) &
	    ~(WM8350_FLL_OUTDIV_MASK | WM8350_FLL_RSP_RATE_MASK | 0xc000);
	wm8350_codec_write(codec, WM8350_FLL_CONTROL_1,
			   fll_1 | (fll_div.div << 8) | 0x50);
	wm8350_codec_write(codec, WM8350_FLL_CONTROL_2,
			   (fll_div.ratio << 11) | (fll_div.
						    n & WM8350_FLL_N_MASK));
	wm8350_codec_write(codec, WM8350_FLL_CONTROL_3, fll_div.k);
	fll_4 = wm8350_codec_read(codec, WM8350_FLL_CONTROL_4) &
	    ~(WM8350_FLL_FRAC | WM8350_FLL_SLOW_LOCK_REF);
	wm8350_codec_write(codec, WM8350_FLL_CONTROL_4,
			   fll_4 | (fll_div.k ? WM8350_FLL_FRAC : 0) |
			   (fll_div.ratio == 8 ? WM8350_FLL_SLOW_LOCK_REF : 0));

	/* power FLL on */
	wm8350_set_bits(wm8350, WM8350_POWER_MGMT_4, WM8350_FLL_OSC_ENA);
	wm8350_set_bits(wm8350, WM8350_POWER_MGMT_4, WM8350_FLL_ENA);

	priv->fll_freq_out = freq_out;
	priv->fll_freq_in = freq_in;

	return 0;
}

static int wm8350_set_bias_level(struct snd_soc_codec *codec,
				 enum snd_soc_bias_level level)
{
	struct wm8350 *wm8350 = codec->control_data;
	struct wm8350_data *priv = snd_soc_codec_get_drvdata(codec);
	struct wm8350_audio_platform_data *platform =
		wm8350->codec.platform_data;
	u16 pm1;
	int ret;

	switch (level) {
	case SND_SOC_BIAS_ON:
		pm1 = wm8350_reg_read(wm8350, WM8350_POWER_MGMT_1) &
		    ~(WM8350_VMID_MASK | WM8350_CODEC_ISEL_MASK);
		wm8350_reg_write(wm8350, WM8350_POWER_MGMT_1,
				 pm1 | WM8350_VMID_50K |
				 platform->codec_current_on << 14);
		break;

	case SND_SOC_BIAS_PREPARE:
		pm1 = wm8350_reg_read(wm8350, WM8350_POWER_MGMT_1);
		pm1 &= ~WM8350_VMID_MASK;
		wm8350_reg_write(wm8350, WM8350_POWER_MGMT_1,
				 pm1 | WM8350_VMID_50K);
		break;

	case SND_SOC_BIAS_STANDBY:
		if (codec->dapm.bias_level == SND_SOC_BIAS_OFF) {
			ret = regulator_bulk_enable(ARRAY_SIZE(priv->supplies),
						    priv->supplies);
			if (ret != 0)
				return ret;

			/* Enable the system clock */
			wm8350_set_bits(wm8350, WM8350_POWER_MGMT_4,
					WM8350_SYSCLK_ENA);

			/* mute DAC & outputs */
			wm8350_set_bits(wm8350, WM8350_DAC_MUTE,
					WM8350_DAC_MUTE_ENA);

			/* discharge cap memory */
			wm8350_reg_write(wm8350, WM8350_ANTI_POP_CONTROL,
					 platform->dis_out1 |
					 (platform->dis_out2 << 2) |
					 (platform->dis_out3 << 4) |
					 (platform->dis_out4 << 6));

			/* wait for discharge */
			schedule_timeout_interruptible(msecs_to_jiffies
						       (platform->
							cap_discharge_msecs));

			/* enable antipop */
			wm8350_reg_write(wm8350, WM8350_ANTI_POP_CONTROL,
					 (platform->vmid_s_curve << 8));

			/* ramp up vmid */
			wm8350_reg_write(wm8350, WM8350_POWER_MGMT_1,
					 (platform->
					  codec_current_charge << 14) |
					 WM8350_VMID_5K | WM8350_VMIDEN |
					 WM8350_VBUFEN);

			/* wait for vmid */
			schedule_timeout_interruptible(msecs_to_jiffies
						       (platform->
							vmid_charge_msecs));

			/* turn on vmid 300k  */
			pm1 = wm8350_reg_read(wm8350, WM8350_POWER_MGMT_1) &
			    ~(WM8350_VMID_MASK | WM8350_CODEC_ISEL_MASK);
			pm1 |= WM8350_VMID_300K |
				(platform->codec_current_standby << 14);
			wm8350_reg_write(wm8350, WM8350_POWER_MGMT_1,
					 pm1);


			/* enable analogue bias */
			pm1 |= WM8350_BIASEN;
			wm8350_reg_write(wm8350, WM8350_POWER_MGMT_1, pm1);

			/* disable antipop */
			wm8350_reg_write(wm8350, WM8350_ANTI_POP_CONTROL, 0);

		} else {
			/* turn on vmid 300k and reduce current */
			pm1 = wm8350_reg_read(wm8350, WM8350_POWER_MGMT_1) &
			    ~(WM8350_VMID_MASK | WM8350_CODEC_ISEL_MASK);
			wm8350_reg_write(wm8350, WM8350_POWER_MGMT_1,
					 pm1 | WM8350_VMID_300K |
					 (platform->
					  codec_current_standby << 14));

		}
		break;

	case SND_SOC_BIAS_OFF:

		/* mute DAC & enable outputs */
		wm8350_set_bits(wm8350, WM8350_DAC_MUTE, WM8350_DAC_MUTE_ENA);

		wm8350_set_bits(wm8350, WM8350_POWER_MGMT_3,
				WM8350_OUT1L_ENA | WM8350_OUT1R_ENA |
				WM8350_OUT2L_ENA | WM8350_OUT2R_ENA);

		/* enable anti pop S curve */
		wm8350_reg_write(wm8350, WM8350_ANTI_POP_CONTROL,
				 (platform->vmid_s_curve << 8));

		/* turn off vmid  */
		pm1 = wm8350_reg_read(wm8350, WM8350_POWER_MGMT_1) &
		    ~WM8350_VMIDEN;
		wm8350_reg_write(wm8350, WM8350_POWER_MGMT_1, pm1);

		/* wait */
		schedule_timeout_interruptible(msecs_to_jiffies
					       (platform->
						vmid_discharge_msecs));

		wm8350_reg_write(wm8350, WM8350_ANTI_POP_CONTROL,
				 (platform->vmid_s_curve << 8) |
				 platform->dis_out1 |
				 (platform->dis_out2 << 2) |
				 (platform->dis_out3 << 4) |
				 (platform->dis_out4 << 6));

		/* turn off VBuf and drain */
		pm1 = wm8350_reg_read(wm8350, WM8350_POWER_MGMT_1) &
		    ~(WM8350_VBUFEN | WM8350_VMID_MASK);
		wm8350_reg_write(wm8350, WM8350_POWER_MGMT_1,
				 pm1 | WM8350_OUTPUT_DRAIN_EN);

		/* wait */
		schedule_timeout_interruptible(msecs_to_jiffies
					       (platform->drain_msecs));

		pm1 &= ~WM8350_BIASEN;
		wm8350_reg_write(wm8350, WM8350_POWER_MGMT_1, pm1);

		/* disable anti-pop */
		wm8350_reg_write(wm8350, WM8350_ANTI_POP_CONTROL, 0);

		wm8350_clear_bits(wm8350, WM8350_LOUT1_VOLUME,
				  WM8350_OUT1L_ENA);
		wm8350_clear_bits(wm8350, WM8350_ROUT1_VOLUME,
				  WM8350_OUT1R_ENA);
		wm8350_clear_bits(wm8350, WM8350_LOUT2_VOLUME,
				  WM8350_OUT2L_ENA);
		wm8350_clear_bits(wm8350, WM8350_ROUT2_VOLUME,
				  WM8350_OUT2R_ENA);

		/* disable clock gen */
		wm8350_clear_bits(wm8350, WM8350_POWER_MGMT_4,
				  WM8350_SYSCLK_ENA);

		regulator_bulk_disable(ARRAY_SIZE(priv->supplies),
				       priv->supplies);
		break;
	}
	codec->dapm.bias_level = level;
	return 0;
}

static int wm8350_suspend(struct snd_soc_codec *codec, pm_message_t state)
{
	wm8350_set_bias_level(codec, SND_SOC_BIAS_OFF);
	return 0;
}

static int wm8350_resume(struct snd_soc_codec *codec)
{
	wm8350_set_bias_level(codec, SND_SOC_BIAS_STANDBY);

	return 0;
}

static irqreturn_t wm8350_hp_jack_handler(int irq, void *data)
{
	struct wm8350_data *priv = data;
	struct wm8350 *wm8350 = priv->codec.control_data;
	u16 reg;
	int report;
	int mask;
	struct wm8350_jack_data *jack = NULL;

	switch (irq - wm8350->irq_base) {
	case WM8350_IRQ_CODEC_JCK_DET_L:
		jack = &priv->hpl;
		mask = WM8350_JACK_L_LVL;
		break;

	case WM8350_IRQ_CODEC_JCK_DET_R:
		jack = &priv->hpr;
		mask = WM8350_JACK_R_LVL;
		break;

	default:
		BUG();
	}

	if (!jack->jack) {
		dev_warn(wm8350->dev, "Jack interrupt called with no jack\n");
		return IRQ_NONE;
	}

	/* Debounce */
	msleep(200);

	reg = wm8350_reg_read(wm8350, WM8350_JACK_PIN_STATUS);
	if (reg & mask)
		report = jack->report;
	else
		report = 0;

	snd_soc_jack_report(jack->jack, report, jack->report);

	return IRQ_HANDLED;
}

/**
 * wm8350_hp_jack_detect - Enable headphone jack detection.
 *
 * @codec:  WM8350 codec
 * @which:  left or right jack detect signal
 * @jack:   jack to report detection events on
 * @report: value to report
 *
 * Enables the headphone jack detection of the WM8350.  If no report
 * is specified then detection is disabled.
 */
int wm8350_hp_jack_detect(struct snd_soc_codec *codec, enum wm8350_jack which,
			  struct snd_soc_jack *jack, int report)
{
	struct wm8350_data *priv = snd_soc_codec_get_drvdata(codec);
	struct wm8350 *wm8350 = codec->control_data;
	int irq;
	int ena;

	switch (which) {
	case WM8350_JDL:
		priv->hpl.jack = jack;
		priv->hpl.report = report;
		irq = WM8350_IRQ_CODEC_JCK_DET_L;
		ena = WM8350_JDL_ENA;
		break;

	case WM8350_JDR:
		priv->hpr.jack = jack;
		priv->hpr.report = report;
		irq = WM8350_IRQ_CODEC_JCK_DET_R;
		ena = WM8350_JDR_ENA;
		break;

	default:
		return -EINVAL;
	}

	if (report) {
		wm8350_set_bits(wm8350, WM8350_POWER_MGMT_4, WM8350_TOCLK_ENA);
		wm8350_set_bits(wm8350, WM8350_JACK_DETECT, ena);
	} else {
		wm8350_clear_bits(wm8350, WM8350_JACK_DETECT, ena);
	}

	/* Sync status */
	wm8350_hp_jack_handler(irq + wm8350->irq_base, priv);

	return 0;
}
EXPORT_SYMBOL_GPL(wm8350_hp_jack_detect);

static irqreturn_t wm8350_mic_handler(int irq, void *data)
{
	struct wm8350_data *priv = data;
	struct wm8350 *wm8350 = priv->codec.control_data;
	u16 reg;
	int report = 0;

	reg = wm8350_reg_read(wm8350, WM8350_JACK_PIN_STATUS);
	if (reg & WM8350_JACK_MICSCD_LVL)
		report |= priv->mic.short_report;
	if (reg & WM8350_JACK_MICSD_LVL)
		report |= priv->mic.report;

	snd_soc_jack_report(priv->mic.jack, report,
			    priv->mic.report | priv->mic.short_report);

	return IRQ_HANDLED;
}

/**
 * wm8350_mic_jack_detect - Enable microphone jack detection.
 *
 * @codec:         WM8350 codec
 * @jack:          jack to report detection events on
 * @detect_report: value to report when presence detected
 * @short_report:  value to report when microphone short detected
 *
 * Enables the microphone jack detection of the WM8350.  If both reports
 * are specified as zero then detection is disabled.
 */
int wm8350_mic_jack_detect(struct snd_soc_codec *codec,
			   struct snd_soc_jack *jack,
			   int detect_report, int short_report)
{
	struct wm8350_data *priv = snd_soc_codec_get_drvdata(codec);
	struct wm8350 *wm8350 = codec->control_data;

	priv->mic.jack = jack;
	priv->mic.report = detect_report;
	priv->mic.short_report = short_report;

	if (detect_report || short_report) {
		wm8350_set_bits(wm8350, WM8350_POWER_MGMT_4, WM8350_TOCLK_ENA);
		wm8350_set_bits(wm8350, WM8350_POWER_MGMT_1,
				WM8350_MIC_DET_ENA);
	} else {
		wm8350_clear_bits(wm8350, WM8350_POWER_MGMT_1,
				  WM8350_MIC_DET_ENA);
	}

	return 0;
}
EXPORT_SYMBOL_GPL(wm8350_mic_jack_detect);

#define WM8350_RATES (SNDRV_PCM_RATE_8000_96000)

#define WM8350_FORMATS (SNDRV_PCM_FMTBIT_S16_LE |\
			SNDRV_PCM_FMTBIT_S20_3LE |\
			SNDRV_PCM_FMTBIT_S24_LE)

static struct snd_soc_dai_ops wm8350_dai_ops = {
	 .hw_params	= wm8350_pcm_hw_params,
	 .digital_mute	= wm8350_mute,
	 .trigger	= wm8350_pcm_trigger,
	 .set_fmt	= wm8350_set_dai_fmt,
	 .set_sysclk	= wm8350_set_dai_sysclk,
	 .set_pll	= wm8350_set_fll,
	 .set_clkdiv	= wm8350_set_clkdiv,
};

static struct snd_soc_dai_driver wm8350_dai = {
	.name = "wm8350-hifi",
	.playback = {
		.stream_name = "Playback",
		.channels_min = 1,
		.channels_max = 2,
		.rates = WM8350_RATES,
		.formats = WM8350_FORMATS,
	},
	.capture = {
		 .stream_name = "Capture",
		 .channels_min = 1,
		 .channels_max = 2,
		 .rates = WM8350_RATES,
		 .formats = WM8350_FORMATS,
	 },
	.ops = &wm8350_dai_ops,
};

static  int wm8350_codec_probe(struct snd_soc_codec *codec)
{
	struct wm8350 *wm8350 = dev_get_platdata(codec->dev);
	struct wm8350_data *priv;
	struct wm8350_output *out1;
	struct wm8350_output *out2;
	int ret, i;

	if (wm8350->codec.platform_data == NULL) {
		dev_err(codec->dev, "No audio platform data supplied\n");
		return -EINVAL;
	}

	priv = kzalloc(sizeof(struct wm8350_data), GFP_KERNEL);
	if (priv == NULL)
		return -ENOMEM;
	snd_soc_codec_set_drvdata(codec, priv);

	for (i = 0; i < ARRAY_SIZE(supply_names); i++)
		priv->supplies[i].supply = supply_names[i];

	ret = regulator_bulk_get(wm8350->dev, ARRAY_SIZE(priv->supplies),
				 priv->supplies);
	if (ret != 0)
		goto err_priv;

	wm8350->codec.codec = codec;
	codec->control_data = wm8350;

	/* Put the codec into reset if it wasn't already */
	wm8350_clear_bits(wm8350, WM8350_POWER_MGMT_5, WM8350_CODEC_ENA);

	INIT_DELAYED_WORK(&codec->dapm.delayed_work, wm8350_pga_work);

	/* Enable the codec */
	wm8350_set_bits(wm8350, WM8350_POWER_MGMT_5, WM8350_CODEC_ENA);

	/* Enable robust clocking mode in ADC */
	wm8350_codec_write(codec, WM8350_SECURITY, 0xa7);
	wm8350_codec_write(codec, 0xde, 0x13);
	wm8350_codec_write(codec, WM8350_SECURITY, 0);

	/* read OUT1 & OUT2 volumes */
	out1 = &priv->out1;
	out2 = &priv->out2;
	out1->left_vol = (wm8350_reg_read(wm8350, WM8350_LOUT1_VOLUME) &
			  WM8350_OUT1L_VOL_MASK) >> WM8350_OUT1L_VOL_SHIFT;
	out1->right_vol = (wm8350_reg_read(wm8350, WM8350_ROUT1_VOLUME) &
			   WM8350_OUT1R_VOL_MASK) >> WM8350_OUT1R_VOL_SHIFT;
	out2->left_vol = (wm8350_reg_read(wm8350, WM8350_LOUT2_VOLUME) &
			  WM8350_OUT2L_VOL_MASK) >> WM8350_OUT1L_VOL_SHIFT;
	out2->right_vol = (wm8350_reg_read(wm8350, WM8350_ROUT2_VOLUME) &
			   WM8350_OUT2R_VOL_MASK) >> WM8350_OUT1R_VOL_SHIFT;
	wm8350_reg_write(wm8350, WM8350_LOUT1_VOLUME, 0);
	wm8350_reg_write(wm8350, WM8350_ROUT1_VOLUME, 0);
	wm8350_reg_write(wm8350, WM8350_LOUT2_VOLUME, 0);
	wm8350_reg_write(wm8350, WM8350_ROUT2_VOLUME, 0);

	/* Latch VU bits & mute */
	wm8350_set_bits(wm8350, WM8350_LOUT1_VOLUME,
			WM8350_OUT1_VU | WM8350_OUT1L_MUTE);
	wm8350_set_bits(wm8350, WM8350_LOUT2_VOLUME,
			WM8350_OUT2_VU | WM8350_OUT2L_MUTE);
	wm8350_set_bits(wm8350, WM8350_ROUT1_VOLUME,
			WM8350_OUT1_VU | WM8350_OUT1R_MUTE);
	wm8350_set_bits(wm8350, WM8350_ROUT2_VOLUME,
			WM8350_OUT2_VU | WM8350_OUT2R_MUTE);

	/* Make sure AIF tristating is disabled by default */
	wm8350_clear_bits(wm8350, WM8350_AI_FORMATING, WM8350_AIF_TRI);

	/* Make sure we've got a sane companding setup too */
	wm8350_clear_bits(wm8350, WM8350_ADC_DAC_COMP,
			  WM8350_DAC_COMP | WM8350_LOOPBACK);

	/* Make sure jack detect is disabled to start off with */
	wm8350_clear_bits(wm8350, WM8350_JACK_DETECT,
			  WM8350_JDL_ENA | WM8350_JDR_ENA);

	wm8350_register_irq(wm8350, WM8350_IRQ_CODEC_JCK_DET_L,
			    wm8350_hp_jack_handler, 0, "Left jack detect",
			    priv);
	wm8350_register_irq(wm8350, WM8350_IRQ_CODEC_JCK_DET_R,
			    wm8350_hp_jack_handler, 0, "Right jack detect",
			    priv);
	wm8350_register_irq(wm8350, WM8350_IRQ_CODEC_MICSCD,
			    wm8350_mic_handler, 0, "Microphone short", priv);
	wm8350_register_irq(wm8350, WM8350_IRQ_CODEC_MICD,
			    wm8350_mic_handler, 0, "Microphone detect", priv);


	snd_soc_add_controls(codec, wm8350_snd_controls,
				ARRAY_SIZE(wm8350_snd_controls));
	wm8350_add_widgets(codec);

	wm8350_set_bias_level(codec, SND_SOC_BIAS_STANDBY);

	return 0;

err_priv:
	kfree(priv);
	return ret;
}

static int  wm8350_codec_remove(struct snd_soc_codec *codec)
{
	struct wm8350_data *priv = snd_soc_codec_get_drvdata(codec);
	struct wm8350 *wm8350 = dev_get_platdata(codec->dev);

	wm8350_clear_bits(wm8350, WM8350_JACK_DETECT,
			  WM8350_JDL_ENA | WM8350_JDR_ENA);
	wm8350_clear_bits(wm8350, WM8350_POWER_MGMT_4, WM8350_TOCLK_ENA);

	wm8350_free_irq(wm8350, WM8350_IRQ_CODEC_MICD, priv);
	wm8350_free_irq(wm8350, WM8350_IRQ_CODEC_MICSCD, priv);
	wm8350_free_irq(wm8350, WM8350_IRQ_CODEC_JCK_DET_L, priv);
	wm8350_free_irq(wm8350, WM8350_IRQ_CODEC_JCK_DET_R, priv);

	priv->hpl.jack = NULL;
	priv->hpr.jack = NULL;
	priv->mic.jack = NULL;

<<<<<<< HEAD
	/* cancel any work waiting to be queued. */
	ret = cancel_delayed_work(&codec->dapm.delayed_work);

	/* if there was any work waiting then we run it now and
	 * wait for its completion */
	if (ret) {
		schedule_delayed_work(&codec->dapm.delayed_work, 0);
		flush_scheduled_work();
	}
=======
	/* if there was any work waiting then we run it now and
	 * wait for its completion */
	flush_delayed_work_sync(&codec->delayed_work);
>>>>>>> 5b84ba26

	wm8350_set_bias_level(codec, SND_SOC_BIAS_OFF);

	wm8350_clear_bits(wm8350, WM8350_POWER_MGMT_5, WM8350_CODEC_ENA);

	regulator_bulk_free(ARRAY_SIZE(priv->supplies), priv->supplies);
	kfree(priv);
	return 0;
}

static struct snd_soc_codec_driver soc_codec_dev_wm8350 = {
	.probe =	wm8350_codec_probe,
	.remove =	wm8350_codec_remove,
	.suspend = 	wm8350_suspend,
	.resume =	wm8350_resume,
	.read = wm8350_codec_read,
	.write = wm8350_codec_write,
	.set_bias_level = wm8350_set_bias_level,
};

static int __devinit wm8350_probe(struct platform_device *pdev)
{
	return snd_soc_register_codec(&pdev->dev, &soc_codec_dev_wm8350,
			&wm8350_dai, 1);
}

static int __devexit wm8350_remove(struct platform_device *pdev)
{
	snd_soc_unregister_codec(&pdev->dev);
	return 0;
}

static struct platform_driver wm8350_codec_driver = {
	.driver = {
		   .name = "wm8350-codec",
		   .owner = THIS_MODULE,
		   },
	.probe = wm8350_probe,
	.remove = __devexit_p(wm8350_remove),
};

static __init int wm8350_init(void)
{
	return platform_driver_register(&wm8350_codec_driver);
}
module_init(wm8350_init);

static __exit void wm8350_exit(void)
{
	platform_driver_unregister(&wm8350_codec_driver);
}
module_exit(wm8350_exit);

MODULE_DESCRIPTION("ASoC WM8350 driver");
MODULE_AUTHOR("Liam Girdwood");
MODULE_LICENSE("GPL");
MODULE_ALIAS("platform:wm8350-codec");<|MERGE_RESOLUTION|>--- conflicted
+++ resolved
@@ -1641,21 +1641,9 @@
 	priv->hpr.jack = NULL;
 	priv->mic.jack = NULL;
 
-<<<<<<< HEAD
-	/* cancel any work waiting to be queued. */
-	ret = cancel_delayed_work(&codec->dapm.delayed_work);
-
-	/* if there was any work waiting then we run it now and
-	 * wait for its completion */
-	if (ret) {
-		schedule_delayed_work(&codec->dapm.delayed_work, 0);
-		flush_scheduled_work();
-	}
-=======
 	/* if there was any work waiting then we run it now and
 	 * wait for its completion */
 	flush_delayed_work_sync(&codec->delayed_work);
->>>>>>> 5b84ba26
 
 	wm8350_set_bias_level(codec, SND_SOC_BIAS_OFF);
 
