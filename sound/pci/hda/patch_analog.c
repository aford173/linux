--- conflicted
+++ resolved
@@ -30,11 +30,7 @@
 #include "hda_beep.h"
 
 struct ad198x_spec {
-<<<<<<< HEAD
-	struct snd_kcontrol_new *mixers[6];
-=======
 	const struct snd_kcontrol_new *mixers[6];
->>>>>>> d762f438
 	int num_mixers;
 	unsigned int beep_amp;	/* beep amp value, set via set_beep_amp() */
 	const struct hda_verb *init_verbs[6];	/* initialization verbs
@@ -335,11 +331,7 @@
 	return snd_hda_multi_out_analog_cleanup(codec, &spec->multiout);
 }
 
-<<<<<<< HEAD
-static struct hda_pcm_stream ad198x_pcm_analog_alt_playback = {
-=======
 static const struct hda_pcm_stream ad198x_pcm_analog_alt_playback = {
->>>>>>> d762f438
 	.substreams = 1,
 	.channels_min = 2,
 	.channels_max = 2,
@@ -2504,11 +2496,7 @@
 	{ }
 };
 
-<<<<<<< HEAD
-static struct hda_verb ad1988_6stack_fp_init_verbs[] = {
-=======
 static const struct hda_verb ad1988_6stack_fp_init_verbs[] = {
->>>>>>> d762f438
 	/* Headphone; unmute as default */
 	{0x03, AC_VERB_SET_AMP_GAIN_MUTE, AMP_OUT_UNMUTE},
 	/* Port-A front headphon path */
@@ -4275,11 +4263,7 @@
  * 0x15 - mic-in
  */
 
-<<<<<<< HEAD
-static struct hda_verb ad1984a_precision_verbs[] = {
-=======
 static const struct hda_verb ad1984a_precision_verbs[] = {
->>>>>>> d762f438
 	/* Unmute main output path */
 	{0x03, AC_VERB_SET_AMP_GAIN_MUTE, 0x27}, /* 0dB */
 	{0x21, AC_VERB_SET_AMP_GAIN_MUTE, AMP_OUT_UNMUTE + 0x1f}, /* 0dB */
@@ -4305,11 +4289,7 @@
 	{ } /* end */
 };
 
-<<<<<<< HEAD
-static struct snd_kcontrol_new ad1984a_precision_mixers[] = {
-=======
 static const struct snd_kcontrol_new ad1984a_precision_mixers[] = {
->>>>>>> d762f438
 	HDA_CODEC_VOLUME("Master Playback Volume", 0x21, 0x0, HDA_OUTPUT),
 	HDA_CODEC_MUTE("Master Playback Switch", 0x21, 0x0, HDA_OUTPUT),
 	HDA_CODEC_VOLUME("PCM Playback Volume", 0x20, 0x5, HDA_INPUT),
@@ -4496,11 +4476,7 @@
 	[AD1984A_PRECISION]	= "precision",
 };
 
-<<<<<<< HEAD
-static struct snd_pci_quirk ad1884a_cfg_tbl[] = {
-=======
 static const struct snd_pci_quirk ad1884a_cfg_tbl[] = {
->>>>>>> d762f438
 	SND_PCI_QUIRK(0x1028, 0x04ac, "Precision R5500", AD1984A_PRECISION),
 	SND_PCI_QUIRK(0x103c, 0x3030, "HP", AD1884A_MOBILE),
 	SND_PCI_QUIRK(0x103c, 0x3037, "HP 2230s", AD1884A_LAPTOP),
