/* SPDX-License-Identifier: GPL-2.0 */
#ifndef _LINUX_MINMAX_H
#define _LINUX_MINMAX_H

#include <linux/build_bug.h>
#include <linux/compiler.h>
#include <linux/const.h>
#include <linux/types.h>

/*
 * min()/max()/clamp() macros must accomplish three things:
 *
 * - Avoid multiple evaluations of the arguments (so side-effects like
 *   "x++" happen only once) when non-constant.
 * - Retain result as a constant expressions when called with only
 *   constant expressions (to avoid tripping VLA warnings in stack
 *   allocation usage).
 * - Perform signed v unsigned type-checking (to generate compile
 *   errors instead of nasty runtime surprises).
 * - Unsigned char/short are always promoted to signed int and can be
 *   compared against signed or unsigned arguments.
 * - Unsigned arguments can be compared against non-negative signed constants.
 * - Comparison of a signed argument against an unsigned constant fails
 *   even if the constant is below __INT_MAX__ and could be cast to int.
 */
#define __typecheck(x, y) \
	(!!(sizeof((typeof(x) *)1 == (typeof(y) *)1)))

/*
 * __sign_use for integer expressions:
 *   bit #0 set if ok for unsigned comparisons
 *   bit #1 set if ok for signed comparisons
 *
 * In particular, statically non-negative signed integer
 * expressions are ok for both.
 *
 * NOTE! Unsigned types smaller than 'int' are implicitly
 * converted to 'int' in expressions, and are accepted for
 * signed conversions for now. This is debatable.
 *
 * Note that 'x' is the original expression, and 'ux' is
 * the unique variable that contains the value.
 *
 * We use 'ux' for pure type checking, and 'x' for when
 * we need to look at the value (but without evaluating
 * it for side effects! Careful to only ever evaluate it
 * with sizeof() or __builtin_constant_p() etc).
 *
 * Pointers end up being checked by the normal C type
 * rules at the actual comparison, and these expressions
 * only need to be careful to not cause warnings for
 * pointer use.
 */
#define __signed_type_use(x,ux) (2+__is_nonneg(x,ux))
#define __unsigned_type_use(x,ux) (1+2*(sizeof(ux)<4))
#define __sign_use(x,ux) (is_signed_type(typeof(ux))? \
	__signed_type_use(x,ux):__unsigned_type_use(x,ux))

/*
 * To avoid warnings about casting pointers to integers
 * of different sizes, we need that special sign type.
 *
 * On 64-bit we can just always use 'long', since any
 * integer or pointer type can just be cast to that.
 *
 * This does not work for 128-bit signed integers since
 * the cast would truncate them, but we do not use s128
 * types in the kernel (we do use 'u128', but they will
 * be handled by the !is_signed_type() case).
 *
 * NOTE! The cast is there only to avoid any warnings
 * from when values that aren't signed integer types.
 */
#ifdef CONFIG_64BIT
  #define __signed_type(ux) long
#else
  #define __signed_type(ux) typeof(__builtin_choose_expr(sizeof(ux)>4,1LL,1L))
#endif
#define __is_nonneg(x,ux) statically_true((__signed_type(ux))(x)>=0)

#define __types_ok(x,y,ux,uy) \
	(__sign_use(x,ux) & __sign_use(y,uy))

<<<<<<< HEAD
#define __types_ok(x, y, ux, uy) 				\
	(__is_signed(ux) == __is_signed(uy) ||			\
	 __is_signed((ux) + 0) == __is_signed((uy) + 0) ||	\
	 __is_noneg_int(x) || __is_noneg_int(y))
=======
#define __types_ok3(x,y,z,ux,uy,uz) \
	(__sign_use(x,ux) & __sign_use(y,uy) & __sign_use(z,uz))
>>>>>>> aa4674c5

#define __cmp_op_min <
#define __cmp_op_max >

#define __cmp(op, x, y)	((x) __cmp_op_##op (y) ? (x) : (y))

#define __cmp_once_unique(op, type, x, y, ux, uy) \
	({ type ux = (x); type uy = (y); __cmp(op, ux, uy); })

#define __cmp_once(op, type, x, y) \
	__cmp_once_unique(op, type, x, y, __UNIQUE_ID(x_), __UNIQUE_ID(y_))

#define __careful_cmp_once(op, x, y, ux, uy) ({		\
	__auto_type ux = (x); __auto_type uy = (y);	\
<<<<<<< HEAD
	static_assert(__types_ok(x, y, ux, uy),		\
		#op "(" #x ", " #y ") signedness error, fix types or consider u" #op "() before " #op "_t()"); \
=======
	BUILD_BUG_ON_MSG(!__types_ok(x,y,ux,uy),	\
		#op"("#x", "#y") signedness error");	\
>>>>>>> aa4674c5
	__cmp(op, ux, uy); })

#define __careful_cmp(op, x, y) \
	__careful_cmp_once(op, x, y, __UNIQUE_ID(x_), __UNIQUE_ID(y_))

#define __clamp(val, lo, hi)	\
	((val) >= (hi) ? (hi) : ((val) <= (lo) ? (lo) : (val)))

#define __clamp_once(val, lo, hi, uval, ulo, uhi) ({				\
	__auto_type uval = (val);						\
	__auto_type ulo = (lo);							\
	__auto_type uhi = (hi);							\
	static_assert(__builtin_choose_expr(__is_constexpr((lo) > (hi)), 	\
			(lo) <= (hi), true),					\
		"clamp() low limit " #lo " greater than high limit " #hi);	\
<<<<<<< HEAD
	static_assert(__types_ok(uval, lo, uval, ulo), "clamp() 'lo' signedness error");	\
	static_assert(__types_ok(uval, hi, uval, uhi), "clamp() 'hi' signedness error");	\
=======
	BUILD_BUG_ON_MSG(!__types_ok3(val,lo,hi,uval,ulo,uhi),			\
		"clamp("#val", "#lo", "#hi") signedness error");		\
>>>>>>> aa4674c5
	__clamp(uval, ulo, uhi); })

#define __careful_clamp(val, lo, hi) \
	__clamp_once(val, lo, hi, __UNIQUE_ID(v_), __UNIQUE_ID(l_), __UNIQUE_ID(h_))

/**
 * min - return minimum of two values of the same or compatible types
 * @x: first value
 * @y: second value
 */
#define min(x, y)	__careful_cmp(min, x, y)

/**
 * max - return maximum of two values of the same or compatible types
 * @x: first value
 * @y: second value
 */
#define max(x, y)	__careful_cmp(max, x, y)

/**
 * umin - return minimum of two non-negative values
 *   Signed types are zero extended to match a larger unsigned type.
 * @x: first value
 * @y: second value
 */
#define umin(x, y)	\
	__careful_cmp(min, (x) + 0u + 0ul + 0ull, (y) + 0u + 0ul + 0ull)

/**
 * umax - return maximum of two non-negative values
 * @x: first value
 * @y: second value
 */
#define umax(x, y)	\
	__careful_cmp(max, (x) + 0u + 0ul + 0ull, (y) + 0u + 0ul + 0ull)

#define __careful_op3(op, x, y, z, ux, uy, uz) ({			\
	__auto_type ux = (x); __auto_type uy = (y);__auto_type uz = (z);\
	BUILD_BUG_ON_MSG(!__types_ok3(x,y,z,ux,uy,uz),			\
		#op"3("#x", "#y", "#z") signedness error");		\
	__cmp(op, ux, __cmp(op, uy, uz)); })

/**
 * min3 - return minimum of three values
 * @x: first value
 * @y: second value
 * @z: third value
 */
#define min3(x, y, z) \
	__careful_op3(min, x, y, z, __UNIQUE_ID(x_), __UNIQUE_ID(y_), __UNIQUE_ID(z_))

/**
 * max3 - return maximum of three values
 * @x: first value
 * @y: second value
 * @z: third value
 */
#define max3(x, y, z) \
	__careful_op3(max, x, y, z, __UNIQUE_ID(x_), __UNIQUE_ID(y_), __UNIQUE_ID(z_))

/**
 * min_not_zero - return the minimum that is _not_ zero, unless both are zero
 * @x: value1
 * @y: value2
 */
#define min_not_zero(x, y) ({			\
	typeof(x) __x = (x);			\
	typeof(y) __y = (y);			\
	__x == 0 ? __y : ((__y == 0) ? __x : min(__x, __y)); })

/**
 * clamp - return a value clamped to a given range with strict typechecking
 * @val: current value
 * @lo: lowest allowable value
 * @hi: highest allowable value
 *
 * This macro does strict typechecking of @lo/@hi to make sure they are of the
 * same type as @val.  See the unnecessary pointer comparisons.
 */
#define clamp(val, lo, hi) __careful_clamp(val, lo, hi)

/*
 * ..and if you can't take the strict
 * types, you can specify one yourself.
 *
 * Or not use min/max/clamp at all, of course.
 */

/**
 * min_t - return minimum of two values, using the specified type
 * @type: data type to use
 * @x: first value
 * @y: second value
 */
#define min_t(type, x, y) __cmp_once(min, type, x, y)

/**
 * max_t - return maximum of two values, using the specified type
 * @type: data type to use
 * @x: first value
 * @y: second value
 */
#define max_t(type, x, y) __cmp_once(max, type, x, y)

/*
 * Do not check the array parameter using __must_be_array().
 * In the following legit use-case where the "array" passed is a simple pointer,
 * __must_be_array() will return a failure.
 * --- 8< ---
 * int *buff
 * ...
 * min = min_array(buff, nb_items);
 * --- 8< ---
 *
 * The first typeof(&(array)[0]) is needed in order to support arrays of both
 * 'int *buff' and 'int buff[N]' types.
 *
 * The array can be an array of const items.
 * typeof() keeps the const qualifier. Use __unqual_scalar_typeof() in order
 * to discard the const qualifier for the __element variable.
 */
#define __minmax_array(op, array, len) ({				\
	typeof(&(array)[0]) __array = (array);				\
	typeof(len) __len = (len);					\
	__unqual_scalar_typeof(__array[0]) __element = __array[--__len];\
	while (__len--)							\
		__element = op(__element, __array[__len]);		\
	__element; })

/**
 * min_array - return minimum of values present in an array
 * @array: array
 * @len: array length
 *
 * Note that @len must not be zero (empty array).
 */
#define min_array(array, len) __minmax_array(min, array, len)

/**
 * max_array - return maximum of values present in an array
 * @array: array
 * @len: array length
 *
 * Note that @len must not be zero (empty array).
 */
#define max_array(array, len) __minmax_array(max, array, len)

/**
 * clamp_t - return a value clamped to a given range using a given type
 * @type: the type of variable to use
 * @val: current value
 * @lo: minimum allowable value
 * @hi: maximum allowable value
 *
 * This macro does no typechecking and uses temporary variables of type
 * @type to make all the comparisons.
 */
#define clamp_t(type, val, lo, hi) __careful_clamp((type)(val), (type)(lo), (type)(hi))

/**
 * clamp_val - return a value clamped to a given range using val's type
 * @val: current value
 * @lo: minimum allowable value
 * @hi: maximum allowable value
 *
 * This macro does no typechecking and uses temporary variables of whatever
 * type the input argument @val is.  This is useful when @val is an unsigned
 * type and @lo and @hi are literals that will otherwise be assigned a signed
 * integer type.
 */
#define clamp_val(val, lo, hi) clamp_t(typeof(val), val, lo, hi)

static inline bool in_range64(u64 val, u64 start, u64 len)
{
	return (val - start) < len;
}

static inline bool in_range32(u32 val, u32 start, u32 len)
{
	return (val - start) < len;
}

/**
 * in_range - Determine if a value lies within a range.
 * @val: Value to test.
 * @start: First value in range.
 * @len: Number of values in range.
 *
 * This is more efficient than "if (start <= val && val < (start + len))".
 * It also gives a different answer if @start + @len overflows the size of
 * the type by a sufficient amount to encompass @val.  Decide for yourself
 * which behaviour you want, or prove that start + len never overflow.
 * Do not blindly replace one form with the other.
 */
#define in_range(val, start, len)					\
	((sizeof(start) | sizeof(len) | sizeof(val)) <= sizeof(u32) ?	\
		in_range32(val, start, len) : in_range64(val, start, len))

/**
 * swap - swap values of @a and @b
 * @a: first value
 * @b: second value
 */
#define swap(a, b) \
	do { typeof(a) __tmp = (a); (a) = (b); (b) = __tmp; } while (0)

/*
 * Use these carefully: no type checking, and uses the arguments
 * multiple times. Use for obvious constants only.
 */
#define MIN(a,b) __cmp(min,a,b)
#define MAX(a,b) __cmp(max,a,b)
#define MIN_T(type,a,b) __cmp(min,(type)(a),(type)(b))
#define MAX_T(type,a,b) __cmp(max,(type)(a),(type)(b))

#endif	/* _LINUX_MINMAX_H */<|MERGE_RESOLUTION|>--- conflicted
+++ resolved
@@ -81,15 +81,8 @@
 #define __types_ok(x,y,ux,uy) \
 	(__sign_use(x,ux) & __sign_use(y,uy))
 
-<<<<<<< HEAD
-#define __types_ok(x, y, ux, uy) 				\
-	(__is_signed(ux) == __is_signed(uy) ||			\
-	 __is_signed((ux) + 0) == __is_signed((uy) + 0) ||	\
-	 __is_noneg_int(x) || __is_noneg_int(y))
-=======
 #define __types_ok3(x,y,z,ux,uy,uz) \
 	(__sign_use(x,ux) & __sign_use(y,uy) & __sign_use(z,uz))
->>>>>>> aa4674c5
 
 #define __cmp_op_min <
 #define __cmp_op_max >
@@ -104,13 +97,8 @@
 
 #define __careful_cmp_once(op, x, y, ux, uy) ({		\
 	__auto_type ux = (x); __auto_type uy = (y);	\
-<<<<<<< HEAD
-	static_assert(__types_ok(x, y, ux, uy),		\
-		#op "(" #x ", " #y ") signedness error, fix types or consider u" #op "() before " #op "_t()"); \
-=======
 	BUILD_BUG_ON_MSG(!__types_ok(x,y,ux,uy),	\
 		#op"("#x", "#y") signedness error");	\
->>>>>>> aa4674c5
 	__cmp(op, ux, uy); })
 
 #define __careful_cmp(op, x, y) \
@@ -126,13 +114,8 @@
 	static_assert(__builtin_choose_expr(__is_constexpr((lo) > (hi)), 	\
 			(lo) <= (hi), true),					\
 		"clamp() low limit " #lo " greater than high limit " #hi);	\
-<<<<<<< HEAD
-	static_assert(__types_ok(uval, lo, uval, ulo), "clamp() 'lo' signedness error");	\
-	static_assert(__types_ok(uval, hi, uval, uhi), "clamp() 'hi' signedness error");	\
-=======
 	BUILD_BUG_ON_MSG(!__types_ok3(val,lo,hi,uval,ulo,uhi),			\
 		"clamp("#val", "#lo", "#hi") signedness error");		\
->>>>>>> aa4674c5
 	__clamp(uval, ulo, uhi); })
 
 #define __careful_clamp(val, lo, hi) \
