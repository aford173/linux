--- conflicted
+++ resolved
@@ -101,9 +101,6 @@
 	return nskb;
 }
 
-<<<<<<< HEAD
-static inline bool can_is_canfd_skb(const struct sk_buff *skb)
-=======
 static inline bool can_is_can_skb(const struct sk_buff *skb)
 {
 	struct can_frame *cf = (struct can_frame *)skb->data;
@@ -148,7 +145,6 @@
 
 /* get needed data length inside CAN frame for all frame types (RTR aware) */
 static inline unsigned int can_skb_get_data_len(struct sk_buff *skb)
->>>>>>> 7365df19
 {
 	unsigned int len = can_skb_get_len_val(skb);
 	const struct can_frame *cf = (struct can_frame *)skb->data;
