--- conflicted
+++ resolved
@@ -62,35 +62,8 @@
 
 struct crypto_lskcipher {
 	struct crypto_tfm base;
-<<<<<<< HEAD
 };
 
-/*
- * struct crypto_istat_cipher - statistics for cipher algorithm
- * @encrypt_cnt:	number of encrypt requests
- * @encrypt_tlen:	total data size handled by encrypt requests
- * @decrypt_cnt:	number of decrypt requests
- * @decrypt_tlen:	total data size handled by decrypt requests
- * @err_cnt:		number of error for cipher requests
- */
-struct crypto_istat_cipher {
-	atomic64_t encrypt_cnt;
-	atomic64_t encrypt_tlen;
-	atomic64_t decrypt_cnt;
-	atomic64_t decrypt_tlen;
-	atomic64_t err_cnt;
-};
-
-#ifdef CONFIG_CRYPTO_STATS
-#define SKCIPHER_ALG_COMMON_STAT struct crypto_istat_cipher stat;
-#else
-#define SKCIPHER_ALG_COMMON_STAT
-#endif
-
-=======
-};
-
->>>>>>> 0c383648
 /*
  * struct skcipher_alg_common - common properties of skcipher_alg
  * @min_keysize: Minimum key size supported by the transformation. This is the
@@ -108,10 +81,6 @@
  * @chunksize: Equal to the block size except for stream ciphers such as
  *	       CTR where it is set to the underlying block size.
  * @statesize: Size of the internal state for the algorithm.
-<<<<<<< HEAD
- * @stat: Statistics for cipher algorithm
-=======
->>>>>>> 0c383648
  * @base: Definition of a generic crypto algorithm.
  */
 #define SKCIPHER_ALG_COMMON {		\
@@ -121,11 +90,6 @@
 	unsigned int chunksize;		\
 	unsigned int statesize;		\
 					\
-<<<<<<< HEAD
-	SKCIPHER_ALG_COMMON_STAT	\
-					\
-=======
->>>>>>> 0c383648
 	struct crypto_alg base;		\
 }
 struct skcipher_alg_common SKCIPHER_ALG_COMMON;
