--- conflicted
+++ resolved
@@ -876,8 +876,6 @@
 		esdhc_tuning_block_enable(host, true);
 	else
 		sdhci_set_uhs_signaling(host, timing);
-<<<<<<< HEAD
-=======
 }
 
 static u32 esdhc_irq(struct sdhci_host *host, u32 intmask)
@@ -897,7 +895,6 @@
 		}
 	}
 	return intmask;
->>>>>>> 0ecfebd2
 }
 
 #ifdef CONFIG_PM_SLEEP
@@ -947,10 +944,7 @@
 	.set_bus_width = esdhc_pltfm_set_bus_width,
 	.reset = esdhc_reset,
 	.set_uhs_signaling = esdhc_set_uhs_signaling,
-<<<<<<< HEAD
-=======
 	.irq = esdhc_irq,
->>>>>>> 0ecfebd2
 };
 
 static const struct sdhci_ops sdhci_esdhc_le_ops = {
@@ -968,10 +962,7 @@
 	.set_bus_width = esdhc_pltfm_set_bus_width,
 	.reset = esdhc_reset,
 	.set_uhs_signaling = esdhc_set_uhs_signaling,
-<<<<<<< HEAD
-=======
 	.irq = esdhc_irq,
->>>>>>> 0ecfebd2
 };
 
 static const struct sdhci_pltfm_data sdhci_esdhc_be_pdata = {
@@ -999,10 +990,7 @@
 
 static struct soc_device_attribute soc_fixup_sdhc_clkdivs[] = {
 	{ .family = "QorIQ LX2160A", .revision = "1.0", },
-<<<<<<< HEAD
-=======
 	{ .family = "QorIQ LX2160A", .revision = "2.0", },
->>>>>>> 0ecfebd2
 	{ },
 };
 
