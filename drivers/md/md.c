--- conflicted
+++ resolved
@@ -2535,12 +2535,7 @@
 	if (test_bit(AutoDetected, &rdev->flags))
 		md_autodetect_dev(rdev->bdev->bd_dev);
 #endif
-<<<<<<< HEAD
-	blkdev_put(rdev->bdev,
-		   test_bit(Holder, &rdev->flags) ? rdev : &claim_rdev);
-=======
 	bdev_release(rdev->bdev_handle);
->>>>>>> 740329d7
 	rdev->bdev = NULL;
 	kobject_put(&rdev->kobj);
 }
@@ -3725,7 +3720,6 @@
 static struct md_rdev *md_import_device(dev_t newdev, int super_format, int super_minor)
 {
 	struct md_rdev *rdev;
-	struct md_rdev *holder;
 	sector_t size;
 	int err;
 
@@ -3740,23 +3734,10 @@
 	if (err)
 		goto out_clear_rdev;
 
-<<<<<<< HEAD
-	if (super_format == -2) {
-		holder = &claim_rdev;
-	} else {
-		holder = rdev;
-		set_bit(Holder, &rdev->flags);
-	}
-
-	rdev->bdev = blkdev_get_by_dev(newdev, BLK_OPEN_READ | BLK_OPEN_WRITE,
-				       holder, NULL);
-	if (IS_ERR(rdev->bdev)) {
-=======
 	rdev->bdev_handle = bdev_open_by_dev(newdev,
 			BLK_OPEN_READ | BLK_OPEN_WRITE,
 			super_format == -2 ? &claim_rdev : rdev, NULL);
 	if (IS_ERR(rdev->bdev_handle)) {
->>>>>>> 740329d7
 		pr_warn("md: could not open device unknown-block(%u,%u).\n",
 			MAJOR(newdev), MINOR(newdev));
 		err = PTR_ERR(rdev->bdev_handle);
@@ -3793,11 +3774,7 @@
 	return rdev;
 
 out_blkdev_put:
-<<<<<<< HEAD
-	blkdev_put(rdev->bdev, holder);
-=======
 	bdev_release(rdev->bdev_handle);
->>>>>>> 740329d7
 out_clear_rdev:
 	md_rdev_clear(rdev);
 out_free_rdev:
@@ -8297,44 +8274,7 @@
 
 static void *md_seq_next(struct seq_file *seq, void *v, loff_t *pos)
 {
-<<<<<<< HEAD
-	struct list_head *tmp;
-	struct mddev *next_mddev, *mddev = v;
-	struct mddev *to_put = NULL;
-
-	++*pos;
-	if (v == (void*)2)
-		return NULL;
-
-	spin_lock(&all_mddevs_lock);
-	if (v == (void*)1) {
-		tmp = all_mddevs.next;
-	} else {
-		to_put = mddev;
-		tmp = mddev->all_mddevs.next;
-	}
-
-	for (;;) {
-		if (tmp == &all_mddevs) {
-			next_mddev = (void*)2;
-			*pos = 0x10000;
-			break;
-		}
-		next_mddev = list_entry(tmp, struct mddev, all_mddevs);
-		if (mddev_get(next_mddev))
-			break;
-		mddev = next_mddev;
-		tmp = mddev->all_mddevs.next;
-	}
-	spin_unlock(&all_mddevs_lock);
-
-	if (to_put)
-		mddev_put(to_put);
-	return next_mddev;
-
-=======
 	return seq_list_next(v, &all_mddevs, pos);
->>>>>>> 740329d7
 }
 
 static void md_seq_stop(struct seq_file *seq, void *v)
