--- conflicted
+++ resolved
@@ -519,8 +519,6 @@
 	kfree(prefix);
 }
 
-<<<<<<< HEAD
-=======
 /**
  *	gsm_register_devices	-	register all tty devices for a given mux index
  *
@@ -583,7 +581,6 @@
 	}
 }
 
->>>>>>> 7365df19
 /**
  *	gsm_print_packet	-	display a frame for debug
  *	@hdr: header to print before decode
@@ -910,11 +907,6 @@
 
 	clear_bit(TTY_DO_WRITE_WAKEUP, &gsm->tty->flags);
 
-<<<<<<< HEAD
-		if (debug & 4)
-			gsm_hex_dump_bytes(__func__, gsm->txframe, len);
-		if (gsmld_output(gsm, gsm->txframe, len) <= 0)
-=======
 	/* Serialize control messages and control channel messages first */
 	list_for_each_entry_safe(msg, nmsg, &gsm->tx_ctrl_list, list) {
 		if (gsm->constipated && !gsm_is_flow_ctrl_msg(msg))
@@ -934,7 +926,6 @@
 				list_del(&msg->list);
 				kfree(msg);
 			}
->>>>>>> 7365df19
 			break;
 		}
 	}
@@ -2807,11 +2798,7 @@
 		set_bit(TTY_DO_WRITE_WAKEUP, &gsm->tty->flags);
 		return -ENOSPC;
 	}
-<<<<<<< HEAD
-	if (debug & 4)
-=======
 	if (debug & DBG_DATA)
->>>>>>> 7365df19
 		gsm_hex_dump_bytes(__func__, data, len);
 	return gsm->tty->ops->write(gsm->tty, data, len);
 }
@@ -2897,11 +2884,7 @@
 	struct gsm_mux *gsm = tty->disc_data;
 	char flags = TTY_NORMAL;
 
-<<<<<<< HEAD
-	if (debug & 4)
-=======
 	if (debug & DBG_DATA)
->>>>>>> 7365df19
 		gsm_hex_dump_bytes(__func__, cp, count);
 
 	for (; count; count--, cp++) {
