// SPDX-License-Identifier: GPL-2.0
/*
 * 8250-core based driver for the OMAP internal UART
 *
 * based on omap-serial.c, Copyright (C) 2010 Texas Instruments.
 *
 * Copyright (C) 2014 Sebastian Andrzej Siewior
 *
 */

#include <linux/atomic.h>
#include <linux/clk.h>
#include <linux/device.h>
#include <linux/io.h>
#include <linux/module.h>
#include <linux/serial_8250.h>
#include <linux/serial_reg.h>
#include <linux/tty_flip.h>
#include <linux/platform_device.h>
#include <linux/slab.h>
#include <linux/of.h>
#include <linux/of_irq.h>
#include <linux/delay.h>
#include <linux/pm_runtime.h>
#include <linux/console.h>
#include <linux/pm_qos.h>
#include <linux/pm_wakeirq.h>
#include <linux/dma-mapping.h>
#include <linux/sys_soc.h>

#include "8250.h"

#define DEFAULT_CLK_SPEED	48000000
#define OMAP_UART_REGSHIFT	2

#define UART_ERRATA_i202_MDR1_ACCESS	(1 << 0)
#define OMAP_UART_WER_HAS_TX_WAKEUP	(1 << 1)
#define OMAP_DMA_TX_KICK		(1 << 2)
/*
 * See Advisory 21 in AM437x errata SPRZ408B, updated April 2015.
 * The same errata is applicable to AM335x and DRA7x processors too.
 */
#define UART_ERRATA_CLOCK_DISABLE	(1 << 3)
#define	UART_HAS_EFR2			BIT(4)
#define UART_HAS_RHR_IT_DIS		BIT(5)
#define UART_RX_TIMEOUT_QUIRK		BIT(6)
#define UART_HAS_NATIVE_RS485		BIT(7)

#define OMAP_UART_FCR_RX_TRIG		6
#define OMAP_UART_FCR_TX_TRIG		4

/* SCR register bitmasks */
#define OMAP_UART_SCR_RX_TRIG_GRANU1_MASK	(1 << 7)
#define OMAP_UART_SCR_TX_TRIG_GRANU1_MASK	(1 << 6)
#define OMAP_UART_SCR_TX_EMPTY			(1 << 3)
#define OMAP_UART_SCR_DMAMODE_MASK		(3 << 1)
#define OMAP_UART_SCR_DMAMODE_1			(1 << 1)
#define OMAP_UART_SCR_DMAMODE_CTL		(1 << 0)

/* MVR register bitmasks */
#define OMAP_UART_MVR_SCHEME_SHIFT	30
#define OMAP_UART_LEGACY_MVR_MAJ_MASK	0xf0
#define OMAP_UART_LEGACY_MVR_MAJ_SHIFT	4
#define OMAP_UART_LEGACY_MVR_MIN_MASK	0x0f
#define OMAP_UART_MVR_MAJ_MASK		0x700
#define OMAP_UART_MVR_MAJ_SHIFT		8
#define OMAP_UART_MVR_MIN_MASK		0x3f

/* SYSC register bitmasks */
#define OMAP_UART_SYSC_SOFTRESET	(1 << 1)

/* SYSS register bitmasks */
#define OMAP_UART_SYSS_RESETDONE	(1 << 0)

#define UART_TI752_TLR_TX	0
#define UART_TI752_TLR_RX	4

#define TRIGGER_TLR_MASK(x)	((x & 0x3c) >> 2)
#define TRIGGER_FCR_MASK(x)	(x & 3)

/* Enable XON/XOFF flow control on output */
#define OMAP_UART_SW_TX		0x08
/* Enable XON/XOFF flow control on input */
#define OMAP_UART_SW_RX		0x02

#define OMAP_UART_WER_MOD_WKUP	0x7f
#define OMAP_UART_TX_WAKEUP_EN	(1 << 7)

#define TX_TRIGGER	1
#define RX_TRIGGER	48

#define OMAP_UART_TCR_RESTORE(x)	((x / 4) << 4)
#define OMAP_UART_TCR_HALT(x)		((x / 4) << 0)

#define UART_BUILD_REVISION(x, y)	(((x) << 8) | (y))

#define OMAP_UART_REV_46 0x0406
#define OMAP_UART_REV_52 0x0502
#define OMAP_UART_REV_63 0x0603

/* Interrupt Enable Register 2 */
#define UART_OMAP_IER2			0x1B
#define UART_OMAP_IER2_RHR_IT_DIS	BIT(2)

/* Mode Definition Register 3 */
#define UART_OMAP_MDR3			0x20
#define UART_OMAP_MDR3_DIR_POL		BIT(3)
#define UART_OMAP_MDR3_DIR_EN		BIT(4)

/* Enhanced features register 2 */
#define UART_OMAP_EFR2			0x23
#define UART_OMAP_EFR2_TIMEOUT_BEHAVE	BIT(6)

/* RX FIFO occupancy indicator */
#define UART_OMAP_RX_LVL		0x19

/* Timeout low and High */
#define UART_OMAP_TO_L                 0x26
#define UART_OMAP_TO_H                 0x27
<<<<<<< HEAD

/*
 * Copy of the genpd flags for the console.
 * Only used if console suspend is disabled
 */
static unsigned int genpd_flags_console;
=======
>>>>>>> 3c842de2

struct omap8250_priv {
	void __iomem *membase;
	int line;
	u8 habit;
	u8 mdr1;
	u8 mdr3;
	u8 efr;
	u8 scr;
	u8 wer;
	u8 xon;
	u8 xoff;
	u8 delayed_restore;
	u16 quot;

	u8 tx_trigger;
	u8 rx_trigger;
	atomic_t active;
	bool is_suspending;
	int wakeirq;
	int wakeups_enabled;
	u32 latency;
	u32 calc_latency;
	struct pm_qos_request pm_qos_request;
	struct work_struct qos_work;
	struct uart_8250_dma omap8250_dma;
	spinlock_t rx_dma_lock;
	bool rx_dma_broken;
	bool throttled;
};

struct omap8250_dma_params {
	u32 rx_size;
	u8 rx_trigger;
	u8 tx_trigger;
};

struct omap8250_platdata {
	struct omap8250_dma_params *dma_params;
	u8 habit;
};

#ifdef CONFIG_SERIAL_8250_DMA
static void omap_8250_rx_dma_flush(struct uart_8250_port *p);
#else
static inline void omap_8250_rx_dma_flush(struct uart_8250_port *p) { }
#endif

static u32 uart_read(struct omap8250_priv *priv, u32 reg)
{
	return readl(priv->membase + (reg << OMAP_UART_REGSHIFT));
}

/*
 * Called on runtime PM resume path from omap8250_restore_regs(), and
 * omap8250_set_mctrl().
 */
static void __omap8250_set_mctrl(struct uart_port *port, unsigned int mctrl)
{
	struct uart_8250_port *up = up_to_u8250p(port);
	struct omap8250_priv *priv = up->port.private_data;
	u8 lcr;

	serial8250_do_set_mctrl(port, mctrl);

	if (!mctrl_gpio_to_gpiod(up->gpios, UART_GPIO_RTS)) {
		/*
		 * Turn off autoRTS if RTS is lowered and restore autoRTS
		 * setting if RTS is raised
		 */
		lcr = serial_in(up, UART_LCR);
		serial_out(up, UART_LCR, UART_LCR_CONF_MODE_B);
		if ((mctrl & TIOCM_RTS) && (port->status & UPSTAT_AUTORTS))
			priv->efr |= UART_EFR_RTS;
		else
			priv->efr &= ~UART_EFR_RTS;
		serial_out(up, UART_EFR, priv->efr);
		serial_out(up, UART_LCR, lcr);
	}
}

static void omap8250_set_mctrl(struct uart_port *port, unsigned int mctrl)
{
	int err;

	err = pm_runtime_resume_and_get(port->dev);
	if (err)
		return;

	__omap8250_set_mctrl(port, mctrl);

	pm_runtime_mark_last_busy(port->dev);
	pm_runtime_put_autosuspend(port->dev);
}

/*
 * Work Around for Errata i202 (2430, 3430, 3630, 4430 and 4460)
 * The access to uart register after MDR1 Access
 * causes UART to corrupt data.
 *
 * Need a delay =
 * 5 L4 clock cycles + 5 UART functional clock cycle (@48MHz = ~0.2uS)
 * give 10 times as much
 */
static void omap_8250_mdr1_errataset(struct uart_8250_port *up,
				     struct omap8250_priv *priv)
{
	serial_out(up, UART_OMAP_MDR1, priv->mdr1);
	udelay(2);
	serial_out(up, UART_FCR, up->fcr | UART_FCR_CLEAR_XMIT |
			UART_FCR_CLEAR_RCVR);
}

static void omap_8250_get_divisor(struct uart_port *port, unsigned int baud,
				  struct omap8250_priv *priv)
{
	unsigned int uartclk = port->uartclk;
	unsigned int div_13, div_16;
	unsigned int abs_d13, abs_d16;

	/*
	 * Old custom speed handling.
	 */
	if (baud == 38400 && (port->flags & UPF_SPD_MASK) == UPF_SPD_CUST) {
		priv->quot = port->custom_divisor & UART_DIV_MAX;
		/*
		 * I assume that nobody is using this. But hey, if somebody
		 * would like to specify the divisor _and_ the mode then the
		 * driver is ready and waiting for it.
		 */
		if (port->custom_divisor & (1 << 16))
			priv->mdr1 = UART_OMAP_MDR1_13X_MODE;
		else
			priv->mdr1 = UART_OMAP_MDR1_16X_MODE;
		return;
	}
	div_13 = DIV_ROUND_CLOSEST(uartclk, 13 * baud);
	div_16 = DIV_ROUND_CLOSEST(uartclk, 16 * baud);

	if (!div_13)
		div_13 = 1;
	if (!div_16)
		div_16 = 1;

	abs_d13 = abs(baud - uartclk / 13 / div_13);
	abs_d16 = abs(baud - uartclk / 16 / div_16);

	if (abs_d13 >= abs_d16) {
		priv->mdr1 = UART_OMAP_MDR1_16X_MODE;
		priv->quot = div_16;
	} else {
		priv->mdr1 = UART_OMAP_MDR1_13X_MODE;
		priv->quot = div_13;
	}
}

static void omap8250_update_scr(struct uart_8250_port *up,
				struct omap8250_priv *priv)
{
	u8 old_scr;

	old_scr = serial_in(up, UART_OMAP_SCR);
	if (old_scr == priv->scr)
		return;

	/*
	 * The manual recommends not to enable the DMA mode selector in the SCR
	 * (instead of the FCR) register _and_ selecting the DMA mode as one
	 * register write because this may lead to malfunction.
	 */
	if (priv->scr & OMAP_UART_SCR_DMAMODE_MASK)
		serial_out(up, UART_OMAP_SCR,
			   priv->scr & ~OMAP_UART_SCR_DMAMODE_MASK);
	serial_out(up, UART_OMAP_SCR, priv->scr);
}

static void omap8250_update_mdr1(struct uart_8250_port *up,
				 struct omap8250_priv *priv)
{
	if (priv->habit & UART_ERRATA_i202_MDR1_ACCESS)
		omap_8250_mdr1_errataset(up, priv);
	else
		serial_out(up, UART_OMAP_MDR1, priv->mdr1);
}

static void omap8250_restore_regs(struct uart_8250_port *up)
{
	struct omap8250_priv *priv = up->port.private_data;
	struct uart_8250_dma	*dma = up->dma;
	u8 mcr = serial8250_in_MCR(up);

	/* Port locked to synchronize UART_IER access against the console. */
	lockdep_assert_held_once(&up->port.lock);

	if (dma && dma->tx_running) {
		/*
		 * TCSANOW requests the change to occur immediately however if
		 * we have a TX-DMA operation in progress then it has been
		 * observed that it might stall and never complete. Therefore we
		 * delay DMA completes to prevent this hang from happen.
		 */
		priv->delayed_restore = 1;
		return;
	}

	serial_out(up, UART_LCR, UART_LCR_CONF_MODE_B);
	serial_out(up, UART_EFR, UART_EFR_ECB);

	serial_out(up, UART_LCR, UART_LCR_CONF_MODE_A);
	serial8250_out_MCR(up, mcr | UART_MCR_TCRTLR);
	serial_out(up, UART_FCR, up->fcr);

	omap8250_update_scr(up, priv);

	serial_out(up, UART_LCR, UART_LCR_CONF_MODE_B);

	serial_out(up, UART_TI752_TCR, OMAP_UART_TCR_RESTORE(16) |
			OMAP_UART_TCR_HALT(52));
	serial_out(up, UART_TI752_TLR,
		   TRIGGER_TLR_MASK(priv->tx_trigger) << UART_TI752_TLR_TX |
		   TRIGGER_TLR_MASK(priv->rx_trigger) << UART_TI752_TLR_RX);

	serial_out(up, UART_LCR, 0);

	/* drop TCR + TLR access, we setup XON/XOFF later */
	serial8250_out_MCR(up, mcr);

	serial_out(up, UART_IER, up->ier);

	serial_out(up, UART_LCR, UART_LCR_CONF_MODE_B);
	serial_dl_write(up, priv->quot);

	serial_out(up, UART_EFR, priv->efr);

	/* Configure flow control */
	serial_out(up, UART_LCR, UART_LCR_CONF_MODE_B);
	serial_out(up, UART_XON1, priv->xon);
	serial_out(up, UART_XOFF1, priv->xoff);

	serial_out(up, UART_LCR, up->lcr);

	omap8250_update_mdr1(up, priv);

	__omap8250_set_mctrl(&up->port, up->port.mctrl);

	serial_out(up, UART_OMAP_MDR3, priv->mdr3);

	if (up->port.rs485.flags & SER_RS485_ENABLED &&
	    up->port.rs485_config == serial8250_em485_config)
		serial8250_em485_stop_tx(up);
}

/*
 * OMAP can use "CLK / (16 or 13) / div" for baud rate. And then we have have
 * some differences in how we want to handle flow control.
 */
static void omap_8250_set_termios(struct uart_port *port,
				  struct ktermios *termios,
				  const struct ktermios *old)
{
	struct uart_8250_port *up = up_to_u8250p(port);
	struct omap8250_priv *priv = up->port.private_data;
	unsigned char cval = 0;
	unsigned int baud;

	cval = UART_LCR_WLEN(tty_get_char_size(termios->c_cflag));

	if (termios->c_cflag & CSTOPB)
		cval |= UART_LCR_STOP;
	if (termios->c_cflag & PARENB)
		cval |= UART_LCR_PARITY;
	if (!(termios->c_cflag & PARODD))
		cval |= UART_LCR_EPAR;
	if (termios->c_cflag & CMSPAR)
		cval |= UART_LCR_SPAR;

	/*
	 * Ask the core to calculate the divisor for us.
	 */
	baud = uart_get_baud_rate(port, termios, old,
				  port->uartclk / 16 / UART_DIV_MAX,
				  port->uartclk / 13);
	omap_8250_get_divisor(port, baud, priv);

	/*
	 * Ok, we're now changing the port state. Do it with
	 * interrupts disabled.
	 */
	pm_runtime_get_sync(port->dev);
	uart_port_lock_irq(port);

	/*
	 * Update the per-port timeout.
	 */
	uart_update_timeout(port, termios->c_cflag, baud);

	up->port.read_status_mask = UART_LSR_OE | UART_LSR_THRE | UART_LSR_DR;
	if (termios->c_iflag & INPCK)
		up->port.read_status_mask |= UART_LSR_FE | UART_LSR_PE;
	if (termios->c_iflag & (IGNBRK | PARMRK))
		up->port.read_status_mask |= UART_LSR_BI;

	/*
	 * Characters to ignore
	 */
	up->port.ignore_status_mask = 0;
	if (termios->c_iflag & IGNPAR)
		up->port.ignore_status_mask |= UART_LSR_PE | UART_LSR_FE;
	if (termios->c_iflag & IGNBRK) {
		up->port.ignore_status_mask |= UART_LSR_BI;
		/*
		 * If we're ignoring parity and break indicators,
		 * ignore overruns too (for real raw support).
		 */
		if (termios->c_iflag & IGNPAR)
			up->port.ignore_status_mask |= UART_LSR_OE;
	}

	/*
	 * ignore all characters if CREAD is not set
	 */
	if ((termios->c_cflag & CREAD) == 0)
		up->port.ignore_status_mask |= UART_LSR_DR;

	/*
	 * Modem status interrupts
	 */
	up->ier &= ~UART_IER_MSI;
	if (UART_ENABLE_MS(&up->port, termios->c_cflag))
		up->ier |= UART_IER_MSI;

	up->lcr = cval;
	/* Up to here it was mostly serial8250_do_set_termios() */

	/*
	 * We enable TRIG_GRANU for RX and TX and additionally we set
	 * SCR_TX_EMPTY bit. The result is the following:
	 * - RX_TRIGGER amount of bytes in the FIFO will cause an interrupt.
	 * - less than RX_TRIGGER number of bytes will also cause an interrupt
	 *   once the UART decides that there no new bytes arriving.
	 * - Once THRE is enabled, the interrupt will be fired once the FIFO is
	 *   empty - the trigger level is ignored here.
	 *
	 * Once DMA is enabled:
	 * - UART will assert the TX DMA line once there is room for TX_TRIGGER
	 *   bytes in the TX FIFO. On each assert the DMA engine will move
	 *   TX_TRIGGER bytes into the FIFO.
	 * - UART will assert the RX DMA line once there are RX_TRIGGER bytes in
	 *   the FIFO and move RX_TRIGGER bytes.
	 * This is because threshold and trigger values are the same.
	 */
	up->fcr = UART_FCR_ENABLE_FIFO;
	up->fcr |= TRIGGER_FCR_MASK(priv->tx_trigger) << OMAP_UART_FCR_TX_TRIG;
	up->fcr |= TRIGGER_FCR_MASK(priv->rx_trigger) << OMAP_UART_FCR_RX_TRIG;

	priv->scr = OMAP_UART_SCR_RX_TRIG_GRANU1_MASK | OMAP_UART_SCR_TX_EMPTY |
		OMAP_UART_SCR_TX_TRIG_GRANU1_MASK;

	if (up->dma)
		priv->scr |= OMAP_UART_SCR_DMAMODE_1 |
			OMAP_UART_SCR_DMAMODE_CTL;

	priv->xon = termios->c_cc[VSTART];
	priv->xoff = termios->c_cc[VSTOP];

	priv->efr = 0;
	up->port.status &= ~(UPSTAT_AUTOCTS | UPSTAT_AUTORTS | UPSTAT_AUTOXOFF);

	if (termios->c_cflag & CRTSCTS && up->port.flags & UPF_HARD_FLOW &&
	    !mctrl_gpio_to_gpiod(up->gpios, UART_GPIO_RTS) &&
	    !mctrl_gpio_to_gpiod(up->gpios, UART_GPIO_CTS)) {
		/* Enable AUTOCTS (autoRTS is enabled when RTS is raised) */
		up->port.status |= UPSTAT_AUTOCTS | UPSTAT_AUTORTS;
		priv->efr |= UART_EFR_CTS;
	} else	if (up->port.flags & UPF_SOFT_FLOW) {
		/*
		 * OMAP rx s/w flow control is borked; the transmitter remains
		 * stuck off even if rx flow control is subsequently disabled
		 */

		/*
		 * IXOFF Flag:
		 * Enable XON/XOFF flow control on output.
		 * Transmit XON1, XOFF1
		 */
		if (termios->c_iflag & IXOFF) {
			up->port.status |= UPSTAT_AUTOXOFF;
			priv->efr |= OMAP_UART_SW_TX;
		}
	}
	omap8250_restore_regs(up);

	uart_port_unlock_irq(&up->port);
	pm_runtime_mark_last_busy(port->dev);
	pm_runtime_put_autosuspend(port->dev);

	/* calculate wakeup latency constraint */
	priv->calc_latency = USEC_PER_SEC * 64 * 8 / baud;
	priv->latency = priv->calc_latency;

	schedule_work(&priv->qos_work);

	/* Don't rewrite B0 */
	if (tty_termios_baud_rate(termios))
		tty_termios_encode_baud_rate(termios, baud, baud);
}

/* same as 8250 except that we may have extra flow bits set in EFR */
static void omap_8250_pm(struct uart_port *port, unsigned int state,
			 unsigned int oldstate)
{
	struct uart_8250_port *up = up_to_u8250p(port);
	u8 efr;

	pm_runtime_get_sync(port->dev);

	/* Synchronize UART_IER access against the console. */
	uart_port_lock_irq(port);

	serial_out(up, UART_LCR, UART_LCR_CONF_MODE_B);
	efr = serial_in(up, UART_EFR);
	serial_out(up, UART_EFR, efr | UART_EFR_ECB);
	serial_out(up, UART_LCR, 0);

	serial_out(up, UART_IER, (state != 0) ? UART_IERX_SLEEP : 0);
	serial_out(up, UART_LCR, UART_LCR_CONF_MODE_B);
	serial_out(up, UART_EFR, efr);
	serial_out(up, UART_LCR, 0);

	uart_port_unlock_irq(port);

	pm_runtime_mark_last_busy(port->dev);
	pm_runtime_put_autosuspend(port->dev);
}

static void omap_serial_fill_features_erratas(struct uart_8250_port *up,
					      struct omap8250_priv *priv)
{
	static const struct soc_device_attribute k3_soc_devices[] = {
		{ .family = "AM65X",  },
		{ .family = "J721E", .revision = "SR1.0" },
		{ /* sentinel */ }
	};
	u32 mvr, scheme;
	u16 revision, major, minor;

	mvr = uart_read(priv, UART_OMAP_MVER);

	/* Check revision register scheme */
	scheme = mvr >> OMAP_UART_MVR_SCHEME_SHIFT;

	switch (scheme) {
	case 0: /* Legacy Scheme: OMAP2/3 */
		/* MINOR_REV[0:4], MAJOR_REV[4:7] */
		major = (mvr & OMAP_UART_LEGACY_MVR_MAJ_MASK) >>
			OMAP_UART_LEGACY_MVR_MAJ_SHIFT;
		minor = (mvr & OMAP_UART_LEGACY_MVR_MIN_MASK);
		break;
	case 1:
		/* New Scheme: OMAP4+ */
		/* MINOR_REV[0:5], MAJOR_REV[8:10] */
		major = (mvr & OMAP_UART_MVR_MAJ_MASK) >>
			OMAP_UART_MVR_MAJ_SHIFT;
		minor = (mvr & OMAP_UART_MVR_MIN_MASK);
		break;
	default:
		dev_warn(up->port.dev,
			 "Unknown revision, defaulting to highest\n");
		/* highest possible revision */
		major = 0xff;
		minor = 0xff;
	}
	/* normalize revision for the driver */
	revision = UART_BUILD_REVISION(major, minor);

	switch (revision) {
	case OMAP_UART_REV_46:
		priv->habit |= UART_ERRATA_i202_MDR1_ACCESS;
		break;
	case OMAP_UART_REV_52:
		priv->habit |= UART_ERRATA_i202_MDR1_ACCESS |
				OMAP_UART_WER_HAS_TX_WAKEUP;
		break;
	case OMAP_UART_REV_63:
		priv->habit |= UART_ERRATA_i202_MDR1_ACCESS |
			OMAP_UART_WER_HAS_TX_WAKEUP;
		break;
	default:
		break;
	}

	/*
	 * AM65x SR1.0, AM65x SR2.0 and J721e SR1.0 don't
	 * don't have RHR_IT_DIS bit in IER2 register. So drop to flag
	 * to enable errata workaround.
	 */
	if (soc_device_match(k3_soc_devices))
		priv->habit &= ~UART_HAS_RHR_IT_DIS;
}

static void omap8250_uart_qos_work(struct work_struct *work)
{
	struct omap8250_priv *priv;

	priv = container_of(work, struct omap8250_priv, qos_work);
	cpu_latency_qos_update_request(&priv->pm_qos_request, priv->latency);
}

#ifdef CONFIG_SERIAL_8250_DMA
static int omap_8250_dma_handle_irq(struct uart_port *port);
#endif

static irqreturn_t omap8250_irq(int irq, void *dev_id)
{
	struct omap8250_priv *priv = dev_id;
	struct uart_8250_port *up = serial8250_get_port(priv->line);
	struct uart_port *port = &up->port;
	unsigned int iir, lsr;
	int ret;

	pm_runtime_get_noresume(port->dev);

	/* Shallow idle state wake-up to an IO interrupt? */
	if (atomic_add_unless(&priv->active, 1, 1)) {
		priv->latency = priv->calc_latency;
		schedule_work(&priv->qos_work);
	}

#ifdef CONFIG_SERIAL_8250_DMA
	if (up->dma) {
		ret = omap_8250_dma_handle_irq(port);
		pm_runtime_mark_last_busy(port->dev);
		pm_runtime_put(port->dev);
		return IRQ_RETVAL(ret);
	}
#endif

	lsr = serial_port_in(port, UART_LSR);
	iir = serial_port_in(port, UART_IIR);
	ret = serial8250_handle_irq(port, iir);

	/*
	 * On K3 SoCs, it is observed that RX TIMEOUT is signalled after
	 * FIFO has been drained or erroneously.
	 * So apply solution of Errata i2310 as mentioned in
	 * https://www.ti.com/lit/pdf/sprz536
	 */
	if (priv->habit & UART_RX_TIMEOUT_QUIRK &&
<<<<<<< HEAD
		(iir & UART_IIR_RX_TIMEOUT) == UART_IIR_RX_TIMEOUT) {
=======
	    (iir & UART_IIR_RX_TIMEOUT) == UART_IIR_RX_TIMEOUT &&
	    serial_port_in(port, UART_OMAP_RX_LVL) == 0) {
>>>>>>> 3c842de2
		unsigned char efr2, timeout_h, timeout_l;

		efr2 = serial_in(up, UART_OMAP_EFR2);
		timeout_h = serial_in(up, UART_OMAP_TO_H);
		timeout_l = serial_in(up, UART_OMAP_TO_L);
		serial_out(up, UART_OMAP_TO_H, 0xFF);
		serial_out(up, UART_OMAP_TO_L, 0xFF);
		serial_out(up, UART_OMAP_EFR2, UART_OMAP_EFR2_TIMEOUT_BEHAVE);
		serial_in(up, UART_IIR);
		serial_out(up, UART_OMAP_EFR2, efr2);
		serial_out(up, UART_OMAP_TO_H, timeout_h);
		serial_out(up, UART_OMAP_TO_L, timeout_l);
	}

	/* Stop processing interrupts on input overrun */
	if ((lsr & UART_LSR_OE) && up->overrun_backoff_time_ms > 0) {
		unsigned long delay;

		/* Synchronize UART_IER access against the console. */
		uart_port_lock(port);
		up->ier = port->serial_in(port, UART_IER);
		if (up->ier & (UART_IER_RLSI | UART_IER_RDI)) {
			port->ops->stop_rx(port);
		} else {
			/* Keep restarting the timer until
			 * the input overrun subsides.
			 */
			cancel_delayed_work(&up->overrun_backoff);
		}
		uart_port_unlock(port);

		delay = msecs_to_jiffies(up->overrun_backoff_time_ms);
		schedule_delayed_work(&up->overrun_backoff, delay);
	}

	pm_runtime_mark_last_busy(port->dev);
	pm_runtime_put(port->dev);

	return IRQ_RETVAL(ret);
}

static int omap_8250_startup(struct uart_port *port)
{
	struct uart_8250_port *up = up_to_u8250p(port);
	struct omap8250_priv *priv = port->private_data;
	struct uart_8250_dma *dma = &priv->omap8250_dma;
	int ret;

	if (priv->wakeirq) {
		ret = dev_pm_set_dedicated_wake_irq(port->dev, priv->wakeirq);
		if (ret)
			return ret;
	}

	pm_runtime_get_sync(port->dev);

	serial_out(up, UART_FCR, UART_FCR_CLEAR_RCVR | UART_FCR_CLEAR_XMIT);

	serial_out(up, UART_LCR, UART_LCR_WLEN8);

	up->lsr_saved_flags = 0;
	up->msr_saved_flags = 0;

	/* Disable DMA for console UART */
	if (dma->fn && !uart_console(port)) {
		up->dma = &priv->omap8250_dma;
		ret = serial8250_request_dma(up);
		if (ret) {
			dev_warn_ratelimited(port->dev,
					     "failed to request DMA\n");
			up->dma = NULL;
		}
	} else {
		up->dma = NULL;
	}

	/* Synchronize UART_IER access against the console. */
	uart_port_lock_irq(port);
	up->ier = UART_IER_RLSI | UART_IER_RDI;
	serial_out(up, UART_IER, up->ier);
	uart_port_unlock_irq(port);

#ifdef CONFIG_PM
	up->capabilities |= UART_CAP_RPM;
#endif

	/* Enable module level wake up */
	priv->wer = OMAP_UART_WER_MOD_WKUP;
	if (priv->habit & OMAP_UART_WER_HAS_TX_WAKEUP)
		priv->wer |= OMAP_UART_TX_WAKEUP_EN;
	serial_out(up, UART_OMAP_WER, priv->wer);

	if (up->dma && !(priv->habit & UART_HAS_EFR2)) {
		uart_port_lock_irq(port);
		up->dma->rx_dma(up);
		uart_port_unlock_irq(port);
	}

	enable_irq(up->port.irq);

	pm_runtime_mark_last_busy(port->dev);
	pm_runtime_put_autosuspend(port->dev);
	return 0;
}

static void omap_8250_shutdown(struct uart_port *port)
{
	struct uart_8250_port *up = up_to_u8250p(port);
	struct omap8250_priv *priv = port->private_data;

	flush_work(&priv->qos_work);
	if (up->dma)
		omap_8250_rx_dma_flush(up);

	pm_runtime_get_sync(port->dev);

	serial_out(up, UART_OMAP_WER, 0);
	if (priv->habit & UART_HAS_EFR2)
		serial_out(up, UART_OMAP_EFR2, 0x0);

	/* Synchronize UART_IER access against the console. */
	uart_port_lock_irq(port);
	up->ier = 0;
	serial_out(up, UART_IER, 0);
	uart_port_unlock_irq(port);
	disable_irq_nosync(up->port.irq);
	dev_pm_clear_wake_irq(port->dev);

	serial8250_release_dma(up);
	up->dma = NULL;

	/*
	 * Disable break condition and FIFOs
	 */
	if (up->lcr & UART_LCR_SBC)
		serial_out(up, UART_LCR, up->lcr & ~UART_LCR_SBC);
	serial_out(up, UART_FCR, UART_FCR_CLEAR_RCVR | UART_FCR_CLEAR_XMIT);

	pm_runtime_mark_last_busy(port->dev);
	pm_runtime_put_autosuspend(port->dev);
}

static void omap_8250_throttle(struct uart_port *port)
{
	struct omap8250_priv *priv = port->private_data;
	unsigned long flags;

	pm_runtime_get_sync(port->dev);

	uart_port_lock_irqsave(port, &flags);
	port->ops->stop_rx(port);
	priv->throttled = true;
	uart_port_unlock_irqrestore(port, flags);

	pm_runtime_mark_last_busy(port->dev);
	pm_runtime_put_autosuspend(port->dev);
}

static void omap_8250_unthrottle(struct uart_port *port)
{
	struct omap8250_priv *priv = port->private_data;
	struct uart_8250_port *up = up_to_u8250p(port);
	unsigned long flags;

	pm_runtime_get_sync(port->dev);

	/* Synchronize UART_IER access against the console. */
	uart_port_lock_irqsave(port, &flags);
	priv->throttled = false;
	if (up->dma)
		up->dma->rx_dma(up);
	up->ier |= UART_IER_RLSI | UART_IER_RDI;
	port->read_status_mask |= UART_LSR_DR;
	serial_out(up, UART_IER, up->ier);
	uart_port_unlock_irqrestore(port, flags);

	pm_runtime_mark_last_busy(port->dev);
	pm_runtime_put_autosuspend(port->dev);
}

static int omap8250_rs485_config(struct uart_port *port,
				 struct ktermios *termios,
				 struct serial_rs485 *rs485)
{
	struct omap8250_priv *priv = port->private_data;
	struct uart_8250_port *up = up_to_u8250p(port);
	u32 fixed_delay_rts_before_send = 0;
	u32 fixed_delay_rts_after_send = 0;
	unsigned int baud;

	/*
	 * There is a fixed delay of 3 bit clock cycles after the TX shift
	 * register is going empty to allow time for the stop bit to transition
	 * through the transceiver before direction is changed to receive.
	 *
	 * Additionally there appears to be a 1 bit clock delay between writing
	 * to the THR register and transmission of the start bit, per page 8783
	 * of the AM65 TRM:  https://www.ti.com/lit/ug/spruid7e/spruid7e.pdf
	 */
	if (priv->quot) {
		if (priv->mdr1 == UART_OMAP_MDR1_16X_MODE)
			baud = port->uartclk / (16 * priv->quot);
		else
			baud = port->uartclk / (13 * priv->quot);

		fixed_delay_rts_after_send  = 3 * MSEC_PER_SEC / baud;
		fixed_delay_rts_before_send = 1 * MSEC_PER_SEC / baud;
	}

	/*
	 * Fall back to RS485 software emulation if the UART is missing
	 * hardware support, if the device tree specifies an mctrl_gpio
	 * (indicates that RTS is unavailable due to a pinmux conflict)
	 * or if the requested delays exceed the fixed hardware delays.
	 */
	if (!(priv->habit & UART_HAS_NATIVE_RS485) ||
	    mctrl_gpio_to_gpiod(up->gpios, UART_GPIO_RTS) ||
	    rs485->delay_rts_after_send  > fixed_delay_rts_after_send ||
	    rs485->delay_rts_before_send > fixed_delay_rts_before_send) {
		priv->mdr3 &= ~UART_OMAP_MDR3_DIR_EN;
		serial_out(up, UART_OMAP_MDR3, priv->mdr3);

		port->rs485_config = serial8250_em485_config;
		return serial8250_em485_config(port, termios, rs485);
	}

	rs485->delay_rts_after_send  = fixed_delay_rts_after_send;
	rs485->delay_rts_before_send = fixed_delay_rts_before_send;

	if (rs485->flags & SER_RS485_ENABLED)
		priv->mdr3 |= UART_OMAP_MDR3_DIR_EN;
	else
		priv->mdr3 &= ~UART_OMAP_MDR3_DIR_EN;

	/*
	 * Retain same polarity semantics as RS485 software emulation,
	 * i.e. SER_RS485_RTS_ON_SEND means driving RTS low on send.
	 */
	if (rs485->flags & SER_RS485_RTS_ON_SEND)
		priv->mdr3 &= ~UART_OMAP_MDR3_DIR_POL;
	else
		priv->mdr3 |= UART_OMAP_MDR3_DIR_POL;

	serial_out(up, UART_OMAP_MDR3, priv->mdr3);

	return 0;
}

#ifdef CONFIG_SERIAL_8250_DMA
static int omap_8250_rx_dma(struct uart_8250_port *p);

/* Must be called while priv->rx_dma_lock is held */
static void __dma_rx_do_complete(struct uart_8250_port *p)
{
	struct uart_8250_dma    *dma = p->dma;
	struct tty_port         *tty_port = &p->port.state->port;
	struct omap8250_priv	*priv = p->port.private_data;
	struct dma_chan		*rxchan = dma->rxchan;
	dma_cookie_t		cookie;
	struct dma_tx_state     state;
	int                     count;
	int			ret;
	u32			reg;

	if (!dma->rx_running)
		goto out;

	cookie = dma->rx_cookie;
	dma->rx_running = 0;

	/* Re-enable RX FIFO interrupt now that transfer is complete */
	if (priv->habit & UART_HAS_RHR_IT_DIS) {
		reg = serial_in(p, UART_OMAP_IER2);
		reg &= ~UART_OMAP_IER2_RHR_IT_DIS;
		serial_out(p, UART_OMAP_IER2, reg);
	}

	dmaengine_tx_status(rxchan, cookie, &state);

	count = dma->rx_size - state.residue + state.in_flight_bytes;
	if (count < dma->rx_size) {
		dmaengine_terminate_async(rxchan);

		/*
		 * Poll for teardown to complete which guarantees in
		 * flight data is drained.
		 */
		if (state.in_flight_bytes) {
			int poll_count = 25;

			while (dmaengine_tx_status(rxchan, cookie, NULL) &&
			       poll_count--)
				cpu_relax();

			if (poll_count == -1)
				dev_err(p->port.dev, "teardown incomplete\n");
		}
	}
	if (!count)
		goto out;
	ret = tty_insert_flip_string(tty_port, dma->rx_buf, count);

	p->port.icount.rx += ret;
	p->port.icount.buf_overrun += count - ret;
out:

	tty_flip_buffer_push(tty_port);
}

static void __dma_rx_complete(void *param)
{
	struct uart_8250_port *p = param;
	struct omap8250_priv *priv = p->port.private_data;
	struct uart_8250_dma *dma = p->dma;
	struct dma_tx_state     state;
	unsigned long flags;

	/* Synchronize UART_IER access against the console. */
	uart_port_lock_irqsave(&p->port, &flags);

	/*
	 * If the tx status is not DMA_COMPLETE, then this is a delayed
	 * completion callback. A previous RX timeout flush would have
	 * already pushed the data, so exit.
	 */
	if (dmaengine_tx_status(dma->rxchan, dma->rx_cookie, &state) !=
			DMA_COMPLETE) {
		uart_port_unlock_irqrestore(&p->port, flags);
		return;
	}
	__dma_rx_do_complete(p);
	if (!priv->throttled) {
		p->ier |= UART_IER_RLSI | UART_IER_RDI;
		serial_out(p, UART_IER, p->ier);
		if (!(priv->habit & UART_HAS_EFR2))
			omap_8250_rx_dma(p);
	}

	uart_port_unlock_irqrestore(&p->port, flags);
}

static void omap_8250_rx_dma_flush(struct uart_8250_port *p)
{
	struct omap8250_priv	*priv = p->port.private_data;
	struct uart_8250_dma	*dma = p->dma;
	struct dma_tx_state     state;
	unsigned long		flags;
	int ret;

	spin_lock_irqsave(&priv->rx_dma_lock, flags);

	if (!dma->rx_running) {
		spin_unlock_irqrestore(&priv->rx_dma_lock, flags);
		return;
	}

	ret = dmaengine_tx_status(dma->rxchan, dma->rx_cookie, &state);
	if (ret == DMA_IN_PROGRESS) {
		ret = dmaengine_pause(dma->rxchan);
		if (WARN_ON_ONCE(ret))
			priv->rx_dma_broken = true;
	}
	__dma_rx_do_complete(p);
	spin_unlock_irqrestore(&priv->rx_dma_lock, flags);
}

static int omap_8250_rx_dma(struct uart_8250_port *p)
{
	struct omap8250_priv		*priv = p->port.private_data;
	struct uart_8250_dma            *dma = p->dma;
	int				err = 0;
	struct dma_async_tx_descriptor  *desc;
	unsigned long			flags;
	u32				reg;

	/* Port locked to synchronize UART_IER access against the console. */
	lockdep_assert_held_once(&p->port.lock);

	if (priv->rx_dma_broken)
		return -EINVAL;

	spin_lock_irqsave(&priv->rx_dma_lock, flags);

	if (dma->rx_running) {
		enum dma_status state;

		state = dmaengine_tx_status(dma->rxchan, dma->rx_cookie, NULL);
		if (state == DMA_COMPLETE) {
			/*
			 * Disable RX interrupts to allow RX DMA completion
			 * callback to run.
			 */
			p->ier &= ~(UART_IER_RLSI | UART_IER_RDI);
			serial_out(p, UART_IER, p->ier);
		}
		goto out;
	}

	desc = dmaengine_prep_slave_single(dma->rxchan, dma->rx_addr,
					   dma->rx_size, DMA_DEV_TO_MEM,
					   DMA_PREP_INTERRUPT | DMA_CTRL_ACK);
	if (!desc) {
		err = -EBUSY;
		goto out;
	}

	dma->rx_running = 1;
	desc->callback = __dma_rx_complete;
	desc->callback_param = p;

	dma->rx_cookie = dmaengine_submit(desc);

	/*
	 * Disable RX FIFO interrupt while RX DMA is enabled, else
	 * spurious interrupt may be raised when data is in the RX FIFO
	 * but is yet to be drained by DMA.
	 */
	if (priv->habit & UART_HAS_RHR_IT_DIS) {
		reg = serial_in(p, UART_OMAP_IER2);
		reg |= UART_OMAP_IER2_RHR_IT_DIS;
		serial_out(p, UART_OMAP_IER2, reg);
	}

	dma_async_issue_pending(dma->rxchan);
out:
	spin_unlock_irqrestore(&priv->rx_dma_lock, flags);
	return err;
}

static int omap_8250_tx_dma(struct uart_8250_port *p);

static void omap_8250_dma_tx_complete(void *param)
{
	struct uart_8250_port	*p = param;
	struct uart_8250_dma	*dma = p->dma;
	struct tty_port		*tport = &p->port.state->port;
	unsigned long		flags;
	bool			en_thri = false;
	struct omap8250_priv	*priv = p->port.private_data;

	dma_sync_single_for_cpu(dma->txchan->device->dev, dma->tx_addr,
				UART_XMIT_SIZE, DMA_TO_DEVICE);

	uart_port_lock_irqsave(&p->port, &flags);

	dma->tx_running = 0;

	uart_xmit_advance(&p->port, dma->tx_size);

	if (priv->delayed_restore) {
		priv->delayed_restore = 0;
		omap8250_restore_regs(p);
	}

	if (kfifo_len(&tport->xmit_fifo) < WAKEUP_CHARS)
		uart_write_wakeup(&p->port);

	if (!kfifo_is_empty(&tport->xmit_fifo) && !uart_tx_stopped(&p->port)) {
		int ret;

		ret = omap_8250_tx_dma(p);
		if (ret)
			en_thri = true;
	} else if (p->capabilities & UART_CAP_RPM) {
		en_thri = true;
	}

	if (en_thri) {
		dma->tx_err = 1;
		serial8250_set_THRI(p);
	}

	uart_port_unlock_irqrestore(&p->port, flags);
}

static int omap_8250_tx_dma(struct uart_8250_port *p)
{
	struct uart_8250_dma		*dma = p->dma;
	struct omap8250_priv		*priv = p->port.private_data;
	struct tty_port			*tport = &p->port.state->port;
	struct dma_async_tx_descriptor	*desc;
	struct scatterlist sg;
	int skip_byte = -1;
	int ret;

	if (dma->tx_running)
		return 0;
	if (uart_tx_stopped(&p->port) || kfifo_is_empty(&tport->xmit_fifo)) {

		/*
		 * Even if no data, we need to return an error for the two cases
		 * below so serial8250_tx_chars() is invoked and properly clears
		 * THRI and/or runtime suspend.
		 */
		if (dma->tx_err || p->capabilities & UART_CAP_RPM) {
			ret = -EBUSY;
			goto err;
		}
		serial8250_clear_THRI(p);
		return 0;
	}

	sg_init_table(&sg, 1);
	ret = kfifo_dma_out_prepare_mapped(&tport->xmit_fifo, &sg, 1,
					   UART_XMIT_SIZE, dma->tx_addr);
	if (ret != 1) {
		serial8250_clear_THRI(p);
		return 0;
	}

	dma->tx_size = sg_dma_len(&sg);

	if (priv->habit & OMAP_DMA_TX_KICK) {
		unsigned char c;
		u8 tx_lvl;

		/*
		 * We need to put the first byte into the FIFO in order to start
		 * the DMA transfer. For transfers smaller than four bytes we
		 * don't bother doing DMA at all. It seem not matter if there
		 * are still bytes in the FIFO from the last transfer (in case
		 * we got here directly from omap_8250_dma_tx_complete()). Bytes
		 * leaving the FIFO seem not to trigger the DMA transfer. It is
		 * really the byte that we put into the FIFO.
		 * If the FIFO is already full then we most likely got here from
		 * omap_8250_dma_tx_complete(). And this means the DMA engine
		 * just completed its work. We don't have to wait the complete
		 * 86us at 115200,8n1 but around 60us (not to mention lower
		 * baudrates). So in that case we take the interrupt and try
		 * again with an empty FIFO.
		 */
		tx_lvl = serial_in(p, UART_OMAP_TX_LVL);
		if (tx_lvl == p->tx_loadsz) {
			ret = -EBUSY;
			goto err;
		}
		if (dma->tx_size < 4) {
			ret = -EINVAL;
			goto err;
		}
		if (!kfifo_get(&tport->xmit_fifo, &c)) {
			ret = -EINVAL;
			goto err;
		}
		skip_byte = c;
		/* now we need to recompute due to kfifo_get */
		kfifo_dma_out_prepare_mapped(&tport->xmit_fifo, &sg, 1,
				UART_XMIT_SIZE, dma->tx_addr);
	}

	desc = dmaengine_prep_slave_sg(dma->txchan, &sg, 1, DMA_MEM_TO_DEV,
			DMA_PREP_INTERRUPT | DMA_CTRL_ACK);
	if (!desc) {
		ret = -EBUSY;
		goto err;
	}

	dma->tx_running = 1;

	desc->callback = omap_8250_dma_tx_complete;
	desc->callback_param = p;

	dma->tx_cookie = dmaengine_submit(desc);

	dma_sync_single_for_device(dma->txchan->device->dev, dma->tx_addr,
				   UART_XMIT_SIZE, DMA_TO_DEVICE);

	dma_async_issue_pending(dma->txchan);
	if (dma->tx_err)
		dma->tx_err = 0;

	serial8250_clear_THRI(p);
	ret = 0;
	goto out_skip;
err:
	dma->tx_err = 1;
out_skip:
	if (skip_byte >= 0)
		serial_out(p, UART_TX, skip_byte);
	return ret;
}

static bool handle_rx_dma(struct uart_8250_port *up, unsigned int iir)
{
	switch (iir & 0x3f) {
	case UART_IIR_RLSI:
	case UART_IIR_RX_TIMEOUT:
	case UART_IIR_RDI:
		omap_8250_rx_dma_flush(up);
		return true;
	}
	return omap_8250_rx_dma(up);
}

static u16 omap_8250_handle_rx_dma(struct uart_8250_port *up, u8 iir, u16 status)
{
	if ((status & (UART_LSR_DR | UART_LSR_BI)) &&
	    (iir & UART_IIR_RDI)) {
		if (handle_rx_dma(up, iir)) {
			status = serial8250_rx_chars(up, status);
			omap_8250_rx_dma(up);
		}
	}

	return status;
}

static void am654_8250_handle_rx_dma(struct uart_8250_port *up, u8 iir,
				     u16 status)
{
	/* Port locked to synchronize UART_IER access against the console. */
	lockdep_assert_held_once(&up->port.lock);

	/*
	 * Queue a new transfer if FIFO has data.
	 */
	if ((status & (UART_LSR_DR | UART_LSR_BI)) &&
	    (up->ier & UART_IER_RDI)) {
		omap_8250_rx_dma(up);
		serial_out(up, UART_OMAP_EFR2, UART_OMAP_EFR2_TIMEOUT_BEHAVE);
	} else if ((iir & 0x3f) == UART_IIR_RX_TIMEOUT) {
		/*
		 * Disable RX timeout, read IIR to clear
		 * current timeout condition, clear EFR2 to
		 * periodic timeouts, re-enable interrupts.
		 */
		up->ier &= ~(UART_IER_RLSI | UART_IER_RDI);
		serial_out(up, UART_IER, up->ier);
		omap_8250_rx_dma_flush(up);
		serial_in(up, UART_IIR);
		serial_out(up, UART_OMAP_EFR2, 0x0);
		up->ier |= UART_IER_RLSI | UART_IER_RDI;
		serial_out(up, UART_IER, up->ier);
	}
}

/*
 * This is mostly serial8250_handle_irq(). We have a slightly different DMA
 * hoook for RX/TX and need different logic for them in the ISR. Therefore we
 * use the default routine in the non-DMA case and this one for with DMA.
 */
static int omap_8250_dma_handle_irq(struct uart_port *port)
{
	struct uart_8250_port *up = up_to_u8250p(port);
	struct omap8250_priv *priv = up->port.private_data;
	u16 status;
	u8 iir;

	iir = serial_port_in(port, UART_IIR);
	if (iir & UART_IIR_NO_INT) {
		return IRQ_HANDLED;
	}

	uart_port_lock(port);

	status = serial_port_in(port, UART_LSR);

	if ((iir & 0x3f) != UART_IIR_THRI) {
		if (priv->habit & UART_HAS_EFR2)
			am654_8250_handle_rx_dma(up, iir, status);
		else
			status = omap_8250_handle_rx_dma(up, iir, status);
	}

	serial8250_modem_status(up);
	if (status & UART_LSR_THRE && up->dma->tx_err) {
		if (uart_tx_stopped(&up->port) ||
		    kfifo_is_empty(&up->port.state->port.xmit_fifo)) {
			up->dma->tx_err = 0;
			serial8250_tx_chars(up);
		} else  {
			/*
			 * try again due to an earlier failer which
			 * might have been resolved by now.
			 */
			if (omap_8250_tx_dma(up))
				serial8250_tx_chars(up);
		}
	}

	uart_unlock_and_check_sysrq(port);

	return 1;
}

static bool the_no_dma_filter_fn(struct dma_chan *chan, void *param)
{
	return false;
}

#else

static inline int omap_8250_rx_dma(struct uart_8250_port *p)
{
	return -EINVAL;
}
#endif

static int omap8250_no_handle_irq(struct uart_port *port)
{
	/* IRQ has not been requested but handling irq? */
	WARN_ONCE(1, "Unexpected irq handling before port startup\n");
	return 0;
}

static struct omap8250_dma_params am654_dma = {
	.rx_size = SZ_2K,
	.rx_trigger = 1,
	.tx_trigger = TX_TRIGGER,
};

static struct omap8250_dma_params am33xx_dma = {
	.rx_size = RX_TRIGGER,
	.rx_trigger = RX_TRIGGER,
	.tx_trigger = TX_TRIGGER,
};

static struct omap8250_platdata am654_platdata = {
	.dma_params	= &am654_dma,
	.habit		= UART_HAS_EFR2 | UART_HAS_RHR_IT_DIS |
			  UART_RX_TIMEOUT_QUIRK | UART_HAS_NATIVE_RS485,
};

static struct omap8250_platdata am33xx_platdata = {
	.dma_params	= &am33xx_dma,
	.habit		= OMAP_DMA_TX_KICK | UART_ERRATA_CLOCK_DISABLE,
};

static struct omap8250_platdata omap4_platdata = {
	.dma_params	= &am33xx_dma,
	.habit		= UART_ERRATA_CLOCK_DISABLE,
};

static const struct of_device_id omap8250_dt_ids[] = {
	{ .compatible = "ti,am654-uart", .data = &am654_platdata, },
	{ .compatible = "ti,omap2-uart" },
	{ .compatible = "ti,omap3-uart" },
	{ .compatible = "ti,omap4-uart", .data = &omap4_platdata, },
	{ .compatible = "ti,am3352-uart", .data = &am33xx_platdata, },
	{ .compatible = "ti,am4372-uart", .data = &am33xx_platdata, },
	{ .compatible = "ti,dra742-uart", .data = &omap4_platdata, },
	{},
};
MODULE_DEVICE_TABLE(of, omap8250_dt_ids);

static int omap8250_probe(struct platform_device *pdev)
{
	struct device_node *np = pdev->dev.of_node;
	struct omap8250_priv *priv;
	const struct omap8250_platdata *pdata;
	struct uart_8250_port up;
	struct resource *regs;
	void __iomem *membase;
	int ret;

	regs = platform_get_resource(pdev, IORESOURCE_MEM, 0);
	if (!regs) {
		dev_err(&pdev->dev, "missing registers\n");
		return -EINVAL;
	}

	priv = devm_kzalloc(&pdev->dev, sizeof(*priv), GFP_KERNEL);
	if (!priv)
		return -ENOMEM;

	membase = devm_ioremap(&pdev->dev, regs->start,
				       resource_size(regs));
	if (!membase)
		return -ENODEV;

	memset(&up, 0, sizeof(up));
	up.port.dev = &pdev->dev;
	up.port.mapbase = regs->start;
	up.port.membase = membase;
	/*
	 * It claims to be 16C750 compatible however it is a little different.
	 * It has EFR and has no FCR7_64byte bit. The AFE (which it claims to
	 * have) is enabled via EFR instead of MCR. The type is set here 8250
	 * just to get things going. UNKNOWN does not work for a few reasons and
	 * we don't need our own type since we don't use 8250's set_termios()
	 * or pm callback.
	 */
	up.port.type = PORT_8250;
	up.port.flags = UPF_FIXED_PORT | UPF_FIXED_TYPE | UPF_SOFT_FLOW | UPF_HARD_FLOW;
	up.port.private_data = priv;

	up.tx_loadsz = 64;
	up.capabilities = UART_CAP_FIFO;
#ifdef CONFIG_PM
	/*
	 * Runtime PM is mostly transparent. However to do it right we need to a
	 * TX empty interrupt before we can put the device to auto idle. So if
	 * PM is not enabled we don't add that flag and can spare that one extra
	 * interrupt in the TX path.
	 */
	up.capabilities |= UART_CAP_RPM;
#endif
	up.port.set_termios = omap_8250_set_termios;
	up.port.set_mctrl = omap8250_set_mctrl;
	up.port.pm = omap_8250_pm;
	up.port.startup = omap_8250_startup;
	up.port.shutdown = omap_8250_shutdown;
	up.port.throttle = omap_8250_throttle;
	up.port.unthrottle = omap_8250_unthrottle;
	up.port.rs485_config = omap8250_rs485_config;
	/* same rs485_supported for software emulation and native RS485 */
	up.port.rs485_supported = serial8250_em485_supported;
	up.rs485_start_tx = serial8250_em485_start_tx;
	up.rs485_stop_tx = serial8250_em485_stop_tx;
	up.port.has_sysrq = IS_ENABLED(CONFIG_SERIAL_8250_CONSOLE);

	ret = uart_read_port_properties(&up.port);
	if (ret)
		return ret;

	up.port.regshift = OMAP_UART_REGSHIFT;
	up.port.fifosize = 64;

	if (!up.port.uartclk) {
		struct clk *clk;

		clk = devm_clk_get(&pdev->dev, NULL);
		if (IS_ERR(clk)) {
			if (PTR_ERR(clk) == -EPROBE_DEFER)
				return -EPROBE_DEFER;
		} else {
			up.port.uartclk = clk_get_rate(clk);
		}
	}

	if (of_property_read_u32(np, "overrun-throttle-ms",
				 &up.overrun_backoff_time_ms) != 0)
		up.overrun_backoff_time_ms = 0;

	pdata = of_device_get_match_data(&pdev->dev);
	if (pdata)
		priv->habit |= pdata->habit;

	if (!up.port.uartclk) {
		up.port.uartclk = DEFAULT_CLK_SPEED;
		dev_warn(&pdev->dev,
			 "No clock speed specified: using default: %d\n",
			 DEFAULT_CLK_SPEED);
	}

	priv->membase = membase;
	priv->line = -ENODEV;
	priv->latency = PM_QOS_CPU_LATENCY_DEFAULT_VALUE;
	priv->calc_latency = PM_QOS_CPU_LATENCY_DEFAULT_VALUE;
	cpu_latency_qos_add_request(&priv->pm_qos_request, priv->latency);
	INIT_WORK(&priv->qos_work, omap8250_uart_qos_work);

	spin_lock_init(&priv->rx_dma_lock);

	platform_set_drvdata(pdev, priv);

	device_init_wakeup(&pdev->dev, true);
	pm_runtime_enable(&pdev->dev);
	pm_runtime_use_autosuspend(&pdev->dev);

	/*
	 * Disable runtime PM until autosuspend delay unless specifically
	 * enabled by the user via sysfs. This is the historic way to
	 * prevent an unsafe default policy with lossy characters on wake-up.
	 * For serdev devices this is not needed, the policy can be managed by
	 * the serdev driver.
	 */
	if (!of_get_available_child_count(pdev->dev.of_node))
		pm_runtime_set_autosuspend_delay(&pdev->dev, -1);

	pm_runtime_get_sync(&pdev->dev);

	omap_serial_fill_features_erratas(&up, priv);
	up.port.handle_irq = omap8250_no_handle_irq;
	priv->rx_trigger = RX_TRIGGER;
	priv->tx_trigger = TX_TRIGGER;
#ifdef CONFIG_SERIAL_8250_DMA
	/*
	 * Oh DMA support. If there are no DMA properties in the DT then
	 * we will fall back to a generic DMA channel which does not
	 * really work here. To ensure that we do not get a generic DMA
	 * channel assigned, we have the the_no_dma_filter_fn() here.
	 * To avoid "failed to request DMA" messages we check for DMA
	 * properties in DT.
	 */
	ret = of_property_count_strings(np, "dma-names");
	if (ret == 2) {
		struct omap8250_dma_params *dma_params = NULL;
		struct uart_8250_dma *dma = &priv->omap8250_dma;

		dma->fn = the_no_dma_filter_fn;
		dma->tx_dma = omap_8250_tx_dma;
		dma->rx_dma = omap_8250_rx_dma;
		if (pdata)
			dma_params = pdata->dma_params;

		if (dma_params) {
			dma->rx_size = dma_params->rx_size;
			dma->rxconf.src_maxburst = dma_params->rx_trigger;
			dma->txconf.dst_maxburst = dma_params->tx_trigger;
			priv->rx_trigger = dma_params->rx_trigger;
			priv->tx_trigger = dma_params->tx_trigger;
		} else {
			dma->rx_size = RX_TRIGGER;
			dma->rxconf.src_maxburst = RX_TRIGGER;
			dma->txconf.dst_maxburst = TX_TRIGGER;
		}
	}
#endif

	irq_set_status_flags(up.port.irq, IRQ_NOAUTOEN);
	ret = devm_request_irq(&pdev->dev, up.port.irq, omap8250_irq, 0,
			       dev_name(&pdev->dev), priv);
	if (ret < 0)
		return ret;

	priv->wakeirq = irq_of_parse_and_map(np, 1);

	ret = serial8250_register_8250_port(&up);
	if (ret < 0) {
		dev_err(&pdev->dev, "unable to register 8250 port\n");
		goto err;
	}
	priv->line = ret;
	pm_runtime_mark_last_busy(&pdev->dev);
	pm_runtime_put_autosuspend(&pdev->dev);
	return 0;
err:
	pm_runtime_dont_use_autosuspend(&pdev->dev);
	pm_runtime_put_sync(&pdev->dev);
	flush_work(&priv->qos_work);
	pm_runtime_disable(&pdev->dev);
	cpu_latency_qos_remove_request(&priv->pm_qos_request);
	return ret;
}

static void omap8250_remove(struct platform_device *pdev)
{
	struct omap8250_priv *priv = platform_get_drvdata(pdev);
	struct uart_8250_port *up;
	int err;

	err = pm_runtime_resume_and_get(&pdev->dev);
	if (err)
		dev_err(&pdev->dev, "Failed to resume hardware\n");

	up = serial8250_get_port(priv->line);
	omap_8250_shutdown(&up->port);
	serial8250_unregister_port(priv->line);
	priv->line = -ENODEV;
	pm_runtime_dont_use_autosuspend(&pdev->dev);
	pm_runtime_put_sync(&pdev->dev);
	flush_work(&priv->qos_work);
	pm_runtime_disable(&pdev->dev);
	cpu_latency_qos_remove_request(&priv->pm_qos_request);
	device_init_wakeup(&pdev->dev, false);
}

static int omap8250_prepare(struct device *dev)
{
	struct omap8250_priv *priv = dev_get_drvdata(dev);

	if (!priv)
		return 0;
	priv->is_suspending = true;
	return 0;
}

static void omap8250_complete(struct device *dev)
{
	struct omap8250_priv *priv = dev_get_drvdata(dev);

	if (!priv)
		return;
	priv->is_suspending = false;
}

static int omap8250_suspend(struct device *dev)
{
	struct omap8250_priv *priv = dev_get_drvdata(dev);
	struct uart_8250_port *up = serial8250_get_port(priv->line);
	int err = 0;

	serial8250_suspend_port(priv->line);

	err = pm_runtime_resume_and_get(dev);
	if (err)
		return err;
	if (!device_may_wakeup(dev))
		priv->wer = 0;
	serial_out(up, UART_OMAP_WER, priv->wer);
	if (uart_console(&up->port) && console_suspend_enabled)
		err = pm_runtime_force_suspend(dev);
	flush_work(&priv->qos_work);

	return err;
}

static int omap8250_resume(struct device *dev)
{
	struct omap8250_priv *priv = dev_get_drvdata(dev);
	struct uart_8250_port *up = serial8250_get_port(priv->line);
	int err;

	if (uart_console(&up->port) && console_suspend_enabled) {
		err = pm_runtime_force_resume(dev);
		if (err)
			return err;
	}

	serial8250_resume_port(priv->line);
	/* Paired with pm_runtime_resume_and_get() in omap8250_suspend() */
	pm_runtime_mark_last_busy(dev);
	pm_runtime_put_autosuspend(dev);

	return 0;
}

static int omap8250_lost_context(struct uart_8250_port *up)
{
	u32 val;

	val = serial_in(up, UART_OMAP_SCR);
	/*
	 * If we lose context, then SCR is set to its reset value of zero.
	 * After set_termios() we set bit 3 of SCR (TX_EMPTY_CTL_IT) to 1,
	 * among other bits, to never set the register back to zero again.
	 */
	if (!val)
		return 1;
	return 0;
}

static void uart_write(struct omap8250_priv *priv, u32 reg, u32 val)
{
	writel(val, priv->membase + (reg << OMAP_UART_REGSHIFT));
}

/* TODO: in future, this should happen via API in drivers/reset/ */
static int omap8250_soft_reset(struct device *dev)
{
	struct omap8250_priv *priv = dev_get_drvdata(dev);
	int timeout = 100;
	int sysc;
	int syss;

	/*
	 * At least on omap4, unused uarts may not idle after reset without
	 * a basic scr dma configuration even with no dma in use. The
	 * module clkctrl status bits will be 1 instead of 3 blocking idle
	 * for the whole clockdomain. The softreset below will clear scr,
	 * and we restore it on resume so this is safe to do on all SoCs
	 * needing omap8250_soft_reset() quirk. Do it in two writes as
	 * recommended in the comment for omap8250_update_scr().
	 */
	uart_write(priv, UART_OMAP_SCR, OMAP_UART_SCR_DMAMODE_1);
	uart_write(priv, UART_OMAP_SCR,
		   OMAP_UART_SCR_DMAMODE_1 | OMAP_UART_SCR_DMAMODE_CTL);

	sysc = uart_read(priv, UART_OMAP_SYSC);

	/* softreset the UART */
	sysc |= OMAP_UART_SYSC_SOFTRESET;
	uart_write(priv, UART_OMAP_SYSC, sysc);

	/* By experiments, 1us enough for reset complete on AM335x */
	do {
		udelay(1);
		syss = uart_read(priv, UART_OMAP_SYSS);
	} while (--timeout && !(syss & OMAP_UART_SYSS_RESETDONE));

	if (!timeout) {
		dev_err(dev, "timed out waiting for reset done\n");
		return -ETIMEDOUT;
	}

	return 0;
}

static int omap8250_runtime_suspend(struct device *dev)
{
	struct omap8250_priv *priv = dev_get_drvdata(dev);
	struct uart_8250_port *up = NULL;

	if (priv->line >= 0)
		up = serial8250_get_port(priv->line);

	if (priv->habit & UART_ERRATA_CLOCK_DISABLE) {
		int ret;

		ret = omap8250_soft_reset(dev);
		if (ret)
			return ret;

		if (up) {
			/* Restore to UART mode after reset (for wakeup) */
			omap8250_update_mdr1(up, priv);
			/* Restore wakeup enable register */
			serial_out(up, UART_OMAP_WER, priv->wer);
		}
	}

	if (up && up->dma && up->dma->rxchan)
		omap_8250_rx_dma_flush(up);

	priv->latency = PM_QOS_CPU_LATENCY_DEFAULT_VALUE;
	schedule_work(&priv->qos_work);
	atomic_set(&priv->active, 0);

	return 0;
}

static int omap8250_runtime_resume(struct device *dev)
{
	struct omap8250_priv *priv = dev_get_drvdata(dev);
	struct uart_8250_port *up = NULL;

	/* Did the hardware wake to a device IO interrupt before a wakeirq? */
	if (atomic_read(&priv->active))
		return 0;

	if (priv->line >= 0)
		up = serial8250_get_port(priv->line);

	if (up && omap8250_lost_context(up)) {
		uart_port_lock_irq(&up->port);
		omap8250_restore_regs(up);
		uart_port_unlock_irq(&up->port);
	}

	if (up && up->dma && up->dma->rxchan && !(priv->habit & UART_HAS_EFR2)) {
		uart_port_lock_irq(&up->port);
		omap_8250_rx_dma(up);
		uart_port_unlock_irq(&up->port);
	}

	atomic_set(&priv->active, 1);
	priv->latency = priv->calc_latency;
	schedule_work(&priv->qos_work);

	return 0;
}

#ifdef CONFIG_SERIAL_8250_OMAP_TTYO_FIXUP
static int __init omap8250_console_fixup(void)
{
	char *omap_str;
	char *options;
	u8 idx;

	if (strstr(boot_command_line, "console=ttyS"))
		/* user set a ttyS based name for the console */
		return 0;

	omap_str = strstr(boot_command_line, "console=ttyO");
	if (!omap_str)
		/* user did not set ttyO based console, so we don't care */
		return 0;

	omap_str += 12;
	if ('0' <= *omap_str && *omap_str <= '9')
		idx = *omap_str - '0';
	else
		return 0;

	omap_str++;
	if (omap_str[0] == ',') {
		omap_str++;
		options = omap_str;
	} else {
		options = NULL;
	}

	add_preferred_console("ttyS", idx, options);
	pr_err("WARNING: Your 'console=ttyO%d' has been replaced by 'ttyS%d'\n",
	       idx, idx);
	pr_err("This ensures that you still see kernel messages. Please\n");
	pr_err("update your kernel commandline.\n");
	return 0;
}
console_initcall(omap8250_console_fixup);
#endif

static const struct dev_pm_ops omap8250_dev_pm_ops = {
	SYSTEM_SLEEP_PM_OPS(omap8250_suspend, omap8250_resume)
	RUNTIME_PM_OPS(omap8250_runtime_suspend,
			   omap8250_runtime_resume, NULL)
	.prepare        = pm_sleep_ptr(omap8250_prepare),
	.complete       = pm_sleep_ptr(omap8250_complete),
};

static struct platform_driver omap8250_platform_driver = {
	.driver = {
		.name		= "omap8250",
		.pm		= pm_ptr(&omap8250_dev_pm_ops),
		.of_match_table = omap8250_dt_ids,
	},
	.probe			= omap8250_probe,
	.remove_new		= omap8250_remove,
};
module_platform_driver(omap8250_platform_driver);

MODULE_AUTHOR("Sebastian Andrzej Siewior");
MODULE_DESCRIPTION("OMAP 8250 Driver");
MODULE_LICENSE("GPL v2");<|MERGE_RESOLUTION|>--- conflicted
+++ resolved
@@ -117,15 +117,6 @@
 /* Timeout low and High */
 #define UART_OMAP_TO_L                 0x26
 #define UART_OMAP_TO_H                 0x27
-<<<<<<< HEAD
-
-/*
- * Copy of the genpd flags for the console.
- * Only used if console suspend is disabled
- */
-static unsigned int genpd_flags_console;
-=======
->>>>>>> 3c842de2
 
 struct omap8250_priv {
 	void __iomem *membase;
@@ -674,12 +665,8 @@
 	 * https://www.ti.com/lit/pdf/sprz536
 	 */
 	if (priv->habit & UART_RX_TIMEOUT_QUIRK &&
-<<<<<<< HEAD
-		(iir & UART_IIR_RX_TIMEOUT) == UART_IIR_RX_TIMEOUT) {
-=======
 	    (iir & UART_IIR_RX_TIMEOUT) == UART_IIR_RX_TIMEOUT &&
 	    serial_port_in(port, UART_OMAP_RX_LVL) == 0) {
->>>>>>> 3c842de2
 		unsigned char efr2, timeout_h, timeout_l;
 
 		efr2 = serial_in(up, UART_OMAP_EFR2);
