--- conflicted
+++ resolved
@@ -29,27 +29,6 @@
 	u8 usr_reg;
 	u32 cpr_val;
 	unsigned int quirks;
-<<<<<<< HEAD
-};
-
-struct dw8250_data {
-	struct dw8250_port_data	data;
-	const struct dw8250_platform_data *pdata;
-
-	int			msr_mask_on;
-	int			msr_mask_off;
-	struct clk		*clk;
-	struct clk		*pclk;
-	struct notifier_block	clk_notifier;
-	struct work_struct	clk_work;
-	struct reset_control	*rst;
-
-	unsigned int		skip_autocfg:1;
-	unsigned int		uart_16550_compatible:1;
-};
-
-void dw8250_do_set_termios(struct uart_port *p, struct ktermios *termios, struct ktermios *old);
-=======
 };
 
 struct dw8250_data {
@@ -69,7 +48,6 @@
 };
 
 void dw8250_do_set_termios(struct uart_port *p, struct ktermios *termios, const struct ktermios *old);
->>>>>>> 7365df19
 void dw8250_setup_port(struct uart_port *p);
 
 static inline struct dw8250_data *to_dw8250_data(struct dw8250_port_data *data)
