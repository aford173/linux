/*
 * Copyright 2007 Dave Airlied
 * All Rights Reserved.
 *
 * Permission is hereby granted, free of charge, to any person obtaining a
 * copy of this software and associated documentation files (the "Software"),
 * to deal in the Software without restriction, including without limitation
 * the rights to use, copy, modify, merge, publish, distribute, sublicense,
 * and/or sell copies of the Software, and to permit persons to whom the
 * Software is furnished to do so, subject to the following conditions:
 *
 * The above copyright notice and this permission notice (including the next
 * paragraph) shall be included in all copies or substantial portions of the
 * Software.
 *
 * THE SOFTWARE IS PROVIDED "AS IS", WITHOUT WARRANTY OF ANY KIND, EXPRESS OR
 * IMPLIED, INCLUDING BUT NOT LIMITED TO THE WARRANTIES OF MERCHANTABILITY,
 * FITNESS FOR A PARTICULAR PURPOSE AND NONINFRINGEMENT.  IN NO EVENT SHALL
 * VA LINUX SYSTEMS AND/OR ITS SUPPLIERS BE LIABLE FOR ANY CLAIM, DAMAGES OR
 * OTHER LIABILITY, WHETHER IN AN ACTION OF CONTRACT, TORT OR OTHERWISE,
 * ARISING FROM, OUT OF OR IN CONNECTION WITH THE SOFTWARE OR THE USE OR
 * OTHER DEALINGS IN THE SOFTWARE.
 */
/*
 * Authors: Dave Airlied <airlied@linux.ie>
 *	    Ben Skeggs   <darktama@iinet.net.au>
 *	    Jeremy Kolb  <jkolb@brandeis.edu>
 */

#include <linux/dma-mapping.h>
#include <drm/ttm/ttm_tt.h>

#include "nouveau_drv.h"
#include "nouveau_chan.h"
#include "nouveau_fence.h"

#include "nouveau_bo.h"
#include "nouveau_ttm.h"
#include "nouveau_gem.h"
#include "nouveau_mem.h"
#include "nouveau_vmm.h"

#include <nvif/class.h>
#include <nvif/if500b.h>
#include <nvif/if900b.h>

static int nouveau_ttm_tt_bind(struct ttm_device *bdev, struct ttm_tt *ttm,
			       struct ttm_resource *reg);
static void nouveau_ttm_tt_unbind(struct ttm_device *bdev, struct ttm_tt *ttm);

/*
 * NV10-NV40 tiling helpers
 */

static void
nv10_bo_update_tile_region(struct drm_device *dev, struct nouveau_drm_tile *reg,
			   u32 addr, u32 size, u32 pitch, u32 flags)
{
	struct nouveau_drm *drm = nouveau_drm(dev);
	int i = reg - drm->tile.reg;
	struct nvkm_fb *fb = nvxx_fb(&drm->client.device);
	struct nvkm_fb_tile *tile = &fb->tile.region[i];

	nouveau_fence_unref(&reg->fence);

	if (tile->pitch)
		nvkm_fb_tile_fini(fb, i, tile);

	if (pitch)
		nvkm_fb_tile_init(fb, i, addr, size, pitch, flags, tile);

	nvkm_fb_tile_prog(fb, i, tile);
}

static struct nouveau_drm_tile *
nv10_bo_get_tile_region(struct drm_device *dev, int i)
{
	struct nouveau_drm *drm = nouveau_drm(dev);
	struct nouveau_drm_tile *tile = &drm->tile.reg[i];

	spin_lock(&drm->tile.lock);

	if (!tile->used &&
	    (!tile->fence || nouveau_fence_done(tile->fence)))
		tile->used = true;
	else
		tile = NULL;

	spin_unlock(&drm->tile.lock);
	return tile;
}

static void
nv10_bo_put_tile_region(struct drm_device *dev, struct nouveau_drm_tile *tile,
			struct dma_fence *fence)
{
	struct nouveau_drm *drm = nouveau_drm(dev);

	if (tile) {
		spin_lock(&drm->tile.lock);
		tile->fence = (struct nouveau_fence *)dma_fence_get(fence);
		tile->used = false;
		spin_unlock(&drm->tile.lock);
	}
}

static struct nouveau_drm_tile *
nv10_bo_set_tiling(struct drm_device *dev, u32 addr,
		   u32 size, u32 pitch, u32 zeta)
{
	struct nouveau_drm *drm = nouveau_drm(dev);
	struct nvkm_fb *fb = nvxx_fb(&drm->client.device);
	struct nouveau_drm_tile *tile, *found = NULL;
	int i;

	for (i = 0; i < fb->tile.regions; i++) {
		tile = nv10_bo_get_tile_region(dev, i);

		if (pitch && !found) {
			found = tile;
			continue;

		} else if (tile && fb->tile.region[i].pitch) {
			/* Kill an unused tile region. */
			nv10_bo_update_tile_region(dev, tile, 0, 0, 0, 0);
		}

		nv10_bo_put_tile_region(dev, tile, NULL);
	}

	if (found)
		nv10_bo_update_tile_region(dev, found, addr, size, pitch, zeta);
	return found;
}

static void
nouveau_bo_del_ttm(struct ttm_buffer_object *bo)
{
	struct nouveau_drm *drm = nouveau_bdev(bo->bdev);
	struct drm_device *dev = drm->dev;
	struct nouveau_bo *nvbo = nouveau_bo(bo);

	WARN_ON(nvbo->bo.pin_count > 0);
	nouveau_bo_del_io_reserve_lru(bo);
	nv10_bo_put_tile_region(dev, nvbo->tile, NULL);

	/*
	 * If nouveau_bo_new() allocated this buffer, the GEM object was never
	 * initialized, so don't attempt to release it.
	 */
	if (bo->base.dev) {
		/* Gem objects not being shared with other VMs get their
		 * dma_resv from a root GEM object.
		 */
		if (nvbo->no_share)
			drm_gem_object_put(nvbo->r_obj);

		drm_gem_object_release(&bo->base);
	} else {
		dma_resv_fini(&bo->base._resv);
	}

	kfree(nvbo);
}

static inline u64
roundup_64(u64 x, u32 y)
{
	x += y - 1;
	do_div(x, y);
	return x * y;
}

static void
nouveau_bo_fixup_align(struct nouveau_bo *nvbo, int *align, u64 *size)
{
	struct nouveau_drm *drm = nouveau_bdev(nvbo->bo.bdev);
	struct nvif_device *device = &drm->client.device;

	if (device->info.family < NV_DEVICE_INFO_V0_TESLA) {
		if (nvbo->mode) {
			if (device->info.chipset >= 0x40) {
				*align = 65536;
				*size = roundup_64(*size, 64 * nvbo->mode);

			} else if (device->info.chipset >= 0x30) {
				*align = 32768;
				*size = roundup_64(*size, 64 * nvbo->mode);

			} else if (device->info.chipset >= 0x20) {
				*align = 16384;
				*size = roundup_64(*size, 64 * nvbo->mode);

			} else if (device->info.chipset >= 0x10) {
				*align = 16384;
				*size = roundup_64(*size, 32 * nvbo->mode);
			}
		}
	} else {
		*size = roundup_64(*size, (1 << nvbo->page));
		*align = max((1 <<  nvbo->page), *align);
	}

	*size = roundup_64(*size, PAGE_SIZE);
}

struct nouveau_bo *
nouveau_bo_alloc(struct nouveau_cli *cli, u64 *size, int *align, u32 domain,
		 u32 tile_mode, u32 tile_flags, bool internal)
{
	struct nouveau_drm *drm = cli->drm;
	struct nouveau_bo *nvbo;
	struct nvif_mmu *mmu = &cli->mmu;
	struct nvif_vmm *vmm = &nouveau_cli_vmm(cli)->vmm;
	int i, pi = -1;

	if (!*size) {
		NV_WARN(drm, "skipped size %016llx\n", *size);
		return ERR_PTR(-EINVAL);
	}

	nvbo = kzalloc(sizeof(struct nouveau_bo), GFP_KERNEL);
	if (!nvbo)
		return ERR_PTR(-ENOMEM);

	INIT_LIST_HEAD(&nvbo->head);
	INIT_LIST_HEAD(&nvbo->entry);
	INIT_LIST_HEAD(&nvbo->vma_list);
	nvbo->bo.bdev = &drm->ttm.bdev;

	/* This is confusing, and doesn't actually mean we want an uncached
	 * mapping, but is what NOUVEAU_GEM_DOMAIN_COHERENT gets translated
	 * into in nouveau_gem_new().
	 */
	if (domain & NOUVEAU_GEM_DOMAIN_COHERENT) {
		/* Determine if we can get a cache-coherent map, forcing
		 * uncached mapping if we can't.
		 */
		if (!nouveau_drm_use_coherent_gpu_mapping(drm))
			nvbo->force_coherent = true;
	}

	nvbo->contig = !(tile_flags & NOUVEAU_GEM_TILE_NONCONTIG);
<<<<<<< HEAD
	if (!nouveau_cli_uvmm(cli) || internal) {
		/* for BO noVM allocs, don't assign kinds */
		if (cli->device.info.family >= NV_DEVICE_INFO_V0_FERMI) {
			nvbo->kind = (tile_flags & 0x0000ff00) >> 8;
			if (!nvif_mmu_kind_valid(mmu, nvbo->kind)) {
				kfree(nvbo);
				return ERR_PTR(-EINVAL);
			}

			nvbo->comp = mmu->kind[nvbo->kind] != nvbo->kind;
		} else if (cli->device.info.family >= NV_DEVICE_INFO_V0_TESLA) {
			nvbo->kind = (tile_flags & 0x00007f00) >> 8;
			nvbo->comp = (tile_flags & 0x00030000) >> 16;
			if (!nvif_mmu_kind_valid(mmu, nvbo->kind)) {
				kfree(nvbo);
				return ERR_PTR(-EINVAL);
			}
		} else {
			nvbo->zeta = (tile_flags & 0x00000007);
=======

	if (cli->device.info.family >= NV_DEVICE_INFO_V0_FERMI) {
		nvbo->kind = (tile_flags & 0x0000ff00) >> 8;
		if (!nvif_mmu_kind_valid(mmu, nvbo->kind)) {
			kfree(nvbo);
			return ERR_PTR(-EINVAL);
>>>>>>> 0c383648
		}
		nvbo->mode = tile_mode;

		/* Determine the desirable target GPU page size for the buffer. */
		for (i = 0; i < vmm->page_nr; i++) {
			/* Because we cannot currently allow VMM maps to fail
			 * during buffer migration, we need to determine page
			 * size for the buffer up-front, and pre-allocate its
			 * page tables.
			 *
			 * Skip page sizes that can't support needed domains.
			 */
			if (cli->device.info.family > NV_DEVICE_INFO_V0_CURIE &&
			    (domain & NOUVEAU_GEM_DOMAIN_VRAM) && !vmm->page[i].vram)
				continue;
			if ((domain & NOUVEAU_GEM_DOMAIN_GART) &&
			    (!vmm->page[i].host || vmm->page[i].shift > PAGE_SHIFT))
				continue;

<<<<<<< HEAD
			/* Select this page size if it's the first that supports
			 * the potential memory domains, or when it's compatible
			 * with the requested compression settings.
			 */
			if (pi < 0 || !nvbo->comp || vmm->page[i].comp)
				pi = i;

			/* Stop once the buffer is larger than the current page size. */
			if (*size >= 1ULL << vmm->page[i].shift)
				break;
		}

		if (WARN_ON(pi < 0)) {
=======
		nvbo->comp = mmu->kind[nvbo->kind] != nvbo->kind;
	} else if (cli->device.info.family >= NV_DEVICE_INFO_V0_TESLA) {
		nvbo->kind = (tile_flags & 0x00007f00) >> 8;
		nvbo->comp = (tile_flags & 0x00030000) >> 16;
		if (!nvif_mmu_kind_valid(mmu, nvbo->kind)) {
>>>>>>> 0c383648
			kfree(nvbo);
			return ERR_PTR(-EINVAL);
		}

		/* Disable compression if suitable settings couldn't be found. */
		if (nvbo->comp && !vmm->page[pi].comp) {
			if (mmu->object.oclass >= NVIF_CLASS_MMU_GF100)
				nvbo->kind = mmu->kind[nvbo->kind];
			nvbo->comp = 0;
		}
		nvbo->page = vmm->page[pi].shift;
	} else {
<<<<<<< HEAD
		/* reject other tile flags when in VM mode. */
		if (tile_mode)
			return ERR_PTR(-EINVAL);
		if (tile_flags & ~NOUVEAU_GEM_TILE_NONCONTIG)
			return ERR_PTR(-EINVAL);

=======
		nvbo->zeta = (tile_flags & 0x00000007);
	}
	nvbo->mode = tile_mode;

	if (!nouveau_cli_uvmm(cli) || internal) {
>>>>>>> 0c383648
		/* Determine the desirable target GPU page size for the buffer. */
		for (i = 0; i < vmm->page_nr; i++) {
			/* Because we cannot currently allow VMM maps to fail
			 * during buffer migration, we need to determine page
			 * size for the buffer up-front, and pre-allocate its
			 * page tables.
			 *
			 * Skip page sizes that can't support needed domains.
			 */
<<<<<<< HEAD
			if ((domain & NOUVEAU_GEM_DOMAIN_VRAM) && !vmm->page[i].vram)
=======
			if (cli->device.info.family > NV_DEVICE_INFO_V0_CURIE &&
			    (domain & NOUVEAU_GEM_DOMAIN_VRAM) && !vmm->page[i].vram)
>>>>>>> 0c383648
				continue;
			if ((domain & NOUVEAU_GEM_DOMAIN_GART) &&
			    (!vmm->page[i].host || vmm->page[i].shift > PAGE_SHIFT))
				continue;

<<<<<<< HEAD
			/* pick the last one as it will be smallest. */
			pi = i;
=======
			/* Select this page size if it's the first that supports
			 * the potential memory domains, or when it's compatible
			 * with the requested compression settings.
			 */
			if (pi < 0 || !nvbo->comp || vmm->page[i].comp)
				pi = i;
>>>>>>> 0c383648

			/* Stop once the buffer is larger than the current page size. */
			if (*size >= 1ULL << vmm->page[i].shift)
				break;
		}
<<<<<<< HEAD
=======

		if (WARN_ON(pi < 0)) {
			kfree(nvbo);
			return ERR_PTR(-EINVAL);
		}

		/* Disable compression if suitable settings couldn't be found. */
		if (nvbo->comp && !vmm->page[pi].comp) {
			if (mmu->object.oclass >= NVIF_CLASS_MMU_GF100)
				nvbo->kind = mmu->kind[nvbo->kind];
			nvbo->comp = 0;
		}
		nvbo->page = vmm->page[pi].shift;
	} else {
		/* Determine the desirable target GPU page size for the buffer. */
		for (i = 0; i < vmm->page_nr; i++) {
			/* Because we cannot currently allow VMM maps to fail
			 * during buffer migration, we need to determine page
			 * size for the buffer up-front, and pre-allocate its
			 * page tables.
			 *
			 * Skip page sizes that can't support needed domains.
			 */
			if ((domain & NOUVEAU_GEM_DOMAIN_VRAM) && !vmm->page[i].vram)
				continue;
			if ((domain & NOUVEAU_GEM_DOMAIN_GART) &&
			    (!vmm->page[i].host || vmm->page[i].shift > PAGE_SHIFT))
				continue;

			/* pick the last one as it will be smallest. */
			pi = i;

			/* Stop once the buffer is larger than the current page size. */
			if (*size >= 1ULL << vmm->page[i].shift)
				break;
		}
>>>>>>> 0c383648
		if (WARN_ON(pi < 0)) {
			kfree(nvbo);
			return ERR_PTR(-EINVAL);
		}
		nvbo->page = vmm->page[pi].shift;
	}

	nouveau_bo_fixup_align(nvbo, align, size);

	return nvbo;
}

int
nouveau_bo_init(struct nouveau_bo *nvbo, u64 size, int align, u32 domain,
		struct sg_table *sg, struct dma_resv *robj)
{
	int type = sg ? ttm_bo_type_sg : ttm_bo_type_device;
	int ret;
	struct ttm_operation_ctx ctx = {
		.interruptible = false,
		.no_wait_gpu = false,
		.resv = robj,
	};

	nouveau_bo_placement_set(nvbo, domain, 0);
	INIT_LIST_HEAD(&nvbo->io_reserve_lru);

	ret = ttm_bo_init_reserved(nvbo->bo.bdev, &nvbo->bo, type,
				   &nvbo->placement, align >> PAGE_SHIFT, &ctx,
				   sg, robj, nouveau_bo_del_ttm);
	if (ret) {
		/* ttm will call nouveau_bo_del_ttm if it fails.. */
		return ret;
	}

	if (!robj)
		ttm_bo_unreserve(&nvbo->bo);

	return 0;
}

int
nouveau_bo_new(struct nouveau_cli *cli, u64 size, int align,
	       uint32_t domain, uint32_t tile_mode, uint32_t tile_flags,
	       struct sg_table *sg, struct dma_resv *robj,
	       struct nouveau_bo **pnvbo)
{
	struct nouveau_bo *nvbo;
	int ret;

	nvbo = nouveau_bo_alloc(cli, &size, &align, domain, tile_mode,
				tile_flags, true);
	if (IS_ERR(nvbo))
		return PTR_ERR(nvbo);

	nvbo->bo.base.size = size;
	dma_resv_init(&nvbo->bo.base._resv);
	drm_vma_node_reset(&nvbo->bo.base.vma_node);

	/* This must be called before ttm_bo_init_reserved(). Subsequent
	 * bo_move() callbacks might already iterate the GEMs GPUVA list.
	 */
	drm_gem_gpuva_init(&nvbo->bo.base);

	ret = nouveau_bo_init(nvbo, size, align, domain, sg, robj);
	if (ret)
		return ret;

	*pnvbo = nvbo;
	return 0;
}

static void
set_placement_range(struct nouveau_bo *nvbo, uint32_t domain)
{
	struct nouveau_drm *drm = nouveau_bdev(nvbo->bo.bdev);
	u64 vram_size = drm->client.device.info.ram_size;
	unsigned i, fpfn, lpfn;

	if (drm->client.device.info.family == NV_DEVICE_INFO_V0_CELSIUS &&
	    nvbo->mode && (domain & NOUVEAU_GEM_DOMAIN_VRAM) &&
	    nvbo->bo.base.size < vram_size / 4) {
		/*
		 * Make sure that the color and depth buffers are handled
		 * by independent memory controller units. Up to a 9x
		 * speed up when alpha-blending and depth-test are enabled
		 * at the same time.
		 */
		if (nvbo->zeta) {
			fpfn = (vram_size / 2) >> PAGE_SHIFT;
			lpfn = ~0;
		} else {
			fpfn = 0;
			lpfn = (vram_size / 2) >> PAGE_SHIFT;
		}
		for (i = 0; i < nvbo->placement.num_placement; ++i) {
			nvbo->placements[i].fpfn = fpfn;
			nvbo->placements[i].lpfn = lpfn;
		}
	}
}

void
nouveau_bo_placement_set(struct nouveau_bo *nvbo, uint32_t domain,
			 uint32_t busy)
{
	unsigned int *n = &nvbo->placement.num_placement;
	struct ttm_place *pl = nvbo->placements;

	domain |= busy;

	*n = 0;
	if (domain & NOUVEAU_GEM_DOMAIN_VRAM) {
		pl[*n].mem_type = TTM_PL_VRAM;
		pl[*n].flags = busy & NOUVEAU_GEM_DOMAIN_VRAM ?
			TTM_PL_FLAG_FALLBACK : 0;
		(*n)++;
	}
	if (domain & NOUVEAU_GEM_DOMAIN_GART) {
		pl[*n].mem_type = TTM_PL_TT;
		pl[*n].flags = busy & NOUVEAU_GEM_DOMAIN_GART ?
			TTM_PL_FLAG_FALLBACK : 0;
		(*n)++;
	}
	if (domain & NOUVEAU_GEM_DOMAIN_CPU) {
		pl[*n].mem_type = TTM_PL_SYSTEM;
		pl[*n].flags = busy & NOUVEAU_GEM_DOMAIN_CPU ?
			TTM_PL_FLAG_FALLBACK : 0;
		(*n)++;
	}

	nvbo->placement.placement = nvbo->placements;
	set_placement_range(nvbo, domain);
}

int nouveau_bo_pin_locked(struct nouveau_bo *nvbo, uint32_t domain, bool contig)
{
	struct nouveau_drm *drm = nouveau_bdev(nvbo->bo.bdev);
	struct ttm_buffer_object *bo = &nvbo->bo;
	bool force = false, evict = false;
	int ret = 0;

	dma_resv_assert_held(bo->base.resv);

	if (drm->client.device.info.family >= NV_DEVICE_INFO_V0_TESLA &&
	    domain == NOUVEAU_GEM_DOMAIN_VRAM && contig) {
		if (!nvbo->contig) {
			nvbo->contig = true;
			force = true;
			evict = true;
		}
	}

	if (nvbo->bo.pin_count) {
		bool error = evict;

		switch (bo->resource->mem_type) {
		case TTM_PL_VRAM:
			error |= !(domain & NOUVEAU_GEM_DOMAIN_VRAM);
			break;
		case TTM_PL_TT:
			error |= !(domain & NOUVEAU_GEM_DOMAIN_GART);
			break;
		default:
			break;
		}

		if (error) {
			NV_ERROR(drm, "bo %p pinned elsewhere: "
				      "0x%08x vs 0x%08x\n", bo,
				 bo->resource->mem_type, domain);
			ret = -EBUSY;
		}
		ttm_bo_pin(&nvbo->bo);
		goto out;
	}

	if (evict) {
		nouveau_bo_placement_set(nvbo, NOUVEAU_GEM_DOMAIN_GART, 0);
		ret = nouveau_bo_validate(nvbo, false, false);
		if (ret)
			goto out;
	}

	nouveau_bo_placement_set(nvbo, domain, 0);
	ret = nouveau_bo_validate(nvbo, false, false);
	if (ret)
		goto out;

	ttm_bo_pin(&nvbo->bo);

	switch (bo->resource->mem_type) {
	case TTM_PL_VRAM:
		drm->gem.vram_available -= bo->base.size;
		break;
	case TTM_PL_TT:
		drm->gem.gart_available -= bo->base.size;
		break;
	default:
		break;
	}

out:
	if (force && ret)
		nvbo->contig = false;
	return ret;
}

void nouveau_bo_unpin_locked(struct nouveau_bo *nvbo)
{
	struct nouveau_drm *drm = nouveau_bdev(nvbo->bo.bdev);
	struct ttm_buffer_object *bo = &nvbo->bo;

	dma_resv_assert_held(bo->base.resv);

	ttm_bo_unpin(&nvbo->bo);
	if (!nvbo->bo.pin_count) {
		switch (bo->resource->mem_type) {
		case TTM_PL_VRAM:
			drm->gem.vram_available += bo->base.size;
			break;
		case TTM_PL_TT:
			drm->gem.gart_available += bo->base.size;
			break;
		default:
			break;
		}
	}
}

int nouveau_bo_pin(struct nouveau_bo *nvbo, uint32_t domain, bool contig)
{
	struct ttm_buffer_object *bo = &nvbo->bo;
	int ret;

	ret = ttm_bo_reserve(bo, false, false, NULL);
	if (ret)
		return ret;
	ret = nouveau_bo_pin_locked(nvbo, domain, contig);
	ttm_bo_unreserve(bo);

	return ret;
}

int nouveau_bo_unpin(struct nouveau_bo *nvbo)
{
	struct ttm_buffer_object *bo = &nvbo->bo;
	int ret;

	ret = ttm_bo_reserve(bo, false, false, NULL);
	if (ret)
		return ret;
	nouveau_bo_unpin_locked(nvbo);
	ttm_bo_unreserve(bo);

	return 0;
}

int
nouveau_bo_map(struct nouveau_bo *nvbo)
{
	int ret;

	ret = ttm_bo_reserve(&nvbo->bo, false, false, NULL);
	if (ret)
		return ret;

	ret = ttm_bo_kmap(&nvbo->bo, 0, PFN_UP(nvbo->bo.base.size), &nvbo->kmap);

	ttm_bo_unreserve(&nvbo->bo);
	return ret;
}

void
nouveau_bo_unmap(struct nouveau_bo *nvbo)
{
	if (!nvbo)
		return;

	ttm_bo_kunmap(&nvbo->kmap);
}

void
nouveau_bo_sync_for_device(struct nouveau_bo *nvbo)
{
	struct nouveau_drm *drm = nouveau_bdev(nvbo->bo.bdev);
	struct ttm_tt *ttm_dma = (struct ttm_tt *)nvbo->bo.ttm;
	int i, j;

	if (!ttm_dma || !ttm_dma->dma_address)
		return;
	if (!ttm_dma->pages) {
		NV_DEBUG(drm, "ttm_dma 0x%p: pages NULL\n", ttm_dma);
		return;
	}

	/* Don't waste time looping if the object is coherent */
	if (nvbo->force_coherent)
		return;

	i = 0;
	while (i < ttm_dma->num_pages) {
		struct page *p = ttm_dma->pages[i];
		size_t num_pages = 1;

		for (j = i + 1; j < ttm_dma->num_pages; ++j) {
			if (++p != ttm_dma->pages[j])
				break;

			++num_pages;
		}
		dma_sync_single_for_device(drm->dev->dev,
					   ttm_dma->dma_address[i],
					   num_pages * PAGE_SIZE, DMA_TO_DEVICE);
		i += num_pages;
	}
}

void
nouveau_bo_sync_for_cpu(struct nouveau_bo *nvbo)
{
	struct nouveau_drm *drm = nouveau_bdev(nvbo->bo.bdev);
	struct ttm_tt *ttm_dma = (struct ttm_tt *)nvbo->bo.ttm;
	int i, j;

	if (!ttm_dma || !ttm_dma->dma_address)
		return;
	if (!ttm_dma->pages) {
		NV_DEBUG(drm, "ttm_dma 0x%p: pages NULL\n", ttm_dma);
		return;
	}

	/* Don't waste time looping if the object is coherent */
	if (nvbo->force_coherent)
		return;

	i = 0;
	while (i < ttm_dma->num_pages) {
		struct page *p = ttm_dma->pages[i];
		size_t num_pages = 1;

		for (j = i + 1; j < ttm_dma->num_pages; ++j) {
			if (++p != ttm_dma->pages[j])
				break;

			++num_pages;
		}

		dma_sync_single_for_cpu(drm->dev->dev, ttm_dma->dma_address[i],
					num_pages * PAGE_SIZE, DMA_FROM_DEVICE);
		i += num_pages;
	}
}

void nouveau_bo_add_io_reserve_lru(struct ttm_buffer_object *bo)
{
	struct nouveau_drm *drm = nouveau_bdev(bo->bdev);
	struct nouveau_bo *nvbo = nouveau_bo(bo);

	mutex_lock(&drm->ttm.io_reserve_mutex);
	list_move_tail(&nvbo->io_reserve_lru, &drm->ttm.io_reserve_lru);
	mutex_unlock(&drm->ttm.io_reserve_mutex);
}

void nouveau_bo_del_io_reserve_lru(struct ttm_buffer_object *bo)
{
	struct nouveau_drm *drm = nouveau_bdev(bo->bdev);
	struct nouveau_bo *nvbo = nouveau_bo(bo);

	mutex_lock(&drm->ttm.io_reserve_mutex);
	list_del_init(&nvbo->io_reserve_lru);
	mutex_unlock(&drm->ttm.io_reserve_mutex);
}

int
nouveau_bo_validate(struct nouveau_bo *nvbo, bool interruptible,
		    bool no_wait_gpu)
{
	struct ttm_operation_ctx ctx = { interruptible, no_wait_gpu };
	int ret;

	ret = ttm_bo_validate(&nvbo->bo, &nvbo->placement, &ctx);
	if (ret)
		return ret;

	nouveau_bo_sync_for_device(nvbo);

	return 0;
}

void
nouveau_bo_wr16(struct nouveau_bo *nvbo, unsigned index, u16 val)
{
	bool is_iomem;
	u16 *mem = ttm_kmap_obj_virtual(&nvbo->kmap, &is_iomem);

	mem += index;

	if (is_iomem)
		iowrite16_native(val, (void __force __iomem *)mem);
	else
		*mem = val;
}

u32
nouveau_bo_rd32(struct nouveau_bo *nvbo, unsigned index)
{
	bool is_iomem;
	u32 *mem = ttm_kmap_obj_virtual(&nvbo->kmap, &is_iomem);

	mem += index;

	if (is_iomem)
		return ioread32_native((void __force __iomem *)mem);
	else
		return *mem;
}

void
nouveau_bo_wr32(struct nouveau_bo *nvbo, unsigned index, u32 val)
{
	bool is_iomem;
	u32 *mem = ttm_kmap_obj_virtual(&nvbo->kmap, &is_iomem);

	mem += index;

	if (is_iomem)
		iowrite32_native(val, (void __force __iomem *)mem);
	else
		*mem = val;
}

static struct ttm_tt *
nouveau_ttm_tt_create(struct ttm_buffer_object *bo, uint32_t page_flags)
{
#if IS_ENABLED(CONFIG_AGP)
	struct nouveau_drm *drm = nouveau_bdev(bo->bdev);

	if (drm->agp.bridge) {
		return ttm_agp_tt_create(bo, drm->agp.bridge, page_flags);
	}
#endif

	return nouveau_sgdma_create_ttm(bo, page_flags);
}

static int
nouveau_ttm_tt_bind(struct ttm_device *bdev, struct ttm_tt *ttm,
		    struct ttm_resource *reg)
{
#if IS_ENABLED(CONFIG_AGP)
	struct nouveau_drm *drm = nouveau_bdev(bdev);
#endif
	if (!reg)
		return -EINVAL;
#if IS_ENABLED(CONFIG_AGP)
	if (drm->agp.bridge)
		return ttm_agp_bind(ttm, reg);
#endif
	return nouveau_sgdma_bind(bdev, ttm, reg);
}

static void
nouveau_ttm_tt_unbind(struct ttm_device *bdev, struct ttm_tt *ttm)
{
#if IS_ENABLED(CONFIG_AGP)
	struct nouveau_drm *drm = nouveau_bdev(bdev);

	if (drm->agp.bridge) {
		ttm_agp_unbind(ttm);
		return;
	}
#endif
	nouveau_sgdma_unbind(bdev, ttm);
}

static void
nouveau_bo_evict_flags(struct ttm_buffer_object *bo, struct ttm_placement *pl)
{
	struct nouveau_bo *nvbo = nouveau_bo(bo);

	switch (bo->resource->mem_type) {
	case TTM_PL_VRAM:
		nouveau_bo_placement_set(nvbo, NOUVEAU_GEM_DOMAIN_GART,
					 NOUVEAU_GEM_DOMAIN_CPU);
		break;
	default:
		nouveau_bo_placement_set(nvbo, NOUVEAU_GEM_DOMAIN_CPU, 0);
		break;
	}

	*pl = nvbo->placement;
}

static int
nouveau_bo_move_prep(struct nouveau_drm *drm, struct ttm_buffer_object *bo,
		     struct ttm_resource *reg)
{
	struct nouveau_mem *old_mem = nouveau_mem(bo->resource);
	struct nouveau_mem *new_mem = nouveau_mem(reg);
	struct nvif_vmm *vmm = &drm->client.vmm.vmm;
	int ret;

	ret = nvif_vmm_get(vmm, LAZY, false, old_mem->mem.page, 0,
			   old_mem->mem.size, &old_mem->vma[0]);
	if (ret)
		return ret;

	ret = nvif_vmm_get(vmm, LAZY, false, new_mem->mem.page, 0,
			   new_mem->mem.size, &old_mem->vma[1]);
	if (ret)
		goto done;

	ret = nouveau_mem_map(old_mem, vmm, &old_mem->vma[0]);
	if (ret)
		goto done;

	ret = nouveau_mem_map(new_mem, vmm, &old_mem->vma[1]);
done:
	if (ret) {
		nvif_vmm_put(vmm, &old_mem->vma[1]);
		nvif_vmm_put(vmm, &old_mem->vma[0]);
	}
	return 0;
}

static int
nouveau_bo_move_m2mf(struct ttm_buffer_object *bo, int evict,
		     struct ttm_operation_ctx *ctx,
		     struct ttm_resource *new_reg)
{
	struct nouveau_drm *drm = nouveau_bdev(bo->bdev);
	struct nouveau_channel *chan = drm->ttm.chan;
	struct nouveau_cli *cli = (void *)chan->user.client;
	struct nouveau_fence *fence;
	int ret;

	/* create temporary vmas for the transfer and attach them to the
	 * old nvkm_mem node, these will get cleaned up after ttm has
	 * destroyed the ttm_resource
	 */
	if (drm->client.device.info.family >= NV_DEVICE_INFO_V0_TESLA) {
		ret = nouveau_bo_move_prep(drm, bo, new_reg);
		if (ret)
			return ret;
	}

	if (drm_drv_uses_atomic_modeset(drm->dev))
		mutex_lock(&cli->mutex);
	else
		mutex_lock_nested(&cli->mutex, SINGLE_DEPTH_NESTING);

	ret = nouveau_fence_sync(nouveau_bo(bo), chan, true, ctx->interruptible);
	if (ret)
		goto out_unlock;

	ret = drm->ttm.move(chan, bo, bo->resource, new_reg);
	if (ret)
		goto out_unlock;

	ret = nouveau_fence_new(&fence, chan);
	if (ret)
		goto out_unlock;

	/* TODO: figure out a better solution here
	 *
	 * wait on the fence here explicitly as going through
	 * ttm_bo_move_accel_cleanup somehow doesn't seem to do it.
	 *
	 * Without this the operation can timeout and we'll fallback to a
	 * software copy, which might take several minutes to finish.
	 */
	nouveau_fence_wait(fence, false, false);
	ret = ttm_bo_move_accel_cleanup(bo, &fence->base, evict, false,
					new_reg);
	nouveau_fence_unref(&fence);

out_unlock:
	mutex_unlock(&cli->mutex);
	return ret;
}

void
nouveau_bo_move_init(struct nouveau_drm *drm)
{
	static const struct _method_table {
		const char *name;
		int engine;
		s32 oclass;
		int (*exec)(struct nouveau_channel *,
			    struct ttm_buffer_object *,
			    struct ttm_resource *, struct ttm_resource *);
		int (*init)(struct nouveau_channel *, u32 handle);
	} _methods[] = {
		{  "COPY", 4, 0xc7b5, nve0_bo_move_copy, nve0_bo_move_init },
		{  "GRCE", 0, 0xc7b5, nve0_bo_move_copy, nvc0_bo_move_init },
		{  "COPY", 4, 0xc6b5, nve0_bo_move_copy, nve0_bo_move_init },
		{  "GRCE", 0, 0xc6b5, nve0_bo_move_copy, nvc0_bo_move_init },
		{  "COPY", 4, 0xc5b5, nve0_bo_move_copy, nve0_bo_move_init },
		{  "GRCE", 0, 0xc5b5, nve0_bo_move_copy, nvc0_bo_move_init },
		{  "COPY", 4, 0xc3b5, nve0_bo_move_copy, nve0_bo_move_init },
		{  "GRCE", 0, 0xc3b5, nve0_bo_move_copy, nvc0_bo_move_init },
		{  "COPY", 4, 0xc1b5, nve0_bo_move_copy, nve0_bo_move_init },
		{  "GRCE", 0, 0xc1b5, nve0_bo_move_copy, nvc0_bo_move_init },
		{  "COPY", 4, 0xc0b5, nve0_bo_move_copy, nve0_bo_move_init },
		{  "GRCE", 0, 0xc0b5, nve0_bo_move_copy, nvc0_bo_move_init },
		{  "COPY", 4, 0xb0b5, nve0_bo_move_copy, nve0_bo_move_init },
		{  "GRCE", 0, 0xb0b5, nve0_bo_move_copy, nvc0_bo_move_init },
		{  "COPY", 4, 0xa0b5, nve0_bo_move_copy, nve0_bo_move_init },
		{  "GRCE", 0, 0xa0b5, nve0_bo_move_copy, nvc0_bo_move_init },
		{ "COPY1", 5, 0x90b8, nvc0_bo_move_copy, nvc0_bo_move_init },
		{ "COPY0", 4, 0x90b5, nvc0_bo_move_copy, nvc0_bo_move_init },
		{  "COPY", 0, 0x85b5, nva3_bo_move_copy, nv50_bo_move_init },
		{ "CRYPT", 0, 0x74c1, nv84_bo_move_exec, nv50_bo_move_init },
		{  "M2MF", 0, 0x9039, nvc0_bo_move_m2mf, nvc0_bo_move_init },
		{  "M2MF", 0, 0x5039, nv50_bo_move_m2mf, nv50_bo_move_init },
		{  "M2MF", 0, 0x0039, nv04_bo_move_m2mf, nv04_bo_move_init },
		{},
	};
	const struct _method_table *mthd = _methods;
	const char *name = "CPU";
	int ret;

	do {
		struct nouveau_channel *chan;

		if (mthd->engine)
			chan = drm->cechan;
		else
			chan = drm->channel;
		if (chan == NULL)
			continue;

		ret = nvif_object_ctor(&chan->user, "ttmBoMove",
				       mthd->oclass | (mthd->engine << 16),
				       mthd->oclass, NULL, 0,
				       &drm->ttm.copy);
		if (ret == 0) {
			ret = mthd->init(chan, drm->ttm.copy.handle);
			if (ret) {
				nvif_object_dtor(&drm->ttm.copy);
				continue;
			}

			drm->ttm.move = mthd->exec;
			drm->ttm.chan = chan;
			name = mthd->name;
			break;
		}
	} while ((++mthd)->exec);

	NV_INFO(drm, "MM: using %s for buffer copies\n", name);
}

static void nouveau_bo_move_ntfy(struct ttm_buffer_object *bo,
				 struct ttm_resource *new_reg)
{
	struct nouveau_mem *mem = new_reg ? nouveau_mem(new_reg) : NULL;
	struct nouveau_bo *nvbo = nouveau_bo(bo);
	struct nouveau_vma *vma;
	long ret;

	/* ttm can now (stupidly) pass the driver bos it didn't create... */
	if (bo->destroy != nouveau_bo_del_ttm)
		return;

	nouveau_bo_del_io_reserve_lru(bo);

	if (mem && new_reg->mem_type != TTM_PL_SYSTEM &&
	    mem->mem.page == nvbo->page) {
		list_for_each_entry(vma, &nvbo->vma_list, head) {
			nouveau_vma_map(vma, mem);
		}
		nouveau_uvmm_bo_map_all(nvbo, mem);
	} else {
		list_for_each_entry(vma, &nvbo->vma_list, head) {
			ret = dma_resv_wait_timeout(bo->base.resv,
						    DMA_RESV_USAGE_BOOKKEEP,
						    false, 15 * HZ);
			WARN_ON(ret <= 0);
			nouveau_vma_unmap(vma);
		}
		nouveau_uvmm_bo_unmap_all(nvbo);
	}

	if (new_reg)
		nvbo->offset = (new_reg->start << PAGE_SHIFT);

}

static int
nouveau_bo_vm_bind(struct ttm_buffer_object *bo, struct ttm_resource *new_reg,
		   struct nouveau_drm_tile **new_tile)
{
	struct nouveau_drm *drm = nouveau_bdev(bo->bdev);
	struct drm_device *dev = drm->dev;
	struct nouveau_bo *nvbo = nouveau_bo(bo);
	u64 offset = new_reg->start << PAGE_SHIFT;

	*new_tile = NULL;
	if (new_reg->mem_type != TTM_PL_VRAM)
		return 0;

	if (drm->client.device.info.family >= NV_DEVICE_INFO_V0_CELSIUS) {
		*new_tile = nv10_bo_set_tiling(dev, offset, bo->base.size,
					       nvbo->mode, nvbo->zeta);
	}

	return 0;
}

static void
nouveau_bo_vm_cleanup(struct ttm_buffer_object *bo,
		      struct nouveau_drm_tile *new_tile,
		      struct nouveau_drm_tile **old_tile)
{
	struct nouveau_drm *drm = nouveau_bdev(bo->bdev);
	struct drm_device *dev = drm->dev;
	struct dma_fence *fence;
	int ret;

	ret = dma_resv_get_singleton(bo->base.resv, DMA_RESV_USAGE_WRITE,
				     &fence);
	if (ret)
		dma_resv_wait_timeout(bo->base.resv, DMA_RESV_USAGE_WRITE,
				      false, MAX_SCHEDULE_TIMEOUT);

	nv10_bo_put_tile_region(dev, *old_tile, fence);
	*old_tile = new_tile;
}

static int
nouveau_bo_move(struct ttm_buffer_object *bo, bool evict,
		struct ttm_operation_ctx *ctx,
		struct ttm_resource *new_reg,
		struct ttm_place *hop)
{
	struct nouveau_drm *drm = nouveau_bdev(bo->bdev);
	struct nouveau_bo *nvbo = nouveau_bo(bo);
	struct drm_gem_object *obj = &bo->base;
	struct ttm_resource *old_reg = bo->resource;
	struct nouveau_drm_tile *new_tile = NULL;
	int ret = 0;

	if (new_reg->mem_type == TTM_PL_TT) {
		ret = nouveau_ttm_tt_bind(bo->bdev, bo->ttm, new_reg);
		if (ret)
			return ret;
	}

	drm_gpuvm_bo_gem_evict(obj, evict);
	nouveau_bo_move_ntfy(bo, new_reg);
	ret = ttm_bo_wait_ctx(bo, ctx);
	if (ret)
		goto out_ntfy;

	if (drm->client.device.info.family < NV_DEVICE_INFO_V0_TESLA) {
		ret = nouveau_bo_vm_bind(bo, new_reg, &new_tile);
		if (ret)
			goto out_ntfy;
	}

	/* Fake bo copy. */
	if (!old_reg || (old_reg->mem_type == TTM_PL_SYSTEM &&
			 !bo->ttm)) {
		ttm_bo_move_null(bo, new_reg);
		goto out;
	}

	if (old_reg->mem_type == TTM_PL_SYSTEM &&
	    new_reg->mem_type == TTM_PL_TT) {
		ttm_bo_move_null(bo, new_reg);
		goto out;
	}

	if (old_reg->mem_type == TTM_PL_TT &&
	    new_reg->mem_type == TTM_PL_SYSTEM) {
		nouveau_ttm_tt_unbind(bo->bdev, bo->ttm);
		ttm_resource_free(bo, &bo->resource);
		ttm_bo_assign_mem(bo, new_reg);
		goto out;
	}

	/* Hardware assisted copy. */
	if (drm->ttm.move) {
		if ((old_reg->mem_type == TTM_PL_SYSTEM &&
		     new_reg->mem_type == TTM_PL_VRAM) ||
		    (old_reg->mem_type == TTM_PL_VRAM &&
		     new_reg->mem_type == TTM_PL_SYSTEM)) {
			hop->fpfn = 0;
			hop->lpfn = 0;
			hop->mem_type = TTM_PL_TT;
			hop->flags = 0;
			return -EMULTIHOP;
		}
		ret = nouveau_bo_move_m2mf(bo, evict, ctx,
					   new_reg);
	} else
		ret = -ENODEV;

	if (ret) {
		/* Fallback to software copy. */
		ret = ttm_bo_move_memcpy(bo, ctx, new_reg);
	}

out:
	if (drm->client.device.info.family < NV_DEVICE_INFO_V0_TESLA) {
		if (ret)
			nouveau_bo_vm_cleanup(bo, NULL, &new_tile);
		else
			nouveau_bo_vm_cleanup(bo, new_tile, &nvbo->tile);
	}
out_ntfy:
	if (ret) {
		nouveau_bo_move_ntfy(bo, bo->resource);
		drm_gpuvm_bo_gem_evict(obj, !evict);
	}
	return ret;
}

static void
nouveau_ttm_io_mem_free_locked(struct nouveau_drm *drm,
			       struct ttm_resource *reg)
{
	struct nouveau_mem *mem = nouveau_mem(reg);

	if (drm->client.mem->oclass >= NVIF_CLASS_MEM_NV50) {
		switch (reg->mem_type) {
		case TTM_PL_TT:
			if (mem->kind)
				nvif_object_unmap_handle(&mem->mem.object);
			break;
		case TTM_PL_VRAM:
			nvif_object_unmap_handle(&mem->mem.object);
			break;
		default:
			break;
		}
	}
}

static int
nouveau_ttm_io_mem_reserve(struct ttm_device *bdev, struct ttm_resource *reg)
{
	struct nouveau_drm *drm = nouveau_bdev(bdev);
	struct nvkm_device *device = nvxx_device(&drm->client.device);
	struct nouveau_mem *mem = nouveau_mem(reg);
	struct nvif_mmu *mmu = &drm->client.mmu;
	int ret;

	mutex_lock(&drm->ttm.io_reserve_mutex);
retry:
	switch (reg->mem_type) {
	case TTM_PL_SYSTEM:
		/* System memory */
		ret = 0;
		goto out;
	case TTM_PL_TT:
#if IS_ENABLED(CONFIG_AGP)
		if (drm->agp.bridge) {
			reg->bus.offset = (reg->start << PAGE_SHIFT) +
				drm->agp.base;
			reg->bus.is_iomem = !drm->agp.cma;
			reg->bus.caching = ttm_write_combined;
		}
#endif
		if (drm->client.mem->oclass < NVIF_CLASS_MEM_NV50 ||
		    !mem->kind) {
			/* untiled */
			ret = 0;
			break;
		}
		fallthrough;	/* tiled memory */
	case TTM_PL_VRAM:
		reg->bus.offset = (reg->start << PAGE_SHIFT) +
			device->func->resource_addr(device, 1);
		reg->bus.is_iomem = true;

		/* Some BARs do not support being ioremapped WC */
		if (drm->client.device.info.family >= NV_DEVICE_INFO_V0_TESLA &&
		    mmu->type[drm->ttm.type_vram].type & NVIF_MEM_UNCACHED)
			reg->bus.caching = ttm_uncached;
		else
			reg->bus.caching = ttm_write_combined;

		if (drm->client.mem->oclass >= NVIF_CLASS_MEM_NV50) {
			union {
				struct nv50_mem_map_v0 nv50;
				struct gf100_mem_map_v0 gf100;
			} args;
			u64 handle, length;
			u32 argc = 0;

			switch (mem->mem.object.oclass) {
			case NVIF_CLASS_MEM_NV50:
				args.nv50.version = 0;
				args.nv50.ro = 0;
				args.nv50.kind = mem->kind;
				args.nv50.comp = mem->comp;
				argc = sizeof(args.nv50);
				break;
			case NVIF_CLASS_MEM_GF100:
				args.gf100.version = 0;
				args.gf100.ro = 0;
				args.gf100.kind = mem->kind;
				argc = sizeof(args.gf100);
				break;
			default:
				WARN_ON(1);
				break;
			}

			ret = nvif_object_map_handle(&mem->mem.object,
						     &args, argc,
						     &handle, &length);
			if (ret != 1) {
				if (WARN_ON(ret == 0))
					ret = -EINVAL;
				goto out;
			}

			reg->bus.offset = handle;
		}
		ret = 0;
		break;
	default:
		ret = -EINVAL;
	}

out:
	if (ret == -ENOSPC) {
		struct nouveau_bo *nvbo;

		nvbo = list_first_entry_or_null(&drm->ttm.io_reserve_lru,
						typeof(*nvbo),
						io_reserve_lru);
		if (nvbo) {
			list_del_init(&nvbo->io_reserve_lru);
			drm_vma_node_unmap(&nvbo->bo.base.vma_node,
					   bdev->dev_mapping);
			nouveau_ttm_io_mem_free_locked(drm, nvbo->bo.resource);
			nvbo->bo.resource->bus.offset = 0;
			nvbo->bo.resource->bus.addr = NULL;
			goto retry;
		}

	}
	mutex_unlock(&drm->ttm.io_reserve_mutex);
	return ret;
}

static void
nouveau_ttm_io_mem_free(struct ttm_device *bdev, struct ttm_resource *reg)
{
	struct nouveau_drm *drm = nouveau_bdev(bdev);

	mutex_lock(&drm->ttm.io_reserve_mutex);
	nouveau_ttm_io_mem_free_locked(drm, reg);
	mutex_unlock(&drm->ttm.io_reserve_mutex);
}

vm_fault_t nouveau_ttm_fault_reserve_notify(struct ttm_buffer_object *bo)
{
	struct nouveau_drm *drm = nouveau_bdev(bo->bdev);
	struct nouveau_bo *nvbo = nouveau_bo(bo);
	struct nvkm_device *device = nvxx_device(&drm->client.device);
	u32 mappable = device->func->resource_size(device, 1) >> PAGE_SHIFT;
	int i, ret;

	/* as long as the bo isn't in vram, and isn't tiled, we've got
	 * nothing to do here.
	 */
	if (bo->resource->mem_type != TTM_PL_VRAM) {
		if (drm->client.device.info.family < NV_DEVICE_INFO_V0_TESLA ||
		    !nvbo->kind)
			return 0;

		if (bo->resource->mem_type != TTM_PL_SYSTEM)
			return 0;

		nouveau_bo_placement_set(nvbo, NOUVEAU_GEM_DOMAIN_GART, 0);

	} else {
		/* make sure bo is in mappable vram */
		if (drm->client.device.info.family >= NV_DEVICE_INFO_V0_TESLA ||
		    bo->resource->start + PFN_UP(bo->resource->size) < mappable)
			return 0;

		for (i = 0; i < nvbo->placement.num_placement; ++i) {
			nvbo->placements[i].fpfn = 0;
			nvbo->placements[i].lpfn = mappable;
		}

		nouveau_bo_placement_set(nvbo, NOUVEAU_GEM_DOMAIN_VRAM, 0);
	}

	ret = nouveau_bo_validate(nvbo, false, false);
	if (unlikely(ret == -EBUSY || ret == -ERESTARTSYS))
		return VM_FAULT_NOPAGE;
	else if (unlikely(ret))
		return VM_FAULT_SIGBUS;

	ttm_bo_move_to_lru_tail_unlocked(bo);
	return 0;
}

static int
nouveau_ttm_tt_populate(struct ttm_device *bdev,
			struct ttm_tt *ttm, struct ttm_operation_ctx *ctx)
{
	struct ttm_tt *ttm_dma = (void *)ttm;
	struct nouveau_drm *drm;
	bool slave = !!(ttm->page_flags & TTM_TT_FLAG_EXTERNAL);

	if (ttm_tt_is_populated(ttm))
		return 0;

	if (slave && ttm->sg) {
		drm_prime_sg_to_dma_addr_array(ttm->sg, ttm_dma->dma_address,
					       ttm->num_pages);
		return 0;
	}

	drm = nouveau_bdev(bdev);

	return ttm_pool_alloc(&drm->ttm.bdev.pool, ttm, ctx);
}

static void
nouveau_ttm_tt_unpopulate(struct ttm_device *bdev,
			  struct ttm_tt *ttm)
{
	struct nouveau_drm *drm;
	bool slave = !!(ttm->page_flags & TTM_TT_FLAG_EXTERNAL);

	if (slave)
		return;

	nouveau_ttm_tt_unbind(bdev, ttm);

	drm = nouveau_bdev(bdev);

	return ttm_pool_free(&drm->ttm.bdev.pool, ttm);
}

static void
nouveau_ttm_tt_destroy(struct ttm_device *bdev,
		       struct ttm_tt *ttm)
{
#if IS_ENABLED(CONFIG_AGP)
	struct nouveau_drm *drm = nouveau_bdev(bdev);
	if (drm->agp.bridge) {
		ttm_agp_destroy(ttm);
		return;
	}
#endif
	nouveau_sgdma_destroy(bdev, ttm);
}

void
nouveau_bo_fence(struct nouveau_bo *nvbo, struct nouveau_fence *fence, bool exclusive)
{
	struct dma_resv *resv = nvbo->bo.base.resv;

	if (!fence)
		return;

	dma_resv_add_fence(resv, &fence->base, exclusive ?
			   DMA_RESV_USAGE_WRITE : DMA_RESV_USAGE_READ);
}

static void
nouveau_bo_delete_mem_notify(struct ttm_buffer_object *bo)
{
	nouveau_bo_move_ntfy(bo, NULL);
}

struct ttm_device_funcs nouveau_bo_driver = {
	.ttm_tt_create = &nouveau_ttm_tt_create,
	.ttm_tt_populate = &nouveau_ttm_tt_populate,
	.ttm_tt_unpopulate = &nouveau_ttm_tt_unpopulate,
	.ttm_tt_destroy = &nouveau_ttm_tt_destroy,
	.eviction_valuable = ttm_bo_eviction_valuable,
	.evict_flags = nouveau_bo_evict_flags,
	.delete_mem_notify = nouveau_bo_delete_mem_notify,
	.move = nouveau_bo_move,
	.io_mem_reserve = &nouveau_ttm_io_mem_reserve,
	.io_mem_free = &nouveau_ttm_io_mem_free,
};<|MERGE_RESOLUTION|>--- conflicted
+++ resolved
@@ -241,37 +241,28 @@
 	}
 
 	nvbo->contig = !(tile_flags & NOUVEAU_GEM_TILE_NONCONTIG);
-<<<<<<< HEAD
-	if (!nouveau_cli_uvmm(cli) || internal) {
-		/* for BO noVM allocs, don't assign kinds */
-		if (cli->device.info.family >= NV_DEVICE_INFO_V0_FERMI) {
-			nvbo->kind = (tile_flags & 0x0000ff00) >> 8;
-			if (!nvif_mmu_kind_valid(mmu, nvbo->kind)) {
-				kfree(nvbo);
-				return ERR_PTR(-EINVAL);
-			}
-
-			nvbo->comp = mmu->kind[nvbo->kind] != nvbo->kind;
-		} else if (cli->device.info.family >= NV_DEVICE_INFO_V0_TESLA) {
-			nvbo->kind = (tile_flags & 0x00007f00) >> 8;
-			nvbo->comp = (tile_flags & 0x00030000) >> 16;
-			if (!nvif_mmu_kind_valid(mmu, nvbo->kind)) {
-				kfree(nvbo);
-				return ERR_PTR(-EINVAL);
-			}
-		} else {
-			nvbo->zeta = (tile_flags & 0x00000007);
-=======
 
 	if (cli->device.info.family >= NV_DEVICE_INFO_V0_FERMI) {
 		nvbo->kind = (tile_flags & 0x0000ff00) >> 8;
 		if (!nvif_mmu_kind_valid(mmu, nvbo->kind)) {
 			kfree(nvbo);
 			return ERR_PTR(-EINVAL);
->>>>>>> 0c383648
-		}
-		nvbo->mode = tile_mode;
-
+		}
+
+		nvbo->comp = mmu->kind[nvbo->kind] != nvbo->kind;
+	} else if (cli->device.info.family >= NV_DEVICE_INFO_V0_TESLA) {
+		nvbo->kind = (tile_flags & 0x00007f00) >> 8;
+		nvbo->comp = (tile_flags & 0x00030000) >> 16;
+		if (!nvif_mmu_kind_valid(mmu, nvbo->kind)) {
+			kfree(nvbo);
+			return ERR_PTR(-EINVAL);
+		}
+	} else {
+		nvbo->zeta = (tile_flags & 0x00000007);
+	}
+	nvbo->mode = tile_mode;
+
+	if (!nouveau_cli_uvmm(cli) || internal) {
 		/* Determine the desirable target GPU page size for the buffer. */
 		for (i = 0; i < vmm->page_nr; i++) {
 			/* Because we cannot currently allow VMM maps to fail
@@ -288,7 +279,6 @@
 			    (!vmm->page[i].host || vmm->page[i].shift > PAGE_SHIFT))
 				continue;
 
-<<<<<<< HEAD
 			/* Select this page size if it's the first that supports
 			 * the potential memory domains, or when it's compatible
 			 * with the requested compression settings.
@@ -300,79 +290,6 @@
 			if (*size >= 1ULL << vmm->page[i].shift)
 				break;
 		}
-
-		if (WARN_ON(pi < 0)) {
-=======
-		nvbo->comp = mmu->kind[nvbo->kind] != nvbo->kind;
-	} else if (cli->device.info.family >= NV_DEVICE_INFO_V0_TESLA) {
-		nvbo->kind = (tile_flags & 0x00007f00) >> 8;
-		nvbo->comp = (tile_flags & 0x00030000) >> 16;
-		if (!nvif_mmu_kind_valid(mmu, nvbo->kind)) {
->>>>>>> 0c383648
-			kfree(nvbo);
-			return ERR_PTR(-EINVAL);
-		}
-
-		/* Disable compression if suitable settings couldn't be found. */
-		if (nvbo->comp && !vmm->page[pi].comp) {
-			if (mmu->object.oclass >= NVIF_CLASS_MMU_GF100)
-				nvbo->kind = mmu->kind[nvbo->kind];
-			nvbo->comp = 0;
-		}
-		nvbo->page = vmm->page[pi].shift;
-	} else {
-<<<<<<< HEAD
-		/* reject other tile flags when in VM mode. */
-		if (tile_mode)
-			return ERR_PTR(-EINVAL);
-		if (tile_flags & ~NOUVEAU_GEM_TILE_NONCONTIG)
-			return ERR_PTR(-EINVAL);
-
-=======
-		nvbo->zeta = (tile_flags & 0x00000007);
-	}
-	nvbo->mode = tile_mode;
-
-	if (!nouveau_cli_uvmm(cli) || internal) {
->>>>>>> 0c383648
-		/* Determine the desirable target GPU page size for the buffer. */
-		for (i = 0; i < vmm->page_nr; i++) {
-			/* Because we cannot currently allow VMM maps to fail
-			 * during buffer migration, we need to determine page
-			 * size for the buffer up-front, and pre-allocate its
-			 * page tables.
-			 *
-			 * Skip page sizes that can't support needed domains.
-			 */
-<<<<<<< HEAD
-			if ((domain & NOUVEAU_GEM_DOMAIN_VRAM) && !vmm->page[i].vram)
-=======
-			if (cli->device.info.family > NV_DEVICE_INFO_V0_CURIE &&
-			    (domain & NOUVEAU_GEM_DOMAIN_VRAM) && !vmm->page[i].vram)
->>>>>>> 0c383648
-				continue;
-			if ((domain & NOUVEAU_GEM_DOMAIN_GART) &&
-			    (!vmm->page[i].host || vmm->page[i].shift > PAGE_SHIFT))
-				continue;
-
-<<<<<<< HEAD
-			/* pick the last one as it will be smallest. */
-			pi = i;
-=======
-			/* Select this page size if it's the first that supports
-			 * the potential memory domains, or when it's compatible
-			 * with the requested compression settings.
-			 */
-			if (pi < 0 || !nvbo->comp || vmm->page[i].comp)
-				pi = i;
->>>>>>> 0c383648
-
-			/* Stop once the buffer is larger than the current page size. */
-			if (*size >= 1ULL << vmm->page[i].shift)
-				break;
-		}
-<<<<<<< HEAD
-=======
 
 		if (WARN_ON(pi < 0)) {
 			kfree(nvbo);
@@ -409,7 +326,6 @@
 			if (*size >= 1ULL << vmm->page[i].shift)
 				break;
 		}
->>>>>>> 0c383648
 		if (WARN_ON(pi < 0)) {
 			kfree(nvbo);
 			return ERR_PTR(-EINVAL);
