# SPDX-License-Identifier: GPL-2.0-only
config DRM_EXYNOS
	tristate "DRM Support for Samsung SoC Exynos Series"
	depends on OF && DRM && COMMON_CLK
	depends on ARCH_S3C64XX || ARCH_S5PV210 || ARCH_EXYNOS || ARCH_MULTIPLATFORM || COMPILE_TEST
	depends on MMU
	select DRM_DISPLAY_HELPER if DRM_EXYNOS_DP
	select DRM_KMS_HELPER
	select VIDEOMODE_HELPERS
	select SND_SOC_HDMI_CODEC if SND_SOC
	help
	  Choose this option if you have a Samsung SoC Exynos chipset.
	  If M is selected the module will be called exynosdrm.

if DRM_EXYNOS

comment "CRTCs"

config DRM_EXYNOS_FIMD
	bool "FIMD"
	depends on !FB_S3C
	select MFD_SYSCON
	help
	  Choose this option if you want to use Exynos FIMD for DRM.

config DRM_EXYNOS5433_DECON
	bool "DECON on Exynos5433"
	help
	  Choose this option if you want to use Exynos5433 DECON for DRM.

config DRM_EXYNOS7_DECON
	bool "DECON on Exynos7"
	depends on !FB_S3C
	help
	  Choose this option if you want to use Exynos DECON for DRM.

config DRM_EXYNOS_MIXER
	bool "Mixer"
	help
	  Choose this option if you want to use Exynos Mixer for DRM.

config DRM_EXYNOS_VIDI
	bool "Virtual Display"
	help
	  Choose this option if you want to use Exynos VIDI for DRM.

comment "Encoders and Bridges"

config DRM_EXYNOS_DPI
	bool "Parallel output"
	depends on DRM_EXYNOS_FIMD
	select DRM_PANEL
	default n
	help
	  This enables support for Exynos parallel output.

config DRM_EXYNOS_DSI
	bool "MIPI-DSI host"
	depends on DRM_EXYNOS_FIMD || DRM_EXYNOS5433_DECON || DRM_EXYNOS7_DECON
	select DRM_MIPI_DSI
	select DRM_PANEL
	default n
	help
	  This enables support for Exynos MIPI-DSI device.

config DRM_EXYNOS_DP
	bool "Exynos specific extensions for Analogix DP driver"
	depends on DRM_EXYNOS_FIMD || DRM_EXYNOS7_DECON
	select DRM_ANALOGIX_DP
<<<<<<< HEAD
	select DRM_DP_HELPER
=======
	select DRM_DISPLAY_DP_HELPER
>>>>>>> 88084a3d
	default DRM_EXYNOS
	select DRM_PANEL
	help
	  This enables support for DP device.

config DRM_EXYNOS_HDMI
	bool "HDMI"
	depends on DRM_EXYNOS_MIXER || DRM_EXYNOS5433_DECON
	select CEC_CORE if CEC_NOTIFIER
	help
	  Choose this option if you want to use Exynos HDMI for DRM.

config DRM_EXYNOS_MIC
	bool "Mobile Image Compressor"
	depends on DRM_EXYNOS5433_DECON
	help
	  Choose this option if you want to use Exynos MIC for DRM.

comment "Sub-drivers"

config DRM_EXYNOS_G2D
	bool "G2D"
	depends on VIDEO_SAMSUNG_S5P_G2D=n || COMPILE_TEST
	help
	  Choose this option if you want to use Exynos G2D for DRM.

config DRM_EXYNOS_IPP
	bool

config DRM_EXYNOS_FIMC
	bool "FIMC"
	select DRM_EXYNOS_IPP
	help
	  Choose this option if you want to use Exynos FIMC for DRM.

config DRM_EXYNOS_ROTATOR
	bool "Rotator"
	select DRM_EXYNOS_IPP
	help
	  Choose this option if you want to use Exynos Rotator for DRM.

config DRM_EXYNOS_SCALER
	bool "Scaler"
	select DRM_EXYNOS_IPP
	help
	  Choose this option if you want to use Exynos Scaler for DRM.

config DRM_EXYNOS_GSC
	bool "GScaler"
	depends on VIDEO_SAMSUNG_EXYNOS_GSC=n || COMPILE_TEST
	select DRM_EXYNOS_IPP
	help
	  Choose this option if you want to use Exynos GSC for DRM.

endif<|MERGE_RESOLUTION|>--- conflicted
+++ resolved
@@ -67,11 +67,7 @@
 	bool "Exynos specific extensions for Analogix DP driver"
 	depends on DRM_EXYNOS_FIMD || DRM_EXYNOS7_DECON
 	select DRM_ANALOGIX_DP
-<<<<<<< HEAD
-	select DRM_DP_HELPER
-=======
 	select DRM_DISPLAY_DP_HELPER
->>>>>>> 88084a3d
 	default DRM_EXYNOS
 	select DRM_PANEL
 	help
