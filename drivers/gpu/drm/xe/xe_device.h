--- conflicted
+++ resolved
@@ -170,10 +170,7 @@
 
 void xe_device_declare_wedged(struct xe_device *xe);
 
-<<<<<<< HEAD
-=======
 struct xe_file *xe_file_get(struct xe_file *xef);
 void xe_file_put(struct xe_file *xef);
 
->>>>>>> aa4674c5
 #endif