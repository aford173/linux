/*
 * Copyright © 2008 Intel Corporation
 *
 * Permission is hereby granted, free of charge, to any person obtaining a
 * copy of this software and associated documentation files (the "Software"),
 * to deal in the Software without restriction, including without limitation
 * the rights to use, copy, modify, merge, publish, distribute, sublicense,
 * and/or sell copies of the Software, and to permit persons to whom the
 * Software is furnished to do so, subject to the following conditions:
 *
 * The above copyright notice and this permission notice (including the next
 * paragraph) shall be included in all copies or substantial portions of the
 * Software.
 *
 * THE SOFTWARE IS PROVIDED "AS IS", WITHOUT WARRANTY OF ANY KIND, EXPRESS OR
 * IMPLIED, INCLUDING BUT NOT LIMITED TO THE WARRANTIES OF MERCHANTABILITY,
 * FITNESS FOR A PARTICULAR PURPOSE AND NONINFRINGEMENT.  IN NO EVENT SHALL
 * THE AUTHORS OR COPYRIGHT HOLDERS BE LIABLE FOR ANY CLAIM, DAMAGES OR OTHER
 * LIABILITY, WHETHER IN AN ACTION OF CONTRACT, TORT OR OTHERWISE, ARISING
 * FROM, OUT OF OR IN CONNECTION WITH THE SOFTWARE OR THE USE OR OTHER DEALINGS
 * IN THE SOFTWARE.
 *
 * Authors:
 *    Keith Packard <keithp@keithp.com>
 *
 */

#include <linux/export.h>
#include <linux/i2c.h>
#include <linux/notifier.h>
#include <linux/slab.h>
#include <linux/types.h>

#include <asm/byteorder.h>

#include <drm/drm_atomic_helper.h>
#include <drm/drm_crtc.h>
#include <drm/drm_dp_helper.h>
#include <drm/drm_edid.h>
#include <drm/drm_probe_helper.h>

#include "g4x_dp.h"
#include "i915_debugfs.h"
#include "i915_drv.h"
#include "intel_atomic.h"
#include "intel_audio.h"
#include "intel_connector.h"
#include "intel_ddi.h"
#include "intel_de.h"
#include "intel_display_types.h"
#include "intel_dp.h"
#include "intel_dp_aux.h"
#include "intel_dp_hdcp.h"
#include "intel_dp_link_training.h"
#include "intel_dp_mst.h"
#include "intel_dpio_phy.h"
#include "intel_dpll.h"
#include "intel_fifo_underrun.h"
#include "intel_hdcp.h"
#include "intel_hdmi.h"
#include "intel_hotplug.h"
#include "intel_lspcon.h"
#include "intel_lvds.h"
#include "intel_panel.h"
#include "intel_pps.h"
#include "intel_psr.h"
#include "intel_sideband.h"
#include "intel_tc.h"
#include "intel_vdsc.h"
#include "intel_vrr.h"

#define DP_DPRX_ESI_LEN 14

/* DP DSC throughput values used for slice count calculations KPixels/s */
#define DP_DSC_PEAK_PIXEL_RATE			2720000
#define DP_DSC_MAX_ENC_THROUGHPUT_0		340000
#define DP_DSC_MAX_ENC_THROUGHPUT_1		400000

/* DP DSC FEC Overhead factor = 1/(0.972261) */
#define DP_DSC_FEC_OVERHEAD_FACTOR		972261

/* Compliance test status bits  */
#define INTEL_DP_RESOLUTION_SHIFT_MASK	0
#define INTEL_DP_RESOLUTION_PREFERRED	(1 << INTEL_DP_RESOLUTION_SHIFT_MASK)
#define INTEL_DP_RESOLUTION_STANDARD	(2 << INTEL_DP_RESOLUTION_SHIFT_MASK)
#define INTEL_DP_RESOLUTION_FAILSAFE	(3 << INTEL_DP_RESOLUTION_SHIFT_MASK)


/* Constants for DP DSC configurations */
static const u8 valid_dsc_bpp[] = {6, 8, 10, 12, 15};

/* With Single pipe configuration, HW is capable of supporting maximum
 * of 4 slices per line.
 */
static const u8 valid_dsc_slicecount[] = {1, 2, 4};

/**
 * intel_dp_is_edp - is the given port attached to an eDP panel (either CPU or PCH)
 * @intel_dp: DP struct
 *
 * If a CPU or PCH DP output is attached to an eDP panel, this function
 * will return true, and false otherwise.
 */
bool intel_dp_is_edp(struct intel_dp *intel_dp)
{
	struct intel_digital_port *dig_port = dp_to_dig_port(intel_dp);

	return dig_port->base.type == INTEL_OUTPUT_EDP;
}

static void intel_dp_unset_edid(struct intel_dp *intel_dp);
static int intel_dp_dsc_compute_bpp(struct intel_dp *intel_dp, u8 dsc_max_bpc);

/* update sink rates from dpcd */
static void intel_dp_set_sink_rates(struct intel_dp *intel_dp)
{
	static const int dp_rates[] = {
		162000, 270000, 540000, 810000
	};
	int i, max_rate;
	int max_lttpr_rate;

	if (drm_dp_has_quirk(&intel_dp->desc, DP_DPCD_QUIRK_CAN_DO_MAX_LINK_RATE_3_24_GBPS)) {
		/* Needed, e.g., for Apple MBP 2017, 15 inch eDP Retina panel */
		static const int quirk_rates[] = { 162000, 270000, 324000 };

		memcpy(intel_dp->sink_rates, quirk_rates, sizeof(quirk_rates));
		intel_dp->num_sink_rates = ARRAY_SIZE(quirk_rates);

		return;
	}

	max_rate = drm_dp_bw_code_to_link_rate(intel_dp->dpcd[DP_MAX_LINK_RATE]);
	max_lttpr_rate = drm_dp_lttpr_max_link_rate(intel_dp->lttpr_common_caps);
	if (max_lttpr_rate)
		max_rate = min(max_rate, max_lttpr_rate);

	for (i = 0; i < ARRAY_SIZE(dp_rates); i++) {
		if (dp_rates[i] > max_rate)
			break;
		intel_dp->sink_rates[i] = dp_rates[i];
	}

	intel_dp->num_sink_rates = i;
}

/* Get length of rates array potentially limited by max_rate. */
static int intel_dp_rate_limit_len(const int *rates, int len, int max_rate)
{
	int i;

	/* Limit results by potentially reduced max rate */
	for (i = 0; i < len; i++) {
		if (rates[len - i - 1] <= max_rate)
			return len - i;
	}

	return 0;
}

/* Get length of common rates array potentially limited by max_rate. */
static int intel_dp_common_len_rate_limit(const struct intel_dp *intel_dp,
					  int max_rate)
{
	return intel_dp_rate_limit_len(intel_dp->common_rates,
				       intel_dp->num_common_rates, max_rate);
}

/* Theoretical max between source and sink */
static int intel_dp_max_common_rate(struct intel_dp *intel_dp)
{
	return intel_dp->common_rates[intel_dp->num_common_rates - 1];
}

/* Theoretical max between source and sink */
static int intel_dp_max_common_lane_count(struct intel_dp *intel_dp)
{
	struct intel_digital_port *dig_port = dp_to_dig_port(intel_dp);
	int source_max = dig_port->max_lanes;
	int sink_max = drm_dp_max_lane_count(intel_dp->dpcd);
	int fia_max = intel_tc_port_fia_max_lane_count(dig_port);
	int lttpr_max = drm_dp_lttpr_max_lane_count(intel_dp->lttpr_common_caps);

	if (lttpr_max)
		sink_max = min(sink_max, lttpr_max);

	return min3(source_max, sink_max, fia_max);
}

int intel_dp_max_lane_count(struct intel_dp *intel_dp)
{
	return intel_dp->max_link_lane_count;
}

int
intel_dp_link_required(int pixel_clock, int bpp)
{
	/* pixel_clock is in kHz, divide bpp by 8 for bit to Byte conversion */
	return DIV_ROUND_UP(pixel_clock * bpp, 8);
}

int
intel_dp_max_data_rate(int max_link_clock, int max_lanes)
{
	/* max_link_clock is the link symbol clock (LS_Clk) in kHz and not the
	 * link rate that is generally expressed in Gbps. Since, 8 bits of data
	 * is transmitted every LS_Clk per lane, there is no need to account for
	 * the channel encoding that is done in the PHY layer here.
	 */

	return max_link_clock * max_lanes;
}

bool intel_dp_can_bigjoiner(struct intel_dp *intel_dp)
{
	struct intel_digital_port *intel_dig_port = dp_to_dig_port(intel_dp);
	struct intel_encoder *encoder = &intel_dig_port->base;
	struct drm_i915_private *dev_priv = to_i915(encoder->base.dev);

	return DISPLAY_VER(dev_priv) >= 12 ||
		(DISPLAY_VER(dev_priv) == 11 &&
		 encoder->port != PORT_A);
}

static int cnl_max_source_rate(struct intel_dp *intel_dp)
{
	struct intel_digital_port *dig_port = dp_to_dig_port(intel_dp);
	struct drm_i915_private *dev_priv = to_i915(dig_port->base.base.dev);
	enum port port = dig_port->base.port;

	u32 voltage = intel_de_read(dev_priv, CNL_PORT_COMP_DW3) & VOLTAGE_INFO_MASK;

	/* Low voltage SKUs are limited to max of 5.4G */
	if (voltage == VOLTAGE_INFO_0_85V)
		return 540000;

	/* For this SKU 8.1G is supported in all ports */
	if (IS_CNL_WITH_PORT_F(dev_priv))
		return 810000;

	/* For other SKUs, max rate on ports A and D is 5.4G */
	if (port == PORT_A || port == PORT_D)
		return 540000;

	return 810000;
}

static int icl_max_source_rate(struct intel_dp *intel_dp)
{
	struct intel_digital_port *dig_port = dp_to_dig_port(intel_dp);
	struct drm_i915_private *dev_priv = to_i915(dig_port->base.base.dev);
	enum phy phy = intel_port_to_phy(dev_priv, dig_port->base.port);

	if (intel_phy_is_combo(dev_priv, phy) &&
	    !intel_dp_is_edp(intel_dp))
		return 540000;

	return 810000;
}

static int ehl_max_source_rate(struct intel_dp *intel_dp)
{
	if (intel_dp_is_edp(intel_dp))
		return 540000;

	return 810000;
}

static void
intel_dp_set_source_rates(struct intel_dp *intel_dp)
{
	/* The values must be in increasing order */
	static const int cnl_rates[] = {
		162000, 216000, 270000, 324000, 432000, 540000, 648000, 810000
	};
	static const int bxt_rates[] = {
		162000, 216000, 243000, 270000, 324000, 432000, 540000
	};
	static const int skl_rates[] = {
		162000, 216000, 270000, 324000, 432000, 540000
	};
	static const int hsw_rates[] = {
		162000, 270000, 540000
	};
	static const int g4x_rates[] = {
		162000, 270000
	};
	struct intel_digital_port *dig_port = dp_to_dig_port(intel_dp);
	struct intel_encoder *encoder = &dig_port->base;
	struct drm_i915_private *dev_priv = to_i915(dig_port->base.base.dev);
	const int *source_rates;
	int size, max_rate = 0, vbt_max_rate;

	/* This should only be done once */
	drm_WARN_ON(&dev_priv->drm,
		    intel_dp->source_rates || intel_dp->num_source_rates);

	if (DISPLAY_VER(dev_priv) >= 11 || IS_CANNONLAKE(dev_priv)) {
		source_rates = cnl_rates;
		size = ARRAY_SIZE(cnl_rates);
		if (DISPLAY_VER(dev_priv) == 10)
			max_rate = cnl_max_source_rate(intel_dp);
		else if (IS_JSL_EHL(dev_priv))
			max_rate = ehl_max_source_rate(intel_dp);
		else
			max_rate = icl_max_source_rate(intel_dp);
	} else if (IS_GEMINILAKE(dev_priv) || IS_BROXTON(dev_priv)) {
		source_rates = bxt_rates;
		size = ARRAY_SIZE(bxt_rates);
	} else if (DISPLAY_VER(dev_priv) == 9) {
		source_rates = skl_rates;
		size = ARRAY_SIZE(skl_rates);
	} else if ((IS_HASWELL(dev_priv) && !IS_HSW_ULX(dev_priv)) ||
		   IS_BROADWELL(dev_priv)) {
		source_rates = hsw_rates;
		size = ARRAY_SIZE(hsw_rates);
	} else {
		source_rates = g4x_rates;
		size = ARRAY_SIZE(g4x_rates);
	}

	vbt_max_rate = intel_bios_dp_max_link_rate(encoder);
	if (max_rate && vbt_max_rate)
		max_rate = min(max_rate, vbt_max_rate);
	else if (vbt_max_rate)
		max_rate = vbt_max_rate;

	if (max_rate)
		size = intel_dp_rate_limit_len(source_rates, size, max_rate);

	intel_dp->source_rates = source_rates;
	intel_dp->num_source_rates = size;
}

static int intersect_rates(const int *source_rates, int source_len,
			   const int *sink_rates, int sink_len,
			   int *common_rates)
{
	int i = 0, j = 0, k = 0;

	while (i < source_len && j < sink_len) {
		if (source_rates[i] == sink_rates[j]) {
			if (WARN_ON(k >= DP_MAX_SUPPORTED_RATES))
				return k;
			common_rates[k] = source_rates[i];
			++k;
			++i;
			++j;
		} else if (source_rates[i] < sink_rates[j]) {
			++i;
		} else {
			++j;
		}
	}
	return k;
}

/* return index of rate in rates array, or -1 if not found */
static int intel_dp_rate_index(const int *rates, int len, int rate)
{
	int i;

	for (i = 0; i < len; i++)
		if (rate == rates[i])
			return i;

	return -1;
}

static void intel_dp_set_common_rates(struct intel_dp *intel_dp)
{
	struct drm_i915_private *i915 = dp_to_i915(intel_dp);

	drm_WARN_ON(&i915->drm,
		    !intel_dp->num_source_rates || !intel_dp->num_sink_rates);

	intel_dp->num_common_rates = intersect_rates(intel_dp->source_rates,
						     intel_dp->num_source_rates,
						     intel_dp->sink_rates,
						     intel_dp->num_sink_rates,
						     intel_dp->common_rates);

	/* Paranoia, there should always be something in common. */
	if (drm_WARN_ON(&i915->drm, intel_dp->num_common_rates == 0)) {
		intel_dp->common_rates[0] = 162000;
		intel_dp->num_common_rates = 1;
	}
}

static bool intel_dp_link_params_valid(struct intel_dp *intel_dp, int link_rate,
				       u8 lane_count)
{
	/*
	 * FIXME: we need to synchronize the current link parameters with
	 * hardware readout. Currently fast link training doesn't work on
	 * boot-up.
	 */
	if (link_rate == 0 ||
	    link_rate > intel_dp->max_link_rate)
		return false;

	if (lane_count == 0 ||
	    lane_count > intel_dp_max_lane_count(intel_dp))
		return false;

	return true;
}

static bool intel_dp_can_link_train_fallback_for_edp(struct intel_dp *intel_dp,
						     int link_rate,
						     u8 lane_count)
{
	const struct drm_display_mode *fixed_mode =
		intel_dp->attached_connector->panel.fixed_mode;
	int mode_rate, max_rate;

	mode_rate = intel_dp_link_required(fixed_mode->clock, 18);
	max_rate = intel_dp_max_data_rate(link_rate, lane_count);
	if (mode_rate > max_rate)
		return false;

	return true;
}

int intel_dp_get_link_train_fallback_values(struct intel_dp *intel_dp,
					    int link_rate, u8 lane_count)
{
	struct drm_i915_private *i915 = dp_to_i915(intel_dp);
	int index;

	/*
	 * TODO: Enable fallback on MST links once MST link compute can handle
	 * the fallback params.
	 */
	if (intel_dp->is_mst) {
		drm_err(&i915->drm, "Link Training Unsuccessful\n");
		return -1;
	}

	if (intel_dp_is_edp(intel_dp) && !intel_dp->use_max_params) {
		drm_dbg_kms(&i915->drm,
			    "Retrying Link training for eDP with max parameters\n");
		intel_dp->use_max_params = true;
		return 0;
	}

	index = intel_dp_rate_index(intel_dp->common_rates,
				    intel_dp->num_common_rates,
				    link_rate);
	if (index > 0) {
		if (intel_dp_is_edp(intel_dp) &&
		    !intel_dp_can_link_train_fallback_for_edp(intel_dp,
							      intel_dp->common_rates[index - 1],
							      lane_count)) {
			drm_dbg_kms(&i915->drm,
				    "Retrying Link training for eDP with same parameters\n");
			return 0;
		}
		intel_dp->max_link_rate = intel_dp->common_rates[index - 1];
		intel_dp->max_link_lane_count = lane_count;
	} else if (lane_count > 1) {
		if (intel_dp_is_edp(intel_dp) &&
		    !intel_dp_can_link_train_fallback_for_edp(intel_dp,
							      intel_dp_max_common_rate(intel_dp),
							      lane_count >> 1)) {
			drm_dbg_kms(&i915->drm,
				    "Retrying Link training for eDP with same parameters\n");
			return 0;
		}
		intel_dp->max_link_rate = intel_dp_max_common_rate(intel_dp);
		intel_dp->max_link_lane_count = lane_count >> 1;
	} else {
		drm_err(&i915->drm, "Link Training Unsuccessful\n");
		return -1;
	}

	return 0;
}

u32 intel_dp_mode_to_fec_clock(u32 mode_clock)
{
	return div_u64(mul_u32_u32(mode_clock, 1000000U),
		       DP_DSC_FEC_OVERHEAD_FACTOR);
}

static int
small_joiner_ram_size_bits(struct drm_i915_private *i915)
{
	if (DISPLAY_VER(i915) >= 11)
		return 7680 * 8;
	else
		return 6144 * 8;
}

static u16 intel_dp_dsc_get_output_bpp(struct drm_i915_private *i915,
				       u32 link_clock, u32 lane_count,
				       u32 mode_clock, u32 mode_hdisplay,
				       bool bigjoiner,
				       u32 pipe_bpp)
{
	u32 bits_per_pixel, max_bpp_small_joiner_ram;
	int i;

	/*
	 * Available Link Bandwidth(Kbits/sec) = (NumberOfLanes)*
	 * (LinkSymbolClock)* 8 * (TimeSlotsPerMTP)
	 * for SST -> TimeSlotsPerMTP is 1,
	 * for MST -> TimeSlotsPerMTP has to be calculated
	 */
	bits_per_pixel = (link_clock * lane_count * 8) /
			 intel_dp_mode_to_fec_clock(mode_clock);
	drm_dbg_kms(&i915->drm, "Max link bpp: %u\n", bits_per_pixel);

	/* Small Joiner Check: output bpp <= joiner RAM (bits) / Horiz. width */
	max_bpp_small_joiner_ram = small_joiner_ram_size_bits(i915) /
		mode_hdisplay;

	if (bigjoiner)
		max_bpp_small_joiner_ram *= 2;

	drm_dbg_kms(&i915->drm, "Max small joiner bpp: %u\n",
		    max_bpp_small_joiner_ram);

	/*
	 * Greatest allowed DSC BPP = MIN (output BPP from available Link BW
	 * check, output bpp from small joiner RAM check)
	 */
	bits_per_pixel = min(bits_per_pixel, max_bpp_small_joiner_ram);

	if (bigjoiner) {
		u32 max_bpp_bigjoiner =
			i915->max_cdclk_freq * 48 /
			intel_dp_mode_to_fec_clock(mode_clock);

		DRM_DEBUG_KMS("Max big joiner bpp: %u\n", max_bpp_bigjoiner);
		bits_per_pixel = min(bits_per_pixel, max_bpp_bigjoiner);
	}

	/* Error out if the max bpp is less than smallest allowed valid bpp */
	if (bits_per_pixel < valid_dsc_bpp[0]) {
		drm_dbg_kms(&i915->drm, "Unsupported BPP %u, min %u\n",
			    bits_per_pixel, valid_dsc_bpp[0]);
		return 0;
	}

	/* From XE_LPD onwards we support from bpc upto uncompressed bpp-1 BPPs */
	if (DISPLAY_VER(i915) >= 13) {
		bits_per_pixel = min(bits_per_pixel, pipe_bpp - 1);
	} else {
		/* Find the nearest match in the array of known BPPs from VESA */
		for (i = 0; i < ARRAY_SIZE(valid_dsc_bpp) - 1; i++) {
			if (bits_per_pixel < valid_dsc_bpp[i + 1])
				break;
		}
		bits_per_pixel = valid_dsc_bpp[i];
	}

	/*
	 * Compressed BPP in U6.4 format so multiply by 16, for Gen 11,
	 * fractional part is 0
	 */
	return bits_per_pixel << 4;
}

static u8 intel_dp_dsc_get_slice_count(struct intel_dp *intel_dp,
				       int mode_clock, int mode_hdisplay,
				       bool bigjoiner)
{
	struct drm_i915_private *i915 = dp_to_i915(intel_dp);
	u8 min_slice_count, i;
	int max_slice_width;

	if (mode_clock <= DP_DSC_PEAK_PIXEL_RATE)
		min_slice_count = DIV_ROUND_UP(mode_clock,
					       DP_DSC_MAX_ENC_THROUGHPUT_0);
	else
		min_slice_count = DIV_ROUND_UP(mode_clock,
					       DP_DSC_MAX_ENC_THROUGHPUT_1);

	max_slice_width = drm_dp_dsc_sink_max_slice_width(intel_dp->dsc_dpcd);
	if (max_slice_width < DP_DSC_MIN_SLICE_WIDTH_VALUE) {
		drm_dbg_kms(&i915->drm,
			    "Unsupported slice width %d by DP DSC Sink device\n",
			    max_slice_width);
		return 0;
	}
	/* Also take into account max slice width */
	min_slice_count = max_t(u8, min_slice_count,
				DIV_ROUND_UP(mode_hdisplay,
					     max_slice_width));

	/* Find the closest match to the valid slice count values */
	for (i = 0; i < ARRAY_SIZE(valid_dsc_slicecount); i++) {
		u8 test_slice_count = valid_dsc_slicecount[i] << bigjoiner;

		if (test_slice_count >
		    drm_dp_dsc_sink_max_slice_count(intel_dp->dsc_dpcd, false))
			break;

		/* big joiner needs small joiner to be enabled */
		if (bigjoiner && test_slice_count < 4)
			continue;

		if (min_slice_count <= test_slice_count)
			return test_slice_count;
	}

	drm_dbg_kms(&i915->drm, "Unsupported Slice Count %d\n",
		    min_slice_count);
	return 0;
}

static enum intel_output_format
intel_dp_output_format(struct drm_connector *connector,
		       const struct drm_display_mode *mode)
{
	struct intel_dp *intel_dp = intel_attached_dp(to_intel_connector(connector));
	const struct drm_display_info *info = &connector->display_info;

	if (!connector->ycbcr_420_allowed ||
	    !drm_mode_is_420_only(info, mode))
		return INTEL_OUTPUT_FORMAT_RGB;

	if (intel_dp->dfp.rgb_to_ycbcr &&
	    intel_dp->dfp.ycbcr_444_to_420)
		return INTEL_OUTPUT_FORMAT_RGB;

	if (intel_dp->dfp.ycbcr_444_to_420)
		return INTEL_OUTPUT_FORMAT_YCBCR444;
	else
		return INTEL_OUTPUT_FORMAT_YCBCR420;
}

int intel_dp_min_bpp(enum intel_output_format output_format)
{
	if (output_format == INTEL_OUTPUT_FORMAT_RGB)
		return 6 * 3;
	else
		return 8 * 3;
}

static int intel_dp_output_bpp(enum intel_output_format output_format, int bpp)
{
	/*
	 * bpp value was assumed to RGB format. And YCbCr 4:2:0 output
	 * format of the number of bytes per pixel will be half the number
	 * of bytes of RGB pixel.
	 */
	if (output_format == INTEL_OUTPUT_FORMAT_YCBCR420)
		bpp /= 2;

	return bpp;
}

static int
intel_dp_mode_min_output_bpp(struct drm_connector *connector,
			     const struct drm_display_mode *mode)
{
	enum intel_output_format output_format =
		intel_dp_output_format(connector, mode);

	return intel_dp_output_bpp(output_format, intel_dp_min_bpp(output_format));
}

static bool intel_dp_hdisplay_bad(struct drm_i915_private *dev_priv,
				  int hdisplay)
{
	/*
	 * Older platforms don't like hdisplay==4096 with DP.
	 *
	 * On ILK/SNB/IVB the pipe seems to be somewhat running (scanline
	 * and frame counter increment), but we don't get vblank interrupts,
	 * and the pipe underruns immediately. The link also doesn't seem
	 * to get trained properly.
	 *
	 * On CHV the vblank interrupts don't seem to disappear but
	 * otherwise the symptoms are similar.
	 *
	 * TODO: confirm the behaviour on HSW+
	 */
	return hdisplay == 4096 && !HAS_DDI(dev_priv);
}

static enum drm_mode_status
intel_dp_mode_valid_downstream(struct intel_connector *connector,
			       const struct drm_display_mode *mode,
			       int target_clock)
{
	struct intel_dp *intel_dp = intel_attached_dp(connector);
	const struct drm_display_info *info = &connector->base.display_info;
	int tmds_clock;

	/* If PCON supports FRL MODE, check FRL bandwidth constraints */
	if (intel_dp->dfp.pcon_max_frl_bw) {
		int target_bw;
		int max_frl_bw;
		int bpp = intel_dp_mode_min_output_bpp(&connector->base, mode);

		target_bw = bpp * target_clock;

		max_frl_bw = intel_dp->dfp.pcon_max_frl_bw;

		/* converting bw from Gbps to Kbps*/
		max_frl_bw = max_frl_bw * 1000000;

		if (target_bw > max_frl_bw)
			return MODE_CLOCK_HIGH;

		return MODE_OK;
	}

	if (intel_dp->dfp.max_dotclock &&
	    target_clock > intel_dp->dfp.max_dotclock)
		return MODE_CLOCK_HIGH;

	/* Assume 8bpc for the DP++/HDMI/DVI TMDS clock check */
	tmds_clock = target_clock;
	if (drm_mode_is_420_only(info, mode))
		tmds_clock /= 2;

	if (intel_dp->dfp.min_tmds_clock &&
	    tmds_clock < intel_dp->dfp.min_tmds_clock)
		return MODE_CLOCK_LOW;
	if (intel_dp->dfp.max_tmds_clock &&
	    tmds_clock > intel_dp->dfp.max_tmds_clock)
		return MODE_CLOCK_HIGH;

	return MODE_OK;
}

static enum drm_mode_status
intel_dp_mode_valid(struct drm_connector *connector,
		    struct drm_display_mode *mode)
{
	struct intel_dp *intel_dp = intel_attached_dp(to_intel_connector(connector));
	struct intel_connector *intel_connector = to_intel_connector(connector);
	struct drm_display_mode *fixed_mode = intel_connector->panel.fixed_mode;
	struct drm_i915_private *dev_priv = to_i915(connector->dev);
	int target_clock = mode->clock;
	int max_rate, mode_rate, max_lanes, max_link_clock;
	int max_dotclk = dev_priv->max_dotclk_freq;
	u16 dsc_max_output_bpp = 0;
	u8 dsc_slice_count = 0;
	enum drm_mode_status status;
	bool dsc = false, bigjoiner = false;

	if (mode->flags & DRM_MODE_FLAG_DBLSCAN)
		return MODE_NO_DBLESCAN;

	if (mode->flags & DRM_MODE_FLAG_DBLCLK)
		return MODE_H_ILLEGAL;

	if (intel_dp_is_edp(intel_dp) && fixed_mode) {
		if (mode->hdisplay != fixed_mode->hdisplay)
			return MODE_PANEL;

		if (mode->vdisplay != fixed_mode->vdisplay)
			return MODE_PANEL;

		target_clock = fixed_mode->clock;
	}

	if (mode->clock < 10000)
		return MODE_CLOCK_LOW;

	if ((target_clock > max_dotclk || mode->hdisplay > 5120) &&
	    intel_dp_can_bigjoiner(intel_dp)) {
		bigjoiner = true;
		max_dotclk *= 2;
	}
	if (target_clock > max_dotclk)
		return MODE_CLOCK_HIGH;

	max_link_clock = intel_dp_max_link_rate(intel_dp);
	max_lanes = intel_dp_max_lane_count(intel_dp);

	max_rate = intel_dp_max_data_rate(max_link_clock, max_lanes);
	mode_rate = intel_dp_link_required(target_clock,
					   intel_dp_mode_min_output_bpp(connector, mode));

	if (intel_dp_hdisplay_bad(dev_priv, mode->hdisplay))
		return MODE_H_ILLEGAL;

	/*
	 * Output bpp is stored in 6.4 format so right shift by 4 to get the
	 * integer value since we support only integer values of bpp.
	 */
	if (DISPLAY_VER(dev_priv) >= 10 &&
	    drm_dp_sink_supports_dsc(intel_dp->dsc_dpcd)) {
		/*
		 * TBD pass the connector BPC,
		 * for now U8_MAX so that max BPC on that platform would be picked
		 */
		int pipe_bpp = intel_dp_dsc_compute_bpp(intel_dp, U8_MAX);

		if (intel_dp_is_edp(intel_dp)) {
			dsc_max_output_bpp =
				drm_edp_dsc_sink_output_bpp(intel_dp->dsc_dpcd) >> 4;
			dsc_slice_count =
				drm_dp_dsc_sink_max_slice_count(intel_dp->dsc_dpcd,
								true);
		} else if (drm_dp_sink_supports_fec(intel_dp->fec_capable)) {
			dsc_max_output_bpp =
				intel_dp_dsc_get_output_bpp(dev_priv,
							    max_link_clock,
							    max_lanes,
							    target_clock,
							    mode->hdisplay,
							    bigjoiner,
							    pipe_bpp) >> 4;
			dsc_slice_count =
				intel_dp_dsc_get_slice_count(intel_dp,
							     target_clock,
							     mode->hdisplay,
							     bigjoiner);
		}

		dsc = dsc_max_output_bpp && dsc_slice_count;
	}

	/*
	 * Big joiner configuration needs DSC for TGL which is not true for
	 * XE_LPD where uncompressed joiner is supported.
	 */
	if (DISPLAY_VER(dev_priv) < 13 && bigjoiner && !dsc)
		return MODE_CLOCK_HIGH;

	if (mode_rate > max_rate && !dsc)
		return MODE_CLOCK_HIGH;

	status = intel_dp_mode_valid_downstream(intel_connector,
						mode, target_clock);
	if (status != MODE_OK)
		return status;

	return intel_mode_valid_max_plane_size(dev_priv, mode, bigjoiner);
}

bool intel_dp_source_supports_hbr2(struct intel_dp *intel_dp)
{
	int max_rate = intel_dp->source_rates[intel_dp->num_source_rates - 1];

	return max_rate >= 540000;
}

bool intel_dp_source_supports_hbr3(struct intel_dp *intel_dp)
{
	int max_rate = intel_dp->source_rates[intel_dp->num_source_rates - 1];

	return max_rate >= 810000;
}

static void snprintf_int_array(char *str, size_t len,
			       const int *array, int nelem)
{
	int i;

	str[0] = '\0';

	for (i = 0; i < nelem; i++) {
		int r = snprintf(str, len, "%s%d", i ? ", " : "", array[i]);
		if (r >= len)
			return;
		str += r;
		len -= r;
	}
}

static void intel_dp_print_rates(struct intel_dp *intel_dp)
{
	struct drm_i915_private *i915 = dp_to_i915(intel_dp);
	char str[128]; /* FIXME: too big for stack? */

	if (!drm_debug_enabled(DRM_UT_KMS))
		return;

	snprintf_int_array(str, sizeof(str),
			   intel_dp->source_rates, intel_dp->num_source_rates);
	drm_dbg_kms(&i915->drm, "source rates: %s\n", str);

	snprintf_int_array(str, sizeof(str),
			   intel_dp->sink_rates, intel_dp->num_sink_rates);
	drm_dbg_kms(&i915->drm, "sink rates: %s\n", str);

	snprintf_int_array(str, sizeof(str),
			   intel_dp->common_rates, intel_dp->num_common_rates);
	drm_dbg_kms(&i915->drm, "common rates: %s\n", str);
}

int
intel_dp_max_link_rate(struct intel_dp *intel_dp)
{
	struct drm_i915_private *i915 = dp_to_i915(intel_dp);
	int len;

	len = intel_dp_common_len_rate_limit(intel_dp, intel_dp->max_link_rate);
	if (drm_WARN_ON(&i915->drm, len <= 0))
		return 162000;

	return intel_dp->common_rates[len - 1];
}

int intel_dp_rate_select(struct intel_dp *intel_dp, int rate)
{
	struct drm_i915_private *i915 = dp_to_i915(intel_dp);
	int i = intel_dp_rate_index(intel_dp->sink_rates,
				    intel_dp->num_sink_rates, rate);

	if (drm_WARN_ON(&i915->drm, i < 0))
		i = 0;

	return i;
}

void intel_dp_compute_rate(struct intel_dp *intel_dp, int port_clock,
			   u8 *link_bw, u8 *rate_select)
{
	/* eDP 1.4 rate select method. */
	if (intel_dp->use_rate_select) {
		*link_bw = 0;
		*rate_select =
			intel_dp_rate_select(intel_dp, port_clock);
	} else {
		*link_bw = drm_dp_link_rate_to_bw_code(port_clock);
		*rate_select = 0;
	}
}

static bool intel_dp_source_supports_fec(struct intel_dp *intel_dp,
					 const struct intel_crtc_state *pipe_config)
{
	struct drm_i915_private *dev_priv = dp_to_i915(intel_dp);

	/* On TGL, FEC is supported on all Pipes */
	if (DISPLAY_VER(dev_priv) >= 12)
		return true;

	if (DISPLAY_VER(dev_priv) == 11 && pipe_config->cpu_transcoder != TRANSCODER_A)
		return true;

	return false;
}

static bool intel_dp_supports_fec(struct intel_dp *intel_dp,
				  const struct intel_crtc_state *pipe_config)
{
	return intel_dp_source_supports_fec(intel_dp, pipe_config) &&
		drm_dp_sink_supports_fec(intel_dp->fec_capable);
}

static bool intel_dp_supports_dsc(struct intel_dp *intel_dp,
				  const struct intel_crtc_state *crtc_state)
{
	if (intel_crtc_has_type(crtc_state, INTEL_OUTPUT_DP) && !crtc_state->fec_enable)
		return false;

	return intel_dsc_source_support(crtc_state) &&
		drm_dp_sink_supports_dsc(intel_dp->dsc_dpcd);
}

static bool intel_dp_hdmi_ycbcr420(struct intel_dp *intel_dp,
				   const struct intel_crtc_state *crtc_state)
{
	return crtc_state->output_format == INTEL_OUTPUT_FORMAT_YCBCR420 ||
		(crtc_state->output_format == INTEL_OUTPUT_FORMAT_YCBCR444 &&
		 intel_dp->dfp.ycbcr_444_to_420);
}

static int intel_dp_hdmi_tmds_clock(struct intel_dp *intel_dp,
				    const struct intel_crtc_state *crtc_state, int bpc)
{
	int clock = crtc_state->hw.adjusted_mode.crtc_clock * bpc / 8;

	if (intel_dp_hdmi_ycbcr420(intel_dp, crtc_state))
		clock /= 2;

	return clock;
}

static bool intel_dp_hdmi_tmds_clock_valid(struct intel_dp *intel_dp,
					   const struct intel_crtc_state *crtc_state, int bpc)
{
	int tmds_clock = intel_dp_hdmi_tmds_clock(intel_dp, crtc_state, bpc);

	if (intel_dp->dfp.min_tmds_clock &&
	    tmds_clock < intel_dp->dfp.min_tmds_clock)
		return false;

	if (intel_dp->dfp.max_tmds_clock &&
	    tmds_clock > intel_dp->dfp.max_tmds_clock)
		return false;

	return true;
}

static bool intel_dp_hdmi_deep_color_possible(struct intel_dp *intel_dp,
					      const struct intel_crtc_state *crtc_state,
					      int bpc)
{

	return intel_hdmi_deep_color_possible(crtc_state, bpc,
					      intel_dp->has_hdmi_sink,
					      intel_dp_hdmi_ycbcr420(intel_dp, crtc_state)) &&
		intel_dp_hdmi_tmds_clock_valid(intel_dp, crtc_state, bpc);
}

static int intel_dp_max_bpp(struct intel_dp *intel_dp,
			    const struct intel_crtc_state *crtc_state)
{
	struct drm_i915_private *dev_priv = dp_to_i915(intel_dp);
	struct intel_connector *intel_connector = intel_dp->attached_connector;
	int bpp, bpc;

	bpc = crtc_state->pipe_bpp / 3;

	if (intel_dp->dfp.max_bpc)
		bpc = min_t(int, bpc, intel_dp->dfp.max_bpc);

	if (intel_dp->dfp.min_tmds_clock) {
		for (; bpc >= 10; bpc -= 2) {
			if (intel_dp_hdmi_deep_color_possible(intel_dp, crtc_state, bpc))
				break;
		}
	}

	bpp = bpc * 3;
	if (intel_dp_is_edp(intel_dp)) {
		/* Get bpp from vbt only for panels that dont have bpp in edid */
		if (intel_connector->base.display_info.bpc == 0 &&
		    dev_priv->vbt.edp.bpp && dev_priv->vbt.edp.bpp < bpp) {
			drm_dbg_kms(&dev_priv->drm,
				    "clamping bpp for eDP panel to BIOS-provided %i\n",
				    dev_priv->vbt.edp.bpp);
			bpp = dev_priv->vbt.edp.bpp;
		}
	}

	return bpp;
}

/* Adjust link config limits based on compliance test requests. */
void
intel_dp_adjust_compliance_config(struct intel_dp *intel_dp,
				  struct intel_crtc_state *pipe_config,
				  struct link_config_limits *limits)
{
	struct drm_i915_private *i915 = dp_to_i915(intel_dp);

	/* For DP Compliance we override the computed bpp for the pipe */
	if (intel_dp->compliance.test_data.bpc != 0) {
		int bpp = 3 * intel_dp->compliance.test_data.bpc;

		limits->min_bpp = limits->max_bpp = bpp;
		pipe_config->dither_force_disable = bpp == 6 * 3;

		drm_dbg_kms(&i915->drm, "Setting pipe_bpp to %d\n", bpp);
	}

	/* Use values requested by Compliance Test Request */
	if (intel_dp->compliance.test_type == DP_TEST_LINK_TRAINING) {
		int index;

		/* Validate the compliance test data since max values
		 * might have changed due to link train fallback.
		 */
		if (intel_dp_link_params_valid(intel_dp, intel_dp->compliance.test_link_rate,
					       intel_dp->compliance.test_lane_count)) {
			index = intel_dp_rate_index(intel_dp->common_rates,
						    intel_dp->num_common_rates,
						    intel_dp->compliance.test_link_rate);
			if (index >= 0)
				limits->min_clock = limits->max_clock = index;
			limits->min_lane_count = limits->max_lane_count =
				intel_dp->compliance.test_lane_count;
		}
	}
}

/* Optimize link config in order: max bpp, min clock, min lanes */
static int
intel_dp_compute_link_config_wide(struct intel_dp *intel_dp,
				  struct intel_crtc_state *pipe_config,
				  const struct link_config_limits *limits)
{
	struct drm_display_mode *adjusted_mode = &pipe_config->hw.adjusted_mode;
	int bpp, clock, lane_count;
	int mode_rate, link_clock, link_avail;

	for (bpp = limits->max_bpp; bpp >= limits->min_bpp; bpp -= 2 * 3) {
		int output_bpp = intel_dp_output_bpp(pipe_config->output_format, bpp);

		mode_rate = intel_dp_link_required(adjusted_mode->crtc_clock,
						   output_bpp);

		for (clock = limits->min_clock; clock <= limits->max_clock; clock++) {
			for (lane_count = limits->min_lane_count;
			     lane_count <= limits->max_lane_count;
			     lane_count <<= 1) {
				link_clock = intel_dp->common_rates[clock];
				link_avail = intel_dp_max_data_rate(link_clock,
								    lane_count);

				if (mode_rate <= link_avail) {
					pipe_config->lane_count = lane_count;
					pipe_config->pipe_bpp = bpp;
					pipe_config->port_clock = link_clock;

					return 0;
				}
			}
		}
	}

	return -EINVAL;
}

<<<<<<< HEAD
static int intel_dp_dsc_compute_bpp(struct intel_dp *intel_dp, u8 dsc_max_bpc)
=======
static int intel_dp_dsc_compute_bpp(struct intel_dp *intel_dp, u8 max_req_bpc)
>>>>>>> ec279384
{
	struct drm_i915_private *i915 = dp_to_i915(intel_dp);
	int i, num_bpc;
	u8 dsc_bpc[3] = {0};
	u8 dsc_max_bpc;

	/* Max DSC Input BPC for ICL is 10 and for TGL+ is 12 */
	if (DISPLAY_VER(i915) >= 12)
		dsc_max_bpc = min_t(u8, 12, max_req_bpc);
	else
		dsc_max_bpc = min_t(u8, 10, max_req_bpc);

	num_bpc = drm_dp_dsc_sink_supported_input_bpcs(intel_dp->dsc_dpcd,
						       dsc_bpc);
	for (i = 0; i < num_bpc; i++) {
		if (dsc_max_bpc >= dsc_bpc[i])
			return dsc_bpc[i] * 3;
	}

	return 0;
}

#define DSC_SUPPORTED_VERSION_MIN		1

static int intel_dp_dsc_compute_params(struct intel_encoder *encoder,
				       struct intel_crtc_state *crtc_state)
{
	struct drm_i915_private *i915 = to_i915(encoder->base.dev);
	struct intel_dp *intel_dp = enc_to_intel_dp(encoder);
	struct drm_dsc_config *vdsc_cfg = &crtc_state->dsc.config;
	u8 line_buf_depth;
	int ret;

	/*
	 * RC_MODEL_SIZE is currently a constant across all configurations.
	 *
	 * FIXME: Look into using sink defined DPCD DP_DSC_RC_BUF_BLK_SIZE and
	 * DP_DSC_RC_BUF_SIZE for this.
	 */
	vdsc_cfg->rc_model_size = DSC_RC_MODEL_SIZE_CONST;

	/*
	 * Slice Height of 8 works for all currently available panels. So start
	 * with that if pic_height is an integral multiple of 8. Eventually add
	 * logic to try multiple slice heights.
	 */
	if (vdsc_cfg->pic_height % 8 == 0)
		vdsc_cfg->slice_height = 8;
	else if (vdsc_cfg->pic_height % 4 == 0)
		vdsc_cfg->slice_height = 4;
	else
		vdsc_cfg->slice_height = 2;

	ret = intel_dsc_compute_params(encoder, crtc_state);
	if (ret)
		return ret;

	vdsc_cfg->dsc_version_major =
		(intel_dp->dsc_dpcd[DP_DSC_REV - DP_DSC_SUPPORT] &
		 DP_DSC_MAJOR_MASK) >> DP_DSC_MAJOR_SHIFT;
	vdsc_cfg->dsc_version_minor =
		min(DSC_SUPPORTED_VERSION_MIN,
		    (intel_dp->dsc_dpcd[DP_DSC_REV - DP_DSC_SUPPORT] &
		     DP_DSC_MINOR_MASK) >> DP_DSC_MINOR_SHIFT);

	vdsc_cfg->convert_rgb = intel_dp->dsc_dpcd[DP_DSC_DEC_COLOR_FORMAT_CAP - DP_DSC_SUPPORT] &
		DP_DSC_RGB;

	line_buf_depth = drm_dp_dsc_sink_line_buf_depth(intel_dp->dsc_dpcd);
	if (!line_buf_depth) {
		drm_dbg_kms(&i915->drm,
			    "DSC Sink Line Buffer Depth invalid\n");
		return -EINVAL;
	}

	if (vdsc_cfg->dsc_version_minor == 2)
		vdsc_cfg->line_buf_depth = (line_buf_depth == DSC_1_2_MAX_LINEBUF_DEPTH_BITS) ?
			DSC_1_2_MAX_LINEBUF_DEPTH_VAL : line_buf_depth;
	else
		vdsc_cfg->line_buf_depth = (line_buf_depth > DSC_1_1_MAX_LINEBUF_DEPTH_BITS) ?
			DSC_1_1_MAX_LINEBUF_DEPTH_BITS : line_buf_depth;

	vdsc_cfg->block_pred_enable =
		intel_dp->dsc_dpcd[DP_DSC_BLK_PREDICTION_SUPPORT - DP_DSC_SUPPORT] &
		DP_DSC_BLK_PREDICTION_IS_SUPPORTED;

	return drm_dsc_compute_rc_parameters(vdsc_cfg);
}

static int intel_dp_dsc_compute_config(struct intel_dp *intel_dp,
				       struct intel_crtc_state *pipe_config,
				       struct drm_connector_state *conn_state,
				       struct link_config_limits *limits)
{
	struct intel_digital_port *dig_port = dp_to_dig_port(intel_dp);
	struct drm_i915_private *dev_priv = to_i915(dig_port->base.base.dev);
	const struct drm_display_mode *adjusted_mode =
		&pipe_config->hw.adjusted_mode;
	int pipe_bpp;
	int ret;

	pipe_config->fec_enable = !intel_dp_is_edp(intel_dp) &&
		intel_dp_supports_fec(intel_dp, pipe_config);

	if (!intel_dp_supports_dsc(intel_dp, pipe_config))
		return -EINVAL;

	pipe_bpp = intel_dp_dsc_compute_bpp(intel_dp, conn_state->max_requested_bpc);

	/* Min Input BPC for ICL+ is 8 */
	if (pipe_bpp < 8 * 3) {
		drm_dbg_kms(&dev_priv->drm,
			    "No DSC support for less than 8bpc\n");
		return -EINVAL;
	}

	/*
	 * For now enable DSC for max bpp, max link rate, max lane count.
	 * Optimize this later for the minimum possible link rate/lane count
	 * with DSC enabled for the requested mode.
	 */
	pipe_config->pipe_bpp = pipe_bpp;
	pipe_config->port_clock = intel_dp->common_rates[limits->max_clock];
	pipe_config->lane_count = limits->max_lane_count;

	if (intel_dp_is_edp(intel_dp)) {
		pipe_config->dsc.compressed_bpp =
			min_t(u16, drm_edp_dsc_sink_output_bpp(intel_dp->dsc_dpcd) >> 4,
			      pipe_config->pipe_bpp);
		pipe_config->dsc.slice_count =
			drm_dp_dsc_sink_max_slice_count(intel_dp->dsc_dpcd,
							true);
	} else {
		u16 dsc_max_output_bpp;
		u8 dsc_dp_slice_count;

		dsc_max_output_bpp =
			intel_dp_dsc_get_output_bpp(dev_priv,
						    pipe_config->port_clock,
						    pipe_config->lane_count,
						    adjusted_mode->crtc_clock,
						    adjusted_mode->crtc_hdisplay,
						    pipe_config->bigjoiner,
						    pipe_bpp);
		dsc_dp_slice_count =
			intel_dp_dsc_get_slice_count(intel_dp,
						     adjusted_mode->crtc_clock,
						     adjusted_mode->crtc_hdisplay,
						     pipe_config->bigjoiner);
		if (!dsc_max_output_bpp || !dsc_dp_slice_count) {
			drm_dbg_kms(&dev_priv->drm,
				    "Compressed BPP/Slice Count not supported\n");
			return -EINVAL;
		}
		pipe_config->dsc.compressed_bpp = min_t(u16,
							       dsc_max_output_bpp >> 4,
							       pipe_config->pipe_bpp);
		pipe_config->dsc.slice_count = dsc_dp_slice_count;
	}
	/*
	 * VDSC engine operates at 1 Pixel per clock, so if peak pixel rate
	 * is greater than the maximum Cdclock and if slice count is even
	 * then we need to use 2 VDSC instances.
	 */
	if (adjusted_mode->crtc_clock > dev_priv->max_cdclk_freq ||
	    pipe_config->bigjoiner) {
		if (pipe_config->dsc.slice_count < 2) {
			drm_dbg_kms(&dev_priv->drm,
				    "Cannot split stream to use 2 VDSC instances\n");
			return -EINVAL;
		}

		pipe_config->dsc.dsc_split = true;
	}

	ret = intel_dp_dsc_compute_params(&dig_port->base, pipe_config);
	if (ret < 0) {
		drm_dbg_kms(&dev_priv->drm,
			    "Cannot compute valid DSC parameters for Input Bpp = %d "
			    "Compressed BPP = %d\n",
			    pipe_config->pipe_bpp,
			    pipe_config->dsc.compressed_bpp);
		return ret;
	}

	pipe_config->dsc.compression_enable = true;
	drm_dbg_kms(&dev_priv->drm, "DP DSC computed with Input Bpp = %d "
		    "Compressed Bpp = %d Slice Count = %d\n",
		    pipe_config->pipe_bpp,
		    pipe_config->dsc.compressed_bpp,
		    pipe_config->dsc.slice_count);

	return 0;
}

static int
intel_dp_compute_link_config(struct intel_encoder *encoder,
			     struct intel_crtc_state *pipe_config,
			     struct drm_connector_state *conn_state)
{
	struct drm_i915_private *i915 = to_i915(encoder->base.dev);
	const struct drm_display_mode *adjusted_mode =
		&pipe_config->hw.adjusted_mode;
	struct intel_dp *intel_dp = enc_to_intel_dp(encoder);
	struct link_config_limits limits;
	int common_len;
	int ret;

	common_len = intel_dp_common_len_rate_limit(intel_dp,
						    intel_dp->max_link_rate);

	/* No common link rates between source and sink */
	drm_WARN_ON(encoder->base.dev, common_len <= 0);

	limits.min_clock = 0;
	limits.max_clock = common_len - 1;

	limits.min_lane_count = 1;
	limits.max_lane_count = intel_dp_max_lane_count(intel_dp);

	limits.min_bpp = intel_dp_min_bpp(pipe_config->output_format);
	limits.max_bpp = intel_dp_max_bpp(intel_dp, pipe_config);

	if (intel_dp->use_max_params) {
		/*
		 * Use the maximum clock and number of lanes the eDP panel
		 * advertizes being capable of in case the initial fast
		 * optimal params failed us. The panels are generally
		 * designed to support only a single clock and lane
		 * configuration, and typically on older panels these
		 * values correspond to the native resolution of the panel.
		 */
		limits.min_lane_count = limits.max_lane_count;
		limits.min_clock = limits.max_clock;
	}

	intel_dp_adjust_compliance_config(intel_dp, pipe_config, &limits);

	drm_dbg_kms(&i915->drm, "DP link computation with max lane count %i "
		    "max rate %d max bpp %d pixel clock %iKHz\n",
		    limits.max_lane_count,
		    intel_dp->common_rates[limits.max_clock],
		    limits.max_bpp, adjusted_mode->crtc_clock);

	if ((adjusted_mode->crtc_clock > i915->max_dotclk_freq ||
	     adjusted_mode->crtc_hdisplay > 5120) &&
	    intel_dp_can_bigjoiner(intel_dp))
		pipe_config->bigjoiner = true;

	/*
	 * Optimize for slow and wide for everything, because there are some
	 * eDP 1.3 and 1.4 panels don't work well with fast and narrow.
	 */
	ret = intel_dp_compute_link_config_wide(intel_dp, pipe_config, &limits);

	/*
	 * Pipe joiner needs compression upto display12 due to BW limitation. DG2
	 * onwards pipe joiner can be enabled without compression.
	 */
	drm_dbg_kms(&i915->drm, "Force DSC en = %d\n", intel_dp->force_dsc_en);
	if (ret || intel_dp->force_dsc_en || (DISPLAY_VER(i915) < 13 &&
					      pipe_config->bigjoiner)) {
		ret = intel_dp_dsc_compute_config(intel_dp, pipe_config,
						  conn_state, &limits);
		if (ret < 0)
			return ret;
	}

	if (pipe_config->dsc.compression_enable) {
		drm_dbg_kms(&i915->drm,
			    "DP lane count %d clock %d Input bpp %d Compressed bpp %d\n",
			    pipe_config->lane_count, pipe_config->port_clock,
			    pipe_config->pipe_bpp,
			    pipe_config->dsc.compressed_bpp);

		drm_dbg_kms(&i915->drm,
			    "DP link rate required %i available %i\n",
			    intel_dp_link_required(adjusted_mode->crtc_clock,
						   pipe_config->dsc.compressed_bpp),
			    intel_dp_max_data_rate(pipe_config->port_clock,
						   pipe_config->lane_count));
	} else {
		drm_dbg_kms(&i915->drm, "DP lane count %d clock %d bpp %d\n",
			    pipe_config->lane_count, pipe_config->port_clock,
			    pipe_config->pipe_bpp);

		drm_dbg_kms(&i915->drm,
			    "DP link rate required %i available %i\n",
			    intel_dp_link_required(adjusted_mode->crtc_clock,
						   pipe_config->pipe_bpp),
			    intel_dp_max_data_rate(pipe_config->port_clock,
						   pipe_config->lane_count));
	}
	return 0;
}

bool intel_dp_limited_color_range(const struct intel_crtc_state *crtc_state,
				  const struct drm_connector_state *conn_state)
{
	const struct intel_digital_connector_state *intel_conn_state =
		to_intel_digital_connector_state(conn_state);
	const struct drm_display_mode *adjusted_mode =
		&crtc_state->hw.adjusted_mode;

	/*
	 * Our YCbCr output is always limited range.
	 * crtc_state->limited_color_range only applies to RGB,
	 * and it must never be set for YCbCr or we risk setting
	 * some conflicting bits in PIPECONF which will mess up
	 * the colors on the monitor.
	 */
	if (crtc_state->output_format != INTEL_OUTPUT_FORMAT_RGB)
		return false;

	if (intel_conn_state->broadcast_rgb == INTEL_BROADCAST_RGB_AUTO) {
		/*
		 * See:
		 * CEA-861-E - 5.1 Default Encoding Parameters
		 * VESA DisplayPort Ver.1.2a - 5.1.1.1 Video Colorimetry
		 */
		return crtc_state->pipe_bpp != 18 &&
			drm_default_rgb_quant_range(adjusted_mode) ==
			HDMI_QUANTIZATION_RANGE_LIMITED;
	} else {
		return intel_conn_state->broadcast_rgb ==
			INTEL_BROADCAST_RGB_LIMITED;
	}
}

static bool intel_dp_port_has_audio(struct drm_i915_private *dev_priv,
				    enum port port)
{
	if (IS_G4X(dev_priv))
		return false;
	if (DISPLAY_VER(dev_priv) < 12 && port == PORT_A)
		return false;

	return true;
}

static void intel_dp_compute_vsc_colorimetry(const struct intel_crtc_state *crtc_state,
					     const struct drm_connector_state *conn_state,
					     struct drm_dp_vsc_sdp *vsc)
{
	struct intel_crtc *crtc = to_intel_crtc(crtc_state->uapi.crtc);
	struct drm_i915_private *dev_priv = to_i915(crtc->base.dev);

	/*
	 * Prepare VSC Header for SU as per DP 1.4 spec, Table 2-118
	 * VSC SDP supporting 3D stereo, PSR2, and Pixel Encoding/
	 * Colorimetry Format indication.
	 */
	vsc->revision = 0x5;
	vsc->length = 0x13;

	/* DP 1.4a spec, Table 2-120 */
	switch (crtc_state->output_format) {
	case INTEL_OUTPUT_FORMAT_YCBCR444:
		vsc->pixelformat = DP_PIXELFORMAT_YUV444;
		break;
	case INTEL_OUTPUT_FORMAT_YCBCR420:
		vsc->pixelformat = DP_PIXELFORMAT_YUV420;
		break;
	case INTEL_OUTPUT_FORMAT_RGB:
	default:
		vsc->pixelformat = DP_PIXELFORMAT_RGB;
	}

	switch (conn_state->colorspace) {
	case DRM_MODE_COLORIMETRY_BT709_YCC:
		vsc->colorimetry = DP_COLORIMETRY_BT709_YCC;
		break;
	case DRM_MODE_COLORIMETRY_XVYCC_601:
		vsc->colorimetry = DP_COLORIMETRY_XVYCC_601;
		break;
	case DRM_MODE_COLORIMETRY_XVYCC_709:
		vsc->colorimetry = DP_COLORIMETRY_XVYCC_709;
		break;
	case DRM_MODE_COLORIMETRY_SYCC_601:
		vsc->colorimetry = DP_COLORIMETRY_SYCC_601;
		break;
	case DRM_MODE_COLORIMETRY_OPYCC_601:
		vsc->colorimetry = DP_COLORIMETRY_OPYCC_601;
		break;
	case DRM_MODE_COLORIMETRY_BT2020_CYCC:
		vsc->colorimetry = DP_COLORIMETRY_BT2020_CYCC;
		break;
	case DRM_MODE_COLORIMETRY_BT2020_RGB:
		vsc->colorimetry = DP_COLORIMETRY_BT2020_RGB;
		break;
	case DRM_MODE_COLORIMETRY_BT2020_YCC:
		vsc->colorimetry = DP_COLORIMETRY_BT2020_YCC;
		break;
	case DRM_MODE_COLORIMETRY_DCI_P3_RGB_D65:
	case DRM_MODE_COLORIMETRY_DCI_P3_RGB_THEATER:
		vsc->colorimetry = DP_COLORIMETRY_DCI_P3_RGB;
		break;
	default:
		/*
		 * RGB->YCBCR color conversion uses the BT.709
		 * color space.
		 */
		if (crtc_state->output_format == INTEL_OUTPUT_FORMAT_YCBCR420)
			vsc->colorimetry = DP_COLORIMETRY_BT709_YCC;
		else
			vsc->colorimetry = DP_COLORIMETRY_DEFAULT;
		break;
	}

	vsc->bpc = crtc_state->pipe_bpp / 3;

	/* only RGB pixelformat supports 6 bpc */
	drm_WARN_ON(&dev_priv->drm,
		    vsc->bpc == 6 && vsc->pixelformat != DP_PIXELFORMAT_RGB);

	/* all YCbCr are always limited range */
	vsc->dynamic_range = DP_DYNAMIC_RANGE_CTA;
	vsc->content_type = DP_CONTENT_TYPE_NOT_DEFINED;
}

static void intel_dp_compute_vsc_sdp(struct intel_dp *intel_dp,
				     struct intel_crtc_state *crtc_state,
				     const struct drm_connector_state *conn_state)
{
	struct drm_dp_vsc_sdp *vsc = &crtc_state->infoframes.vsc;

	/* When a crtc state has PSR, VSC SDP will be handled by PSR routine */
	if (crtc_state->has_psr)
		return;

	if (!intel_dp_needs_vsc_sdp(crtc_state, conn_state))
		return;

	crtc_state->infoframes.enable |= intel_hdmi_infoframe_enable(DP_SDP_VSC);
	vsc->sdp_type = DP_SDP_VSC;
	intel_dp_compute_vsc_colorimetry(crtc_state, conn_state,
					 &crtc_state->infoframes.vsc);
}

void intel_dp_compute_psr_vsc_sdp(struct intel_dp *intel_dp,
				  const struct intel_crtc_state *crtc_state,
				  const struct drm_connector_state *conn_state,
				  struct drm_dp_vsc_sdp *vsc)
{
	vsc->sdp_type = DP_SDP_VSC;

	if (intel_dp->psr.psr2_enabled) {
		if (intel_dp->psr.colorimetry_support &&
		    intel_dp_needs_vsc_sdp(crtc_state, conn_state)) {
			/* [PSR2, +Colorimetry] */
			intel_dp_compute_vsc_colorimetry(crtc_state, conn_state,
							 vsc);
		} else {
			/*
			 * [PSR2, -Colorimetry]
			 * Prepare VSC Header for SU as per eDP 1.4 spec, Table 6-11
			 * 3D stereo + PSR/PSR2 + Y-coordinate.
			 */
			vsc->revision = 0x4;
			vsc->length = 0xe;
		}
	} else {
		/*
		 * [PSR1]
		 * Prepare VSC Header for SU as per DP 1.4 spec, Table 2-118
		 * VSC SDP supporting 3D stereo + PSR (applies to eDP v1.3 or
		 * higher).
		 */
		vsc->revision = 0x2;
		vsc->length = 0x8;
	}
}

static void
intel_dp_compute_hdr_metadata_infoframe_sdp(struct intel_dp *intel_dp,
					    struct intel_crtc_state *crtc_state,
					    const struct drm_connector_state *conn_state)
{
	int ret;
	struct drm_i915_private *dev_priv = dp_to_i915(intel_dp);
	struct hdmi_drm_infoframe *drm_infoframe = &crtc_state->infoframes.drm.drm;

	if (!conn_state->hdr_output_metadata)
		return;

	ret = drm_hdmi_infoframe_set_hdr_metadata(drm_infoframe, conn_state);

	if (ret) {
		drm_dbg_kms(&dev_priv->drm, "couldn't set HDR metadata in infoframe\n");
		return;
	}

	crtc_state->infoframes.enable |=
		intel_hdmi_infoframe_enable(HDMI_PACKET_TYPE_GAMUT_METADATA);
}

static void
intel_dp_drrs_compute_config(struct intel_dp *intel_dp,
			     struct intel_crtc_state *pipe_config,
			     int output_bpp, bool constant_n)
{
	struct intel_connector *intel_connector = intel_dp->attached_connector;
	struct drm_i915_private *dev_priv = dp_to_i915(intel_dp);
	int pixel_clock;

	if (pipe_config->vrr.enable)
		return;

	/*
	 * DRRS and PSR can't be enable together, so giving preference to PSR
	 * as it allows more power-savings by complete shutting down display,
	 * so to guarantee this, intel_dp_drrs_compute_config() must be called
	 * after intel_psr_compute_config().
	 */
	if (pipe_config->has_psr)
		return;

	if (!intel_connector->panel.downclock_mode ||
	    dev_priv->drrs.type != SEAMLESS_DRRS_SUPPORT)
		return;

	pipe_config->has_drrs = true;

	pixel_clock = intel_connector->panel.downclock_mode->clock;
	if (pipe_config->splitter.enable)
		pixel_clock /= pipe_config->splitter.link_count;

	intel_link_compute_m_n(output_bpp, pipe_config->lane_count, pixel_clock,
			       pipe_config->port_clock, &pipe_config->dp_m2_n2,
			       constant_n, pipe_config->fec_enable);

	/* FIXME: abstract this better */
	if (pipe_config->splitter.enable)
		pipe_config->dp_m2_n2.gmch_m *= pipe_config->splitter.link_count;
}

int
intel_dp_compute_config(struct intel_encoder *encoder,
			struct intel_crtc_state *pipe_config,
			struct drm_connector_state *conn_state)
{
	struct drm_i915_private *dev_priv = to_i915(encoder->base.dev);
	struct drm_display_mode *adjusted_mode = &pipe_config->hw.adjusted_mode;
	struct intel_dp *intel_dp = enc_to_intel_dp(encoder);
	enum port port = encoder->port;
	struct intel_connector *intel_connector = intel_dp->attached_connector;
	struct intel_digital_connector_state *intel_conn_state =
		to_intel_digital_connector_state(conn_state);
	bool constant_n = drm_dp_has_quirk(&intel_dp->desc, DP_DPCD_QUIRK_CONSTANT_N);
	int ret = 0, output_bpp;

	if (HAS_PCH_SPLIT(dev_priv) && !HAS_DDI(dev_priv) && port != PORT_A)
		pipe_config->has_pch_encoder = true;

	pipe_config->output_format = intel_dp_output_format(&intel_connector->base,
							    adjusted_mode);

	if (pipe_config->output_format == INTEL_OUTPUT_FORMAT_YCBCR420) {
		ret = intel_pch_panel_fitting(pipe_config, conn_state);
		if (ret)
			return ret;
	}

	if (!intel_dp_port_has_audio(dev_priv, port))
		pipe_config->has_audio = false;
	else if (intel_conn_state->force_audio == HDMI_AUDIO_AUTO)
		pipe_config->has_audio = intel_dp->has_audio;
	else
		pipe_config->has_audio = intel_conn_state->force_audio == HDMI_AUDIO_ON;

	if (intel_dp_is_edp(intel_dp) && intel_connector->panel.fixed_mode) {
		intel_fixed_panel_mode(intel_connector->panel.fixed_mode,
				       adjusted_mode);

		if (HAS_GMCH(dev_priv))
			ret = intel_gmch_panel_fitting(pipe_config, conn_state);
		else
			ret = intel_pch_panel_fitting(pipe_config, conn_state);
		if (ret)
			return ret;
	}

	if (adjusted_mode->flags & DRM_MODE_FLAG_DBLSCAN)
		return -EINVAL;

	if (HAS_GMCH(dev_priv) &&
	    adjusted_mode->flags & DRM_MODE_FLAG_INTERLACE)
		return -EINVAL;

	if (adjusted_mode->flags & DRM_MODE_FLAG_DBLCLK)
		return -EINVAL;

	if (intel_dp_hdisplay_bad(dev_priv, adjusted_mode->crtc_hdisplay))
		return -EINVAL;

	ret = intel_dp_compute_link_config(encoder, pipe_config, conn_state);
	if (ret < 0)
		return ret;

	pipe_config->limited_color_range =
		intel_dp_limited_color_range(pipe_config, conn_state);

	if (pipe_config->dsc.compression_enable)
		output_bpp = pipe_config->dsc.compressed_bpp;
	else
		output_bpp = intel_dp_output_bpp(pipe_config->output_format,
						 pipe_config->pipe_bpp);

	if (intel_dp->mso_link_count) {
		int n = intel_dp->mso_link_count;
		int overlap = intel_dp->mso_pixel_overlap;

		pipe_config->splitter.enable = true;
		pipe_config->splitter.link_count = n;
		pipe_config->splitter.pixel_overlap = overlap;

		drm_dbg_kms(&dev_priv->drm, "MSO link count %d, pixel overlap %d\n",
			    n, overlap);

		adjusted_mode->crtc_hdisplay = adjusted_mode->crtc_hdisplay / n + overlap;
		adjusted_mode->crtc_hblank_start = adjusted_mode->crtc_hblank_start / n + overlap;
		adjusted_mode->crtc_hblank_end = adjusted_mode->crtc_hblank_end / n + overlap;
		adjusted_mode->crtc_hsync_start = adjusted_mode->crtc_hsync_start / n + overlap;
		adjusted_mode->crtc_hsync_end = adjusted_mode->crtc_hsync_end / n + overlap;
		adjusted_mode->crtc_htotal = adjusted_mode->crtc_htotal / n + overlap;
		adjusted_mode->crtc_clock /= n;
	}

	intel_link_compute_m_n(output_bpp,
			       pipe_config->lane_count,
			       adjusted_mode->crtc_clock,
			       pipe_config->port_clock,
			       &pipe_config->dp_m_n,
			       constant_n, pipe_config->fec_enable);

	/* FIXME: abstract this better */
	if (pipe_config->splitter.enable)
		pipe_config->dp_m_n.gmch_m *= pipe_config->splitter.link_count;

	if (!HAS_DDI(dev_priv))
		g4x_dp_set_clock(encoder, pipe_config);

	intel_vrr_compute_config(pipe_config, conn_state);
	intel_psr_compute_config(intel_dp, pipe_config);
	intel_dp_drrs_compute_config(intel_dp, pipe_config, output_bpp,
				     constant_n);
	intel_dp_compute_vsc_sdp(intel_dp, pipe_config, conn_state);
	intel_dp_compute_hdr_metadata_infoframe_sdp(intel_dp, pipe_config, conn_state);

	return 0;
}

void intel_dp_set_link_params(struct intel_dp *intel_dp,
			      int link_rate, int lane_count)
{
	intel_dp->link_trained = false;
	intel_dp->link_rate = link_rate;
	intel_dp->lane_count = lane_count;
}

/* Enable backlight PWM and backlight PP control. */
void intel_edp_backlight_on(const struct intel_crtc_state *crtc_state,
			    const struct drm_connector_state *conn_state)
{
	struct intel_dp *intel_dp = enc_to_intel_dp(to_intel_encoder(conn_state->best_encoder));
	struct drm_i915_private *i915 = dp_to_i915(intel_dp);

	if (!intel_dp_is_edp(intel_dp))
		return;

	drm_dbg_kms(&i915->drm, "\n");

	intel_panel_enable_backlight(crtc_state, conn_state);
	intel_pps_backlight_on(intel_dp);
}

/* Disable backlight PP control and backlight PWM. */
void intel_edp_backlight_off(const struct drm_connector_state *old_conn_state)
{
	struct intel_dp *intel_dp = enc_to_intel_dp(to_intel_encoder(old_conn_state->best_encoder));
	struct drm_i915_private *i915 = dp_to_i915(intel_dp);

	if (!intel_dp_is_edp(intel_dp))
		return;

	drm_dbg_kms(&i915->drm, "\n");

	intel_pps_backlight_off(intel_dp);
	intel_panel_disable_backlight(old_conn_state);
}

static bool downstream_hpd_needs_d0(struct intel_dp *intel_dp)
{
	/*
	 * DPCD 1.2+ should support BRANCH_DEVICE_CTRL, and thus
	 * be capable of signalling downstream hpd with a long pulse.
	 * Whether or not that means D3 is safe to use is not clear,
	 * but let's assume so until proven otherwise.
	 *
	 * FIXME should really check all downstream ports...
	 */
	return intel_dp->dpcd[DP_DPCD_REV] == 0x11 &&
		drm_dp_is_branch(intel_dp->dpcd) &&
		intel_dp->downstream_ports[0] & DP_DS_PORT_HPD;
}

void intel_dp_sink_set_decompression_state(struct intel_dp *intel_dp,
					   const struct intel_crtc_state *crtc_state,
					   bool enable)
{
	struct drm_i915_private *i915 = dp_to_i915(intel_dp);
	int ret;

	if (!crtc_state->dsc.compression_enable)
		return;

	ret = drm_dp_dpcd_writeb(&intel_dp->aux, DP_DSC_ENABLE,
				 enable ? DP_DECOMPRESSION_EN : 0);
	if (ret < 0)
		drm_dbg_kms(&i915->drm,
			    "Failed to %s sink decompression state\n",
			    enabledisable(enable));
}

static void
intel_edp_init_source_oui(struct intel_dp *intel_dp, bool careful)
{
	struct drm_i915_private *i915 = dp_to_i915(intel_dp);
	u8 oui[] = { 0x00, 0xaa, 0x01 };
	u8 buf[3] = { 0 };

	/*
	 * During driver init, we want to be careful and avoid changing the source OUI if it's
	 * already set to what we want, so as to avoid clearing any state by accident
	 */
	if (careful) {
		if (drm_dp_dpcd_read(&intel_dp->aux, DP_SOURCE_OUI, buf, sizeof(buf)) < 0)
			drm_err(&i915->drm, "Failed to read source OUI\n");

		if (memcmp(oui, buf, sizeof(oui)) == 0)
			return;
	}

	if (drm_dp_dpcd_write(&intel_dp->aux, DP_SOURCE_OUI, oui, sizeof(oui)) < 0)
		drm_err(&i915->drm, "Failed to write source OUI\n");
}

/* If the device supports it, try to set the power state appropriately */
void intel_dp_set_power(struct intel_dp *intel_dp, u8 mode)
{
	struct intel_encoder *encoder = &dp_to_dig_port(intel_dp)->base;
	struct drm_i915_private *i915 = to_i915(encoder->base.dev);
	int ret, i;

	/* Should have a valid DPCD by this point */
	if (intel_dp->dpcd[DP_DPCD_REV] < 0x11)
		return;

	if (mode != DP_SET_POWER_D0) {
		if (downstream_hpd_needs_d0(intel_dp))
			return;

		ret = drm_dp_dpcd_writeb(&intel_dp->aux, DP_SET_POWER, mode);
	} else {
		struct intel_lspcon *lspcon = dp_to_lspcon(intel_dp);

		lspcon_resume(dp_to_dig_port(intel_dp));

		/* Write the source OUI as early as possible */
		if (intel_dp_is_edp(intel_dp))
			intel_edp_init_source_oui(intel_dp, false);

		/*
		 * When turning on, we need to retry for 1ms to give the sink
		 * time to wake up.
		 */
		for (i = 0; i < 3; i++) {
			ret = drm_dp_dpcd_writeb(&intel_dp->aux, DP_SET_POWER, mode);
			if (ret == 1)
				break;
			msleep(1);
		}

		if (ret == 1 && lspcon->active)
			lspcon_wait_pcon_mode(lspcon);
	}

	if (ret != 1)
		drm_dbg_kms(&i915->drm, "[ENCODER:%d:%s] Set power to %s failed\n",
			    encoder->base.base.id, encoder->base.name,
			    mode == DP_SET_POWER_D0 ? "D0" : "D3");
}

static bool
intel_dp_get_dpcd(struct intel_dp *intel_dp);

/**
 * intel_dp_sync_state - sync the encoder state during init/resume
 * @encoder: intel encoder to sync
 * @crtc_state: state for the CRTC connected to the encoder
 *
 * Sync any state stored in the encoder wrt. HW state during driver init
 * and system resume.
 */
void intel_dp_sync_state(struct intel_encoder *encoder,
			 const struct intel_crtc_state *crtc_state)
{
	struct intel_dp *intel_dp = enc_to_intel_dp(encoder);

	/*
	 * Don't clobber DPCD if it's been already read out during output
	 * setup (eDP) or detect.
	 */
	if (intel_dp->dpcd[DP_DPCD_REV] == 0)
		intel_dp_get_dpcd(intel_dp);

	intel_dp->max_link_lane_count = intel_dp_max_common_lane_count(intel_dp);
	intel_dp->max_link_rate = intel_dp_max_common_rate(intel_dp);
}

bool intel_dp_initial_fastset_check(struct intel_encoder *encoder,
				    struct intel_crtc_state *crtc_state)
{
	struct drm_i915_private *i915 = to_i915(encoder->base.dev);
	struct intel_dp *intel_dp = enc_to_intel_dp(encoder);

	/*
	 * If BIOS has set an unsupported or non-standard link rate for some
	 * reason force an encoder recompute and full modeset.
	 */
	if (intel_dp_rate_index(intel_dp->source_rates, intel_dp->num_source_rates,
				crtc_state->port_clock) < 0) {
		drm_dbg_kms(&i915->drm, "Forcing full modeset due to unsupported link rate\n");
		crtc_state->uapi.connectors_changed = true;
		return false;
	}

	/*
	 * FIXME hack to force full modeset when DSC is being used.
	 *
	 * As long as we do not have full state readout and config comparison
	 * of crtc_state->dsc, we have no way to ensure reliable fastset.
	 * Remove once we have readout for DSC.
	 */
	if (crtc_state->dsc.compression_enable) {
		drm_dbg_kms(&i915->drm, "Forcing full modeset due to DSC being enabled\n");
		crtc_state->uapi.mode_changed = true;
		return false;
	}

	if (CAN_PSR(intel_dp)) {
		drm_dbg_kms(&i915->drm, "Forcing full modeset to compute PSR state\n");
		crtc_state->uapi.mode_changed = true;
		return false;
	}

	return true;
}

static void intel_dp_get_pcon_dsc_cap(struct intel_dp *intel_dp)
{
	struct drm_i915_private *i915 = dp_to_i915(intel_dp);

	/* Clear the cached register set to avoid using stale values */

	memset(intel_dp->pcon_dsc_dpcd, 0, sizeof(intel_dp->pcon_dsc_dpcd));

	if (drm_dp_dpcd_read(&intel_dp->aux, DP_PCON_DSC_ENCODER,
			     intel_dp->pcon_dsc_dpcd,
			     sizeof(intel_dp->pcon_dsc_dpcd)) < 0)
		drm_err(&i915->drm, "Failed to read DPCD register 0x%x\n",
			DP_PCON_DSC_ENCODER);

	drm_dbg_kms(&i915->drm, "PCON ENCODER DSC DPCD: %*ph\n",
		    (int)sizeof(intel_dp->pcon_dsc_dpcd), intel_dp->pcon_dsc_dpcd);
}

static int intel_dp_pcon_get_frl_mask(u8 frl_bw_mask)
{
	int bw_gbps[] = {9, 18, 24, 32, 40, 48};
	int i;

	for (i = ARRAY_SIZE(bw_gbps) - 1; i >= 0; i--) {
		if (frl_bw_mask & (1 << i))
			return bw_gbps[i];
	}
	return 0;
}

static int intel_dp_pcon_set_frl_mask(int max_frl)
{
	switch (max_frl) {
	case 48:
		return DP_PCON_FRL_BW_MASK_48GBPS;
	case 40:
		return DP_PCON_FRL_BW_MASK_40GBPS;
	case 32:
		return DP_PCON_FRL_BW_MASK_32GBPS;
	case 24:
		return DP_PCON_FRL_BW_MASK_24GBPS;
	case 18:
		return DP_PCON_FRL_BW_MASK_18GBPS;
	case 9:
		return DP_PCON_FRL_BW_MASK_9GBPS;
	}

	return 0;
}

static int intel_dp_hdmi_sink_max_frl(struct intel_dp *intel_dp)
{
	struct intel_connector *intel_connector = intel_dp->attached_connector;
	struct drm_connector *connector = &intel_connector->base;
	int max_frl_rate;
	int max_lanes, rate_per_lane;
	int max_dsc_lanes, dsc_rate_per_lane;

	max_lanes = connector->display_info.hdmi.max_lanes;
	rate_per_lane = connector->display_info.hdmi.max_frl_rate_per_lane;
	max_frl_rate = max_lanes * rate_per_lane;

	if (connector->display_info.hdmi.dsc_cap.v_1p2) {
		max_dsc_lanes = connector->display_info.hdmi.dsc_cap.max_lanes;
		dsc_rate_per_lane = connector->display_info.hdmi.dsc_cap.max_frl_rate_per_lane;
		if (max_dsc_lanes && dsc_rate_per_lane)
			max_frl_rate = min(max_frl_rate, max_dsc_lanes * dsc_rate_per_lane);
	}

	return max_frl_rate;
}

static int intel_dp_pcon_start_frl_training(struct intel_dp *intel_dp)
{
#define TIMEOUT_FRL_READY_MS 500
#define TIMEOUT_HDMI_LINK_ACTIVE_MS 1000

	struct drm_i915_private *i915 = dp_to_i915(intel_dp);
	int max_frl_bw, max_pcon_frl_bw, max_edid_frl_bw, ret;
	u8 max_frl_bw_mask = 0, frl_trained_mask;
	bool is_active;

	ret = drm_dp_pcon_reset_frl_config(&intel_dp->aux);
	if (ret < 0)
		return ret;

	max_pcon_frl_bw = intel_dp->dfp.pcon_max_frl_bw;
	drm_dbg(&i915->drm, "PCON max rate = %d Gbps\n", max_pcon_frl_bw);

	max_edid_frl_bw = intel_dp_hdmi_sink_max_frl(intel_dp);
	drm_dbg(&i915->drm, "Sink max rate from EDID = %d Gbps\n", max_edid_frl_bw);

	max_frl_bw = min(max_edid_frl_bw, max_pcon_frl_bw);

	if (max_frl_bw <= 0)
		return -EINVAL;

	ret = drm_dp_pcon_frl_prepare(&intel_dp->aux, false);
	if (ret < 0)
		return ret;
	/* Wait for PCON to be FRL Ready */
	wait_for(is_active = drm_dp_pcon_is_frl_ready(&intel_dp->aux) == true, TIMEOUT_FRL_READY_MS);

	if (!is_active)
		return -ETIMEDOUT;

	max_frl_bw_mask = intel_dp_pcon_set_frl_mask(max_frl_bw);
	ret = drm_dp_pcon_frl_configure_1(&intel_dp->aux, max_frl_bw,
					  DP_PCON_ENABLE_SEQUENTIAL_LINK);
	if (ret < 0)
		return ret;
	ret = drm_dp_pcon_frl_configure_2(&intel_dp->aux, max_frl_bw_mask,
					  DP_PCON_FRL_LINK_TRAIN_NORMAL);
	if (ret < 0)
		return ret;
	ret = drm_dp_pcon_frl_enable(&intel_dp->aux);
	if (ret < 0)
		return ret;
	/*
	 * Wait for FRL to be completed
	 * Check if the HDMI Link is up and active.
	 */
	wait_for(is_active = drm_dp_pcon_hdmi_link_active(&intel_dp->aux) == true, TIMEOUT_HDMI_LINK_ACTIVE_MS);

	if (!is_active)
		return -ETIMEDOUT;

	/* Verify HDMI Link configuration shows FRL Mode */
	if (drm_dp_pcon_hdmi_link_mode(&intel_dp->aux, &frl_trained_mask) !=
	    DP_PCON_HDMI_MODE_FRL) {
		drm_dbg(&i915->drm, "HDMI couldn't be trained in FRL Mode\n");
		return -EINVAL;
	}
	drm_dbg(&i915->drm, "MAX_FRL_MASK = %u, FRL_TRAINED_MASK = %u\n", max_frl_bw_mask, frl_trained_mask);

	intel_dp->frl.trained_rate_gbps = intel_dp_pcon_get_frl_mask(frl_trained_mask);
	intel_dp->frl.is_trained = true;
	drm_dbg(&i915->drm, "FRL trained with : %d Gbps\n", intel_dp->frl.trained_rate_gbps);

	return 0;
}

static bool intel_dp_is_hdmi_2_1_sink(struct intel_dp *intel_dp)
{
	if (drm_dp_is_branch(intel_dp->dpcd) &&
	    intel_dp->has_hdmi_sink &&
	    intel_dp_hdmi_sink_max_frl(intel_dp) > 0)
		return true;

	return false;
}

void intel_dp_check_frl_training(struct intel_dp *intel_dp)
{
	struct drm_i915_private *dev_priv = dp_to_i915(intel_dp);

	/*
	 * Always go for FRL training if:
	 * -PCON supports SRC_CTL_MODE (VESA DP2.0-HDMI2.1 PCON Spec Draft-1 Sec-7)
	 * -sink is HDMI2.1
	 */
	if (!(intel_dp->downstream_ports[2] & DP_PCON_SOURCE_CTL_MODE) ||
	    !intel_dp_is_hdmi_2_1_sink(intel_dp) ||
	    intel_dp->frl.is_trained)
		return;

	if (intel_dp_pcon_start_frl_training(intel_dp) < 0) {
		int ret, mode;

		drm_dbg(&dev_priv->drm, "Couldn't set FRL mode, continuing with TMDS mode\n");
		ret = drm_dp_pcon_reset_frl_config(&intel_dp->aux);
		mode = drm_dp_pcon_hdmi_link_mode(&intel_dp->aux, NULL);

		if (ret < 0 || mode != DP_PCON_HDMI_MODE_TMDS)
			drm_dbg(&dev_priv->drm, "Issue with PCON, cannot set TMDS mode\n");
	} else {
		drm_dbg(&dev_priv->drm, "FRL training Completed\n");
	}
}

static int
intel_dp_pcon_dsc_enc_slice_height(const struct intel_crtc_state *crtc_state)
{
	int vactive = crtc_state->hw.adjusted_mode.vdisplay;

	return intel_hdmi_dsc_get_slice_height(vactive);
}

static int
intel_dp_pcon_dsc_enc_slices(struct intel_dp *intel_dp,
			     const struct intel_crtc_state *crtc_state)
{
	struct intel_connector *intel_connector = intel_dp->attached_connector;
	struct drm_connector *connector = &intel_connector->base;
	int hdmi_throughput = connector->display_info.hdmi.dsc_cap.clk_per_slice;
	int hdmi_max_slices = connector->display_info.hdmi.dsc_cap.max_slices;
	int pcon_max_slices = drm_dp_pcon_dsc_max_slices(intel_dp->pcon_dsc_dpcd);
	int pcon_max_slice_width = drm_dp_pcon_dsc_max_slice_width(intel_dp->pcon_dsc_dpcd);

	return intel_hdmi_dsc_get_num_slices(crtc_state, pcon_max_slices,
					     pcon_max_slice_width,
					     hdmi_max_slices, hdmi_throughput);
}

static int
intel_dp_pcon_dsc_enc_bpp(struct intel_dp *intel_dp,
			  const struct intel_crtc_state *crtc_state,
			  int num_slices, int slice_width)
{
	struct intel_connector *intel_connector = intel_dp->attached_connector;
	struct drm_connector *connector = &intel_connector->base;
	int output_format = crtc_state->output_format;
	bool hdmi_all_bpp = connector->display_info.hdmi.dsc_cap.all_bpp;
	int pcon_fractional_bpp = drm_dp_pcon_dsc_bpp_incr(intel_dp->pcon_dsc_dpcd);
	int hdmi_max_chunk_bytes =
		connector->display_info.hdmi.dsc_cap.total_chunk_kbytes * 1024;

	return intel_hdmi_dsc_get_bpp(pcon_fractional_bpp, slice_width,
				      num_slices, output_format, hdmi_all_bpp,
				      hdmi_max_chunk_bytes);
}

void
intel_dp_pcon_dsc_configure(struct intel_dp *intel_dp,
			    const struct intel_crtc_state *crtc_state)
{
	u8 pps_param[6];
	int slice_height;
	int slice_width;
	int num_slices;
	int bits_per_pixel;
	int ret;
	struct intel_connector *intel_connector = intel_dp->attached_connector;
	struct drm_i915_private *i915 = dp_to_i915(intel_dp);
	struct drm_connector *connector;
	bool hdmi_is_dsc_1_2;

	if (!intel_dp_is_hdmi_2_1_sink(intel_dp))
		return;

	if (!intel_connector)
		return;
	connector = &intel_connector->base;
	hdmi_is_dsc_1_2 = connector->display_info.hdmi.dsc_cap.v_1p2;

	if (!drm_dp_pcon_enc_is_dsc_1_2(intel_dp->pcon_dsc_dpcd) ||
	    !hdmi_is_dsc_1_2)
		return;

	slice_height = intel_dp_pcon_dsc_enc_slice_height(crtc_state);
	if (!slice_height)
		return;

	num_slices = intel_dp_pcon_dsc_enc_slices(intel_dp, crtc_state);
	if (!num_slices)
		return;

	slice_width = DIV_ROUND_UP(crtc_state->hw.adjusted_mode.hdisplay,
				   num_slices);

	bits_per_pixel = intel_dp_pcon_dsc_enc_bpp(intel_dp, crtc_state,
						   num_slices, slice_width);
	if (!bits_per_pixel)
		return;

	pps_param[0] = slice_height & 0xFF;
	pps_param[1] = slice_height >> 8;
	pps_param[2] = slice_width & 0xFF;
	pps_param[3] = slice_width >> 8;
	pps_param[4] = bits_per_pixel & 0xFF;
	pps_param[5] = (bits_per_pixel >> 8) & 0x3;

	ret = drm_dp_pcon_pps_override_param(&intel_dp->aux, pps_param);
	if (ret < 0)
		drm_dbg_kms(&i915->drm, "Failed to set pcon DSC\n");
}

void intel_dp_configure_protocol_converter(struct intel_dp *intel_dp,
					   const struct intel_crtc_state *crtc_state)
{
	struct drm_i915_private *i915 = dp_to_i915(intel_dp);
	u8 tmp;

	if (intel_dp->dpcd[DP_DPCD_REV] < 0x13)
		return;

	if (!drm_dp_is_branch(intel_dp->dpcd))
		return;

	tmp = intel_dp->has_hdmi_sink ?
		DP_HDMI_DVI_OUTPUT_CONFIG : 0;

	if (drm_dp_dpcd_writeb(&intel_dp->aux,
			       DP_PROTOCOL_CONVERTER_CONTROL_0, tmp) != 1)
		drm_dbg_kms(&i915->drm, "Failed to %s protocol converter HDMI mode\n",
			    enabledisable(intel_dp->has_hdmi_sink));

	tmp = crtc_state->output_format == INTEL_OUTPUT_FORMAT_YCBCR444 &&
		intel_dp->dfp.ycbcr_444_to_420 ? DP_CONVERSION_TO_YCBCR420_ENABLE : 0;

	if (drm_dp_dpcd_writeb(&intel_dp->aux,
			       DP_PROTOCOL_CONVERTER_CONTROL_1, tmp) != 1)
		drm_dbg_kms(&i915->drm,
			    "Failed to %s protocol converter YCbCr 4:2:0 conversion mode\n",
			    enabledisable(intel_dp->dfp.ycbcr_444_to_420));

	tmp = 0;
	if (intel_dp->dfp.rgb_to_ycbcr) {
		bool bt2020, bt709;

		/*
		 * FIXME: Currently if userspace selects BT2020 or BT709, but PCON supports only
		 * RGB->YCbCr for BT601 colorspace, we go ahead with BT601, as default.
		 *
		 */
		tmp = DP_CONVERSION_BT601_RGB_YCBCR_ENABLE;

		bt2020 = drm_dp_downstream_rgb_to_ycbcr_conversion(intel_dp->dpcd,
								   intel_dp->downstream_ports,
								   DP_DS_HDMI_BT2020_RGB_YCBCR_CONV);
		bt709 = drm_dp_downstream_rgb_to_ycbcr_conversion(intel_dp->dpcd,
								  intel_dp->downstream_ports,
								  DP_DS_HDMI_BT709_RGB_YCBCR_CONV);
		switch (crtc_state->infoframes.vsc.colorimetry) {
		case DP_COLORIMETRY_BT2020_RGB:
		case DP_COLORIMETRY_BT2020_YCC:
			if (bt2020)
				tmp = DP_CONVERSION_BT2020_RGB_YCBCR_ENABLE;
			break;
		case DP_COLORIMETRY_BT709_YCC:
		case DP_COLORIMETRY_XVYCC_709:
			if (bt709)
				tmp = DP_CONVERSION_BT709_RGB_YCBCR_ENABLE;
			break;
		default:
			break;
		}
	}

	if (drm_dp_pcon_convert_rgb_to_ycbcr(&intel_dp->aux, tmp) < 0)
		drm_dbg_kms(&i915->drm,
			   "Failed to %s protocol converter RGB->YCbCr conversion mode\n",
			   enabledisable(tmp));
}


bool intel_dp_get_colorimetry_status(struct intel_dp *intel_dp)
{
	u8 dprx = 0;

	if (drm_dp_dpcd_readb(&intel_dp->aux, DP_DPRX_FEATURE_ENUMERATION_LIST,
			      &dprx) != 1)
		return false;
	return dprx & DP_VSC_SDP_EXT_FOR_COLORIMETRY_SUPPORTED;
}

static void intel_dp_get_dsc_sink_cap(struct intel_dp *intel_dp)
{
	struct drm_i915_private *i915 = dp_to_i915(intel_dp);

	/*
	 * Clear the cached register set to avoid using stale values
	 * for the sinks that do not support DSC.
	 */
	memset(intel_dp->dsc_dpcd, 0, sizeof(intel_dp->dsc_dpcd));

	/* Clear fec_capable to avoid using stale values */
	intel_dp->fec_capable = 0;

	/* Cache the DSC DPCD if eDP or DP rev >= 1.4 */
	if (intel_dp->dpcd[DP_DPCD_REV] >= 0x14 ||
	    intel_dp->edp_dpcd[0] >= DP_EDP_14) {
		if (drm_dp_dpcd_read(&intel_dp->aux, DP_DSC_SUPPORT,
				     intel_dp->dsc_dpcd,
				     sizeof(intel_dp->dsc_dpcd)) < 0)
			drm_err(&i915->drm,
				"Failed to read DPCD register 0x%x\n",
				DP_DSC_SUPPORT);

		drm_dbg_kms(&i915->drm, "DSC DPCD: %*ph\n",
			    (int)sizeof(intel_dp->dsc_dpcd),
			    intel_dp->dsc_dpcd);

		/* FEC is supported only on DP 1.4 */
		if (!intel_dp_is_edp(intel_dp) &&
		    drm_dp_dpcd_readb(&intel_dp->aux, DP_FEC_CAPABILITY,
				      &intel_dp->fec_capable) < 0)
			drm_err(&i915->drm,
				"Failed to read FEC DPCD register\n");

		drm_dbg_kms(&i915->drm, "FEC CAPABILITY: %x\n",
			    intel_dp->fec_capable);
	}
}

static void intel_edp_mso_mode_fixup(struct intel_connector *connector,
				     struct drm_display_mode *mode)
{
	struct intel_dp *intel_dp = intel_attached_dp(connector);
	struct drm_i915_private *i915 = to_i915(connector->base.dev);
	int n = intel_dp->mso_link_count;
	int overlap = intel_dp->mso_pixel_overlap;

	if (!mode || !n)
		return;

	mode->hdisplay = (mode->hdisplay - overlap) * n;
	mode->hsync_start = (mode->hsync_start - overlap) * n;
	mode->hsync_end = (mode->hsync_end - overlap) * n;
	mode->htotal = (mode->htotal - overlap) * n;
	mode->clock *= n;

	drm_mode_set_name(mode);

	drm_dbg_kms(&i915->drm,
		    "[CONNECTOR:%d:%s] using generated MSO mode: ",
		    connector->base.base.id, connector->base.name);
	drm_mode_debug_printmodeline(mode);
}

static void intel_edp_mso_init(struct intel_dp *intel_dp)
{
	struct drm_i915_private *i915 = dp_to_i915(intel_dp);
	u8 mso;

	if (intel_dp->edp_dpcd[0] < DP_EDP_14)
		return;

	if (drm_dp_dpcd_readb(&intel_dp->aux, DP_EDP_MSO_LINK_CAPABILITIES, &mso) != 1) {
		drm_err(&i915->drm, "Failed to read MSO cap\n");
		return;
	}

	/* Valid configurations are SST or MSO 2x1, 2x2, 4x1 */
	mso &= DP_EDP_MSO_NUMBER_OF_LINKS_MASK;
	if (mso % 2 || mso > drm_dp_max_lane_count(intel_dp->dpcd)) {
		drm_err(&i915->drm, "Invalid MSO link count cap %u\n", mso);
		mso = 0;
	}

	if (mso) {
		drm_dbg_kms(&i915->drm, "Sink MSO %ux%u configuration\n",
			    mso, drm_dp_max_lane_count(intel_dp->dpcd) / mso);
		if (!HAS_MSO(i915)) {
			drm_err(&i915->drm, "No source MSO support, disabling\n");
			mso = 0;
		}
	}

	intel_dp->mso_link_count = mso;
	intel_dp->mso_pixel_overlap = 0; /* FIXME: read from DisplayID v2.0 */
}

static bool
intel_edp_init_dpcd(struct intel_dp *intel_dp)
{
	struct drm_i915_private *dev_priv =
		to_i915(dp_to_dig_port(intel_dp)->base.base.dev);

	/* this function is meant to be called only once */
	drm_WARN_ON(&dev_priv->drm, intel_dp->dpcd[DP_DPCD_REV] != 0);

	if (drm_dp_read_dpcd_caps(&intel_dp->aux, intel_dp->dpcd) != 0)
		return false;

	drm_dp_read_desc(&intel_dp->aux, &intel_dp->desc,
			 drm_dp_is_branch(intel_dp->dpcd));

	/*
	 * Read the eDP display control registers.
	 *
	 * Do this independent of DP_DPCD_DISPLAY_CONTROL_CAPABLE bit in
	 * DP_EDP_CONFIGURATION_CAP, because some buggy displays do not have it
	 * set, but require eDP 1.4+ detection (e.g. for supported link rates
	 * method). The display control registers should read zero if they're
	 * not supported anyway.
	 */
	if (drm_dp_dpcd_read(&intel_dp->aux, DP_EDP_DPCD_REV,
			     intel_dp->edp_dpcd, sizeof(intel_dp->edp_dpcd)) ==
			     sizeof(intel_dp->edp_dpcd))
		drm_dbg_kms(&dev_priv->drm, "eDP DPCD: %*ph\n",
			    (int)sizeof(intel_dp->edp_dpcd),
			    intel_dp->edp_dpcd);

	/*
	 * This has to be called after intel_dp->edp_dpcd is filled, PSR checks
	 * for SET_POWER_CAPABLE bit in intel_dp->edp_dpcd[1]
	 */
	intel_psr_init_dpcd(intel_dp);

	/* Read the eDP 1.4+ supported link rates. */
	if (intel_dp->edp_dpcd[0] >= DP_EDP_14) {
		__le16 sink_rates[DP_MAX_SUPPORTED_RATES];
		int i;

		drm_dp_dpcd_read(&intel_dp->aux, DP_SUPPORTED_LINK_RATES,
				sink_rates, sizeof(sink_rates));

		for (i = 0; i < ARRAY_SIZE(sink_rates); i++) {
			int val = le16_to_cpu(sink_rates[i]);

			if (val == 0)
				break;

			/* Value read multiplied by 200kHz gives the per-lane
			 * link rate in kHz. The source rates are, however,
			 * stored in terms of LS_Clk kHz. The full conversion
			 * back to symbols is
			 * (val * 200kHz)*(8/10 ch. encoding)*(1/8 bit to Byte)
			 */
			intel_dp->sink_rates[i] = (val * 200) / 10;
		}
		intel_dp->num_sink_rates = i;
	}

	/*
	 * Use DP_LINK_RATE_SET if DP_SUPPORTED_LINK_RATES are available,
	 * default to DP_MAX_LINK_RATE and DP_LINK_BW_SET otherwise.
	 */
	if (intel_dp->num_sink_rates)
		intel_dp->use_rate_select = true;
	else
		intel_dp_set_sink_rates(intel_dp);

	intel_dp_set_common_rates(intel_dp);

	/* Read the eDP DSC DPCD registers */
	if (DISPLAY_VER(dev_priv) >= 10)
		intel_dp_get_dsc_sink_cap(intel_dp);

	/*
	 * If needed, program our source OUI so we can make various Intel-specific AUX services
	 * available (such as HDR backlight controls)
	 */
	intel_edp_init_source_oui(intel_dp, true);

	intel_edp_mso_init(intel_dp);

	return true;
}

static bool
intel_dp_has_sink_count(struct intel_dp *intel_dp)
{
	if (!intel_dp->attached_connector)
		return false;

	return drm_dp_read_sink_count_cap(&intel_dp->attached_connector->base,
					  intel_dp->dpcd,
					  &intel_dp->desc);
}

static bool
intel_dp_get_dpcd(struct intel_dp *intel_dp)
{
	int ret;

	if (intel_dp_init_lttpr_and_dprx_caps(intel_dp) < 0)
		return false;

	/*
	 * Don't clobber cached eDP rates. Also skip re-reading
	 * the OUI/ID since we know it won't change.
	 */
	if (!intel_dp_is_edp(intel_dp)) {
		drm_dp_read_desc(&intel_dp->aux, &intel_dp->desc,
				 drm_dp_is_branch(intel_dp->dpcd));

		intel_dp_set_sink_rates(intel_dp);
		intel_dp_set_common_rates(intel_dp);
	}

	if (intel_dp_has_sink_count(intel_dp)) {
		ret = drm_dp_read_sink_count(&intel_dp->aux);
		if (ret < 0)
			return false;

		/*
		 * Sink count can change between short pulse hpd hence
		 * a member variable in intel_dp will track any changes
		 * between short pulse interrupts.
		 */
		intel_dp->sink_count = ret;

		/*
		 * SINK_COUNT == 0 and DOWNSTREAM_PORT_PRESENT == 1 implies that
		 * a dongle is present but no display. Unless we require to know
		 * if a dongle is present or not, we don't need to update
		 * downstream port information. So, an early return here saves
		 * time from performing other operations which are not required.
		 */
		if (!intel_dp->sink_count)
			return false;
	}

	return drm_dp_read_downstream_info(&intel_dp->aux, intel_dp->dpcd,
					   intel_dp->downstream_ports) == 0;
}

static bool
intel_dp_can_mst(struct intel_dp *intel_dp)
{
	struct drm_i915_private *i915 = dp_to_i915(intel_dp);

	return i915->params.enable_dp_mst &&
		intel_dp->can_mst &&
		drm_dp_read_mst_cap(&intel_dp->aux, intel_dp->dpcd);
}

static void
intel_dp_configure_mst(struct intel_dp *intel_dp)
{
	struct drm_i915_private *i915 = dp_to_i915(intel_dp);
	struct intel_encoder *encoder =
		&dp_to_dig_port(intel_dp)->base;
	bool sink_can_mst = drm_dp_read_mst_cap(&intel_dp->aux, intel_dp->dpcd);

	drm_dbg_kms(&i915->drm,
		    "[ENCODER:%d:%s] MST support: port: %s, sink: %s, modparam: %s\n",
		    encoder->base.base.id, encoder->base.name,
		    yesno(intel_dp->can_mst), yesno(sink_can_mst),
		    yesno(i915->params.enable_dp_mst));

	if (!intel_dp->can_mst)
		return;

	intel_dp->is_mst = sink_can_mst &&
		i915->params.enable_dp_mst;

	drm_dp_mst_topology_mgr_set_mst(&intel_dp->mst_mgr,
					intel_dp->is_mst);
}

static bool
intel_dp_get_sink_irq_esi(struct intel_dp *intel_dp, u8 *sink_irq_vector)
{
	return drm_dp_dpcd_read(&intel_dp->aux, DP_SINK_COUNT_ESI,
				sink_irq_vector, DP_DPRX_ESI_LEN) ==
		DP_DPRX_ESI_LEN;
}

bool
intel_dp_needs_vsc_sdp(const struct intel_crtc_state *crtc_state,
		       const struct drm_connector_state *conn_state)
{
	/*
	 * As per DP 1.4a spec section 2.2.4.3 [MSA Field for Indication
	 * of Color Encoding Format and Content Color Gamut], in order to
	 * sending YCBCR 420 or HDR BT.2020 signals we should use DP VSC SDP.
	 */
	if (crtc_state->output_format == INTEL_OUTPUT_FORMAT_YCBCR420)
		return true;

	switch (conn_state->colorspace) {
	case DRM_MODE_COLORIMETRY_SYCC_601:
	case DRM_MODE_COLORIMETRY_OPYCC_601:
	case DRM_MODE_COLORIMETRY_BT2020_YCC:
	case DRM_MODE_COLORIMETRY_BT2020_RGB:
	case DRM_MODE_COLORIMETRY_BT2020_CYCC:
		return true;
	default:
		break;
	}

	return false;
}

static ssize_t intel_dp_vsc_sdp_pack(const struct drm_dp_vsc_sdp *vsc,
				     struct dp_sdp *sdp, size_t size)
{
	size_t length = sizeof(struct dp_sdp);

	if (size < length)
		return -ENOSPC;

	memset(sdp, 0, size);

	/*
	 * Prepare VSC Header for SU as per DP 1.4a spec, Table 2-119
	 * VSC SDP Header Bytes
	 */
	sdp->sdp_header.HB0 = 0; /* Secondary-Data Packet ID = 0 */
	sdp->sdp_header.HB1 = vsc->sdp_type; /* Secondary-data Packet Type */
	sdp->sdp_header.HB2 = vsc->revision; /* Revision Number */
	sdp->sdp_header.HB3 = vsc->length; /* Number of Valid Data Bytes */

	/*
	 * Only revision 0x5 supports Pixel Encoding/Colorimetry Format as
	 * per DP 1.4a spec.
	 */
	if (vsc->revision != 0x5)
		goto out;

	/* VSC SDP Payload for DB16 through DB18 */
	/* Pixel Encoding and Colorimetry Formats  */
	sdp->db[16] = (vsc->pixelformat & 0xf) << 4; /* DB16[7:4] */
	sdp->db[16] |= vsc->colorimetry & 0xf; /* DB16[3:0] */

	switch (vsc->bpc) {
	case 6:
		/* 6bpc: 0x0 */
		break;
	case 8:
		sdp->db[17] = 0x1; /* DB17[3:0] */
		break;
	case 10:
		sdp->db[17] = 0x2;
		break;
	case 12:
		sdp->db[17] = 0x3;
		break;
	case 16:
		sdp->db[17] = 0x4;
		break;
	default:
		MISSING_CASE(vsc->bpc);
		break;
	}
	/* Dynamic Range and Component Bit Depth */
	if (vsc->dynamic_range == DP_DYNAMIC_RANGE_CTA)
		sdp->db[17] |= 0x80;  /* DB17[7] */

	/* Content Type */
	sdp->db[18] = vsc->content_type & 0x7;

out:
	return length;
}

static ssize_t
intel_dp_hdr_metadata_infoframe_sdp_pack(const struct hdmi_drm_infoframe *drm_infoframe,
					 struct dp_sdp *sdp,
					 size_t size)
{
	size_t length = sizeof(struct dp_sdp);
	const int infoframe_size = HDMI_INFOFRAME_HEADER_SIZE + HDMI_DRM_INFOFRAME_SIZE;
	unsigned char buf[HDMI_INFOFRAME_HEADER_SIZE + HDMI_DRM_INFOFRAME_SIZE];
	ssize_t len;

	if (size < length)
		return -ENOSPC;

	memset(sdp, 0, size);

	len = hdmi_drm_infoframe_pack_only(drm_infoframe, buf, sizeof(buf));
	if (len < 0) {
		DRM_DEBUG_KMS("buffer size is smaller than hdr metadata infoframe\n");
		return -ENOSPC;
	}

	if (len != infoframe_size) {
		DRM_DEBUG_KMS("wrong static hdr metadata size\n");
		return -ENOSPC;
	}

	/*
	 * Set up the infoframe sdp packet for HDR static metadata.
	 * Prepare VSC Header for SU as per DP 1.4a spec,
	 * Table 2-100 and Table 2-101
	 */

	/* Secondary-Data Packet ID, 00h for non-Audio INFOFRAME */
	sdp->sdp_header.HB0 = 0;
	/*
	 * Packet Type 80h + Non-audio INFOFRAME Type value
	 * HDMI_INFOFRAME_TYPE_DRM: 0x87
	 * - 80h + Non-audio INFOFRAME Type value
	 * - InfoFrame Type: 0x07
	 *    [CTA-861-G Table-42 Dynamic Range and Mastering InfoFrame]
	 */
	sdp->sdp_header.HB1 = drm_infoframe->type;
	/*
	 * Least Significant Eight Bits of (Data Byte Count – 1)
	 * infoframe_size - 1
	 */
	sdp->sdp_header.HB2 = 0x1D;
	/* INFOFRAME SDP Version Number */
	sdp->sdp_header.HB3 = (0x13 << 2);
	/* CTA Header Byte 2 (INFOFRAME Version Number) */
	sdp->db[0] = drm_infoframe->version;
	/* CTA Header Byte 3 (Length of INFOFRAME): HDMI_DRM_INFOFRAME_SIZE */
	sdp->db[1] = drm_infoframe->length;
	/*
	 * Copy HDMI_DRM_INFOFRAME_SIZE size from a buffer after
	 * HDMI_INFOFRAME_HEADER_SIZE
	 */
	BUILD_BUG_ON(sizeof(sdp->db) < HDMI_DRM_INFOFRAME_SIZE + 2);
	memcpy(&sdp->db[2], &buf[HDMI_INFOFRAME_HEADER_SIZE],
	       HDMI_DRM_INFOFRAME_SIZE);

	/*
	 * Size of DP infoframe sdp packet for HDR static metadata consists of
	 * - DP SDP Header(struct dp_sdp_header): 4 bytes
	 * - Two Data Blocks: 2 bytes
	 *    CTA Header Byte2 (INFOFRAME Version Number)
	 *    CTA Header Byte3 (Length of INFOFRAME)
	 * - HDMI_DRM_INFOFRAME_SIZE: 26 bytes
	 *
	 * Prior to GEN11's GMP register size is identical to DP HDR static metadata
	 * infoframe size. But GEN11+ has larger than that size, write_infoframe
	 * will pad rest of the size.
	 */
	return sizeof(struct dp_sdp_header) + 2 + HDMI_DRM_INFOFRAME_SIZE;
}

static void intel_write_dp_sdp(struct intel_encoder *encoder,
			       const struct intel_crtc_state *crtc_state,
			       unsigned int type)
{
	struct intel_digital_port *dig_port = enc_to_dig_port(encoder);
	struct drm_i915_private *dev_priv = to_i915(encoder->base.dev);
	struct dp_sdp sdp = {};
	ssize_t len;

	if ((crtc_state->infoframes.enable &
	     intel_hdmi_infoframe_enable(type)) == 0)
		return;

	switch (type) {
	case DP_SDP_VSC:
		len = intel_dp_vsc_sdp_pack(&crtc_state->infoframes.vsc, &sdp,
					    sizeof(sdp));
		break;
	case HDMI_PACKET_TYPE_GAMUT_METADATA:
		len = intel_dp_hdr_metadata_infoframe_sdp_pack(&crtc_state->infoframes.drm.drm,
							       &sdp, sizeof(sdp));
		break;
	default:
		MISSING_CASE(type);
		return;
	}

	if (drm_WARN_ON(&dev_priv->drm, len < 0))
		return;

	dig_port->write_infoframe(encoder, crtc_state, type, &sdp, len);
}

void intel_write_dp_vsc_sdp(struct intel_encoder *encoder,
			    const struct intel_crtc_state *crtc_state,
			    struct drm_dp_vsc_sdp *vsc)
{
	struct intel_digital_port *dig_port = enc_to_dig_port(encoder);
	struct drm_i915_private *dev_priv = to_i915(encoder->base.dev);
	struct dp_sdp sdp = {};
	ssize_t len;

	len = intel_dp_vsc_sdp_pack(vsc, &sdp, sizeof(sdp));

	if (drm_WARN_ON(&dev_priv->drm, len < 0))
		return;

	dig_port->write_infoframe(encoder, crtc_state, DP_SDP_VSC,
					&sdp, len);
}

void intel_dp_set_infoframes(struct intel_encoder *encoder,
			     bool enable,
			     const struct intel_crtc_state *crtc_state,
			     const struct drm_connector_state *conn_state)
{
	struct drm_i915_private *dev_priv = to_i915(encoder->base.dev);
	i915_reg_t reg = HSW_TVIDEO_DIP_CTL(crtc_state->cpu_transcoder);
	u32 dip_enable = VIDEO_DIP_ENABLE_AVI_HSW | VIDEO_DIP_ENABLE_GCP_HSW |
			 VIDEO_DIP_ENABLE_VS_HSW | VIDEO_DIP_ENABLE_GMP_HSW |
			 VIDEO_DIP_ENABLE_SPD_HSW | VIDEO_DIP_ENABLE_DRM_GLK;
	u32 val = intel_de_read(dev_priv, reg) & ~dip_enable;

	/* TODO: Add DSC case (DIP_ENABLE_PPS) */
	/* When PSR is enabled, this routine doesn't disable VSC DIP */
	if (!crtc_state->has_psr)
		val &= ~VIDEO_DIP_ENABLE_VSC_HSW;

	intel_de_write(dev_priv, reg, val);
	intel_de_posting_read(dev_priv, reg);

	if (!enable)
		return;

	/* When PSR is enabled, VSC SDP is handled by PSR routine */
	if (!crtc_state->has_psr)
		intel_write_dp_sdp(encoder, crtc_state, DP_SDP_VSC);

	intel_write_dp_sdp(encoder, crtc_state, HDMI_PACKET_TYPE_GAMUT_METADATA);
}

static int intel_dp_vsc_sdp_unpack(struct drm_dp_vsc_sdp *vsc,
				   const void *buffer, size_t size)
{
	const struct dp_sdp *sdp = buffer;

	if (size < sizeof(struct dp_sdp))
		return -EINVAL;

	memset(vsc, 0, size);

	if (sdp->sdp_header.HB0 != 0)
		return -EINVAL;

	if (sdp->sdp_header.HB1 != DP_SDP_VSC)
		return -EINVAL;

	vsc->sdp_type = sdp->sdp_header.HB1;
	vsc->revision = sdp->sdp_header.HB2;
	vsc->length = sdp->sdp_header.HB3;

	if ((sdp->sdp_header.HB2 == 0x2 && sdp->sdp_header.HB3 == 0x8) ||
	    (sdp->sdp_header.HB2 == 0x4 && sdp->sdp_header.HB3 == 0xe)) {
		/*
		 * - HB2 = 0x2, HB3 = 0x8
		 *   VSC SDP supporting 3D stereo + PSR
		 * - HB2 = 0x4, HB3 = 0xe
		 *   VSC SDP supporting 3D stereo + PSR2 with Y-coordinate of
		 *   first scan line of the SU region (applies to eDP v1.4b
		 *   and higher).
		 */
		return 0;
	} else if (sdp->sdp_header.HB2 == 0x5 && sdp->sdp_header.HB3 == 0x13) {
		/*
		 * - HB2 = 0x5, HB3 = 0x13
		 *   VSC SDP supporting 3D stereo + PSR2 + Pixel Encoding/Colorimetry
		 *   Format.
		 */
		vsc->pixelformat = (sdp->db[16] >> 4) & 0xf;
		vsc->colorimetry = sdp->db[16] & 0xf;
		vsc->dynamic_range = (sdp->db[17] >> 7) & 0x1;

		switch (sdp->db[17] & 0x7) {
		case 0x0:
			vsc->bpc = 6;
			break;
		case 0x1:
			vsc->bpc = 8;
			break;
		case 0x2:
			vsc->bpc = 10;
			break;
		case 0x3:
			vsc->bpc = 12;
			break;
		case 0x4:
			vsc->bpc = 16;
			break;
		default:
			MISSING_CASE(sdp->db[17] & 0x7);
			return -EINVAL;
		}

		vsc->content_type = sdp->db[18] & 0x7;
	} else {
		return -EINVAL;
	}

	return 0;
}

static int
intel_dp_hdr_metadata_infoframe_sdp_unpack(struct hdmi_drm_infoframe *drm_infoframe,
					   const void *buffer, size_t size)
{
	int ret;

	const struct dp_sdp *sdp = buffer;

	if (size < sizeof(struct dp_sdp))
		return -EINVAL;

	if (sdp->sdp_header.HB0 != 0)
		return -EINVAL;

	if (sdp->sdp_header.HB1 != HDMI_INFOFRAME_TYPE_DRM)
		return -EINVAL;

	/*
	 * Least Significant Eight Bits of (Data Byte Count – 1)
	 * 1Dh (i.e., Data Byte Count = 30 bytes).
	 */
	if (sdp->sdp_header.HB2 != 0x1D)
		return -EINVAL;

	/* Most Significant Two Bits of (Data Byte Count – 1), Clear to 00b. */
	if ((sdp->sdp_header.HB3 & 0x3) != 0)
		return -EINVAL;

	/* INFOFRAME SDP Version Number */
	if (((sdp->sdp_header.HB3 >> 2) & 0x3f) != 0x13)
		return -EINVAL;

	/* CTA Header Byte 2 (INFOFRAME Version Number) */
	if (sdp->db[0] != 1)
		return -EINVAL;

	/* CTA Header Byte 3 (Length of INFOFRAME): HDMI_DRM_INFOFRAME_SIZE */
	if (sdp->db[1] != HDMI_DRM_INFOFRAME_SIZE)
		return -EINVAL;

	ret = hdmi_drm_infoframe_unpack_only(drm_infoframe, &sdp->db[2],
					     HDMI_DRM_INFOFRAME_SIZE);

	return ret;
}

static void intel_read_dp_vsc_sdp(struct intel_encoder *encoder,
				  struct intel_crtc_state *crtc_state,
				  struct drm_dp_vsc_sdp *vsc)
{
	struct intel_digital_port *dig_port = enc_to_dig_port(encoder);
	struct drm_i915_private *dev_priv = to_i915(encoder->base.dev);
	unsigned int type = DP_SDP_VSC;
	struct dp_sdp sdp = {};
	int ret;

	/* When PSR is enabled, VSC SDP is handled by PSR routine */
	if (crtc_state->has_psr)
		return;

	if ((crtc_state->infoframes.enable &
	     intel_hdmi_infoframe_enable(type)) == 0)
		return;

	dig_port->read_infoframe(encoder, crtc_state, type, &sdp, sizeof(sdp));

	ret = intel_dp_vsc_sdp_unpack(vsc, &sdp, sizeof(sdp));

	if (ret)
		drm_dbg_kms(&dev_priv->drm, "Failed to unpack DP VSC SDP\n");
}

static void intel_read_dp_hdr_metadata_infoframe_sdp(struct intel_encoder *encoder,
						     struct intel_crtc_state *crtc_state,
						     struct hdmi_drm_infoframe *drm_infoframe)
{
	struct intel_digital_port *dig_port = enc_to_dig_port(encoder);
	struct drm_i915_private *dev_priv = to_i915(encoder->base.dev);
	unsigned int type = HDMI_PACKET_TYPE_GAMUT_METADATA;
	struct dp_sdp sdp = {};
	int ret;

	if ((crtc_state->infoframes.enable &
	    intel_hdmi_infoframe_enable(type)) == 0)
		return;

	dig_port->read_infoframe(encoder, crtc_state, type, &sdp,
				 sizeof(sdp));

	ret = intel_dp_hdr_metadata_infoframe_sdp_unpack(drm_infoframe, &sdp,
							 sizeof(sdp));

	if (ret)
		drm_dbg_kms(&dev_priv->drm,
			    "Failed to unpack DP HDR Metadata Infoframe SDP\n");
}

void intel_read_dp_sdp(struct intel_encoder *encoder,
		       struct intel_crtc_state *crtc_state,
		       unsigned int type)
{
	if (encoder->type != INTEL_OUTPUT_DDI)
		return;

	switch (type) {
	case DP_SDP_VSC:
		intel_read_dp_vsc_sdp(encoder, crtc_state,
				      &crtc_state->infoframes.vsc);
		break;
	case HDMI_PACKET_TYPE_GAMUT_METADATA:
		intel_read_dp_hdr_metadata_infoframe_sdp(encoder, crtc_state,
							 &crtc_state->infoframes.drm.drm);
		break;
	default:
		MISSING_CASE(type);
		break;
	}
}

static u8 intel_dp_autotest_link_training(struct intel_dp *intel_dp)
{
	struct drm_i915_private *i915 = dp_to_i915(intel_dp);
	int status = 0;
	int test_link_rate;
	u8 test_lane_count, test_link_bw;
	/* (DP CTS 1.2)
	 * 4.3.1.11
	 */
	/* Read the TEST_LANE_COUNT and TEST_LINK_RTAE fields (DP CTS 3.1.4) */
	status = drm_dp_dpcd_readb(&intel_dp->aux, DP_TEST_LANE_COUNT,
				   &test_lane_count);

	if (status <= 0) {
		drm_dbg_kms(&i915->drm, "Lane count read failed\n");
		return DP_TEST_NAK;
	}
	test_lane_count &= DP_MAX_LANE_COUNT_MASK;

	status = drm_dp_dpcd_readb(&intel_dp->aux, DP_TEST_LINK_RATE,
				   &test_link_bw);
	if (status <= 0) {
		drm_dbg_kms(&i915->drm, "Link Rate read failed\n");
		return DP_TEST_NAK;
	}
	test_link_rate = drm_dp_bw_code_to_link_rate(test_link_bw);

	/* Validate the requested link rate and lane count */
	if (!intel_dp_link_params_valid(intel_dp, test_link_rate,
					test_lane_count))
		return DP_TEST_NAK;

	intel_dp->compliance.test_lane_count = test_lane_count;
	intel_dp->compliance.test_link_rate = test_link_rate;

	return DP_TEST_ACK;
}

static u8 intel_dp_autotest_video_pattern(struct intel_dp *intel_dp)
{
	struct drm_i915_private *i915 = dp_to_i915(intel_dp);
	u8 test_pattern;
	u8 test_misc;
	__be16 h_width, v_height;
	int status = 0;

	/* Read the TEST_PATTERN (DP CTS 3.1.5) */
	status = drm_dp_dpcd_readb(&intel_dp->aux, DP_TEST_PATTERN,
				   &test_pattern);
	if (status <= 0) {
		drm_dbg_kms(&i915->drm, "Test pattern read failed\n");
		return DP_TEST_NAK;
	}
	if (test_pattern != DP_COLOR_RAMP)
		return DP_TEST_NAK;

	status = drm_dp_dpcd_read(&intel_dp->aux, DP_TEST_H_WIDTH_HI,
				  &h_width, 2);
	if (status <= 0) {
		drm_dbg_kms(&i915->drm, "H Width read failed\n");
		return DP_TEST_NAK;
	}

	status = drm_dp_dpcd_read(&intel_dp->aux, DP_TEST_V_HEIGHT_HI,
				  &v_height, 2);
	if (status <= 0) {
		drm_dbg_kms(&i915->drm, "V Height read failed\n");
		return DP_TEST_NAK;
	}

	status = drm_dp_dpcd_readb(&intel_dp->aux, DP_TEST_MISC0,
				   &test_misc);
	if (status <= 0) {
		drm_dbg_kms(&i915->drm, "TEST MISC read failed\n");
		return DP_TEST_NAK;
	}
	if ((test_misc & DP_TEST_COLOR_FORMAT_MASK) != DP_COLOR_FORMAT_RGB)
		return DP_TEST_NAK;
	if (test_misc & DP_TEST_DYNAMIC_RANGE_CEA)
		return DP_TEST_NAK;
	switch (test_misc & DP_TEST_BIT_DEPTH_MASK) {
	case DP_TEST_BIT_DEPTH_6:
		intel_dp->compliance.test_data.bpc = 6;
		break;
	case DP_TEST_BIT_DEPTH_8:
		intel_dp->compliance.test_data.bpc = 8;
		break;
	default:
		return DP_TEST_NAK;
	}

	intel_dp->compliance.test_data.video_pattern = test_pattern;
	intel_dp->compliance.test_data.hdisplay = be16_to_cpu(h_width);
	intel_dp->compliance.test_data.vdisplay = be16_to_cpu(v_height);
	/* Set test active flag here so userspace doesn't interrupt things */
	intel_dp->compliance.test_active = true;

	return DP_TEST_ACK;
}

static u8 intel_dp_autotest_edid(struct intel_dp *intel_dp)
{
	struct drm_i915_private *i915 = dp_to_i915(intel_dp);
	u8 test_result = DP_TEST_ACK;
	struct intel_connector *intel_connector = intel_dp->attached_connector;
	struct drm_connector *connector = &intel_connector->base;

	if (intel_connector->detect_edid == NULL ||
	    connector->edid_corrupt ||
	    intel_dp->aux.i2c_defer_count > 6) {
		/* Check EDID read for NACKs, DEFERs and corruption
		 * (DP CTS 1.2 Core r1.1)
		 *    4.2.2.4 : Failed EDID read, I2C_NAK
		 *    4.2.2.5 : Failed EDID read, I2C_DEFER
		 *    4.2.2.6 : EDID corruption detected
		 * Use failsafe mode for all cases
		 */
		if (intel_dp->aux.i2c_nack_count > 0 ||
			intel_dp->aux.i2c_defer_count > 0)
			drm_dbg_kms(&i915->drm,
				    "EDID read had %d NACKs, %d DEFERs\n",
				    intel_dp->aux.i2c_nack_count,
				    intel_dp->aux.i2c_defer_count);
		intel_dp->compliance.test_data.edid = INTEL_DP_RESOLUTION_FAILSAFE;
	} else {
		struct edid *block = intel_connector->detect_edid;

		/* We have to write the checksum
		 * of the last block read
		 */
		block += intel_connector->detect_edid->extensions;

		if (drm_dp_dpcd_writeb(&intel_dp->aux, DP_TEST_EDID_CHECKSUM,
				       block->checksum) <= 0)
			drm_dbg_kms(&i915->drm,
				    "Failed to write EDID checksum\n");

		test_result = DP_TEST_ACK | DP_TEST_EDID_CHECKSUM_WRITE;
		intel_dp->compliance.test_data.edid = INTEL_DP_RESOLUTION_PREFERRED;
	}

	/* Set test active flag here so userspace doesn't interrupt things */
	intel_dp->compliance.test_active = true;

	return test_result;
}

static void intel_dp_phy_pattern_update(struct intel_dp *intel_dp,
					const struct intel_crtc_state *crtc_state)
{
	struct drm_i915_private *dev_priv =
			to_i915(dp_to_dig_port(intel_dp)->base.base.dev);
	struct drm_dp_phy_test_params *data =
			&intel_dp->compliance.test_data.phytest;
	struct intel_crtc *crtc = to_intel_crtc(crtc_state->uapi.crtc);
	enum pipe pipe = crtc->pipe;
	u32 pattern_val;

	switch (data->phy_pattern) {
	case DP_PHY_TEST_PATTERN_NONE:
		DRM_DEBUG_KMS("Disable Phy Test Pattern\n");
		intel_de_write(dev_priv, DDI_DP_COMP_CTL(pipe), 0x0);
		break;
	case DP_PHY_TEST_PATTERN_D10_2:
		DRM_DEBUG_KMS("Set D10.2 Phy Test Pattern\n");
		intel_de_write(dev_priv, DDI_DP_COMP_CTL(pipe),
			       DDI_DP_COMP_CTL_ENABLE | DDI_DP_COMP_CTL_D10_2);
		break;
	case DP_PHY_TEST_PATTERN_ERROR_COUNT:
		DRM_DEBUG_KMS("Set Error Count Phy Test Pattern\n");
		intel_de_write(dev_priv, DDI_DP_COMP_CTL(pipe),
			       DDI_DP_COMP_CTL_ENABLE |
			       DDI_DP_COMP_CTL_SCRAMBLED_0);
		break;
	case DP_PHY_TEST_PATTERN_PRBS7:
		DRM_DEBUG_KMS("Set PRBS7 Phy Test Pattern\n");
		intel_de_write(dev_priv, DDI_DP_COMP_CTL(pipe),
			       DDI_DP_COMP_CTL_ENABLE | DDI_DP_COMP_CTL_PRBS7);
		break;
	case DP_PHY_TEST_PATTERN_80BIT_CUSTOM:
		/*
		 * FIXME: Ideally pattern should come from DPCD 0x250. As
		 * current firmware of DPR-100 could not set it, so hardcoding
		 * now for complaince test.
		 */
		DRM_DEBUG_KMS("Set 80Bit Custom Phy Test Pattern 0x3e0f83e0 0x0f83e0f8 0x0000f83e\n");
		pattern_val = 0x3e0f83e0;
		intel_de_write(dev_priv, DDI_DP_COMP_PAT(pipe, 0), pattern_val);
		pattern_val = 0x0f83e0f8;
		intel_de_write(dev_priv, DDI_DP_COMP_PAT(pipe, 1), pattern_val);
		pattern_val = 0x0000f83e;
		intel_de_write(dev_priv, DDI_DP_COMP_PAT(pipe, 2), pattern_val);
		intel_de_write(dev_priv, DDI_DP_COMP_CTL(pipe),
			       DDI_DP_COMP_CTL_ENABLE |
			       DDI_DP_COMP_CTL_CUSTOM80);
		break;
	case DP_PHY_TEST_PATTERN_CP2520:
		/*
		 * FIXME: Ideally pattern should come from DPCD 0x24A. As
		 * current firmware of DPR-100 could not set it, so hardcoding
		 * now for complaince test.
		 */
		DRM_DEBUG_KMS("Set HBR2 compliance Phy Test Pattern\n");
		pattern_val = 0xFB;
		intel_de_write(dev_priv, DDI_DP_COMP_CTL(pipe),
			       DDI_DP_COMP_CTL_ENABLE | DDI_DP_COMP_CTL_HBR2 |
			       pattern_val);
		break;
	default:
		WARN(1, "Invalid Phy Test Pattern\n");
	}
}

static void
intel_dp_autotest_phy_ddi_disable(struct intel_dp *intel_dp,
				  const struct intel_crtc_state *crtc_state)
{
	struct intel_digital_port *dig_port = dp_to_dig_port(intel_dp);
	struct drm_device *dev = dig_port->base.base.dev;
	struct drm_i915_private *dev_priv = to_i915(dev);
	struct intel_crtc *crtc = to_intel_crtc(dig_port->base.base.crtc);
	enum pipe pipe = crtc->pipe;
	u32 trans_ddi_func_ctl_value, trans_conf_value, dp_tp_ctl_value;

	trans_ddi_func_ctl_value = intel_de_read(dev_priv,
						 TRANS_DDI_FUNC_CTL(pipe));
	trans_conf_value = intel_de_read(dev_priv, PIPECONF(pipe));
	dp_tp_ctl_value = intel_de_read(dev_priv, TGL_DP_TP_CTL(pipe));

	trans_ddi_func_ctl_value &= ~(TRANS_DDI_FUNC_ENABLE |
				      TGL_TRANS_DDI_PORT_MASK);
	trans_conf_value &= ~PIPECONF_ENABLE;
	dp_tp_ctl_value &= ~DP_TP_CTL_ENABLE;

	intel_de_write(dev_priv, PIPECONF(pipe), trans_conf_value);
	intel_de_write(dev_priv, TRANS_DDI_FUNC_CTL(pipe),
		       trans_ddi_func_ctl_value);
	intel_de_write(dev_priv, TGL_DP_TP_CTL(pipe), dp_tp_ctl_value);
}

static void
intel_dp_autotest_phy_ddi_enable(struct intel_dp *intel_dp,
				 const struct intel_crtc_state *crtc_state)
{
	struct intel_digital_port *dig_port = dp_to_dig_port(intel_dp);
	struct drm_device *dev = dig_port->base.base.dev;
	struct drm_i915_private *dev_priv = to_i915(dev);
	enum port port = dig_port->base.port;
	struct intel_crtc *crtc = to_intel_crtc(dig_port->base.base.crtc);
	enum pipe pipe = crtc->pipe;
	u32 trans_ddi_func_ctl_value, trans_conf_value, dp_tp_ctl_value;

	trans_ddi_func_ctl_value = intel_de_read(dev_priv,
						 TRANS_DDI_FUNC_CTL(pipe));
	trans_conf_value = intel_de_read(dev_priv, PIPECONF(pipe));
	dp_tp_ctl_value = intel_de_read(dev_priv, TGL_DP_TP_CTL(pipe));

	trans_ddi_func_ctl_value |= TRANS_DDI_FUNC_ENABLE |
				    TGL_TRANS_DDI_SELECT_PORT(port);
	trans_conf_value |= PIPECONF_ENABLE;
	dp_tp_ctl_value |= DP_TP_CTL_ENABLE;

	intel_de_write(dev_priv, PIPECONF(pipe), trans_conf_value);
	intel_de_write(dev_priv, TGL_DP_TP_CTL(pipe), dp_tp_ctl_value);
	intel_de_write(dev_priv, TRANS_DDI_FUNC_CTL(pipe),
		       trans_ddi_func_ctl_value);
}

static void intel_dp_process_phy_request(struct intel_dp *intel_dp,
					 const struct intel_crtc_state *crtc_state)
{
	struct drm_dp_phy_test_params *data =
		&intel_dp->compliance.test_data.phytest;
	u8 link_status[DP_LINK_STATUS_SIZE];

	if (drm_dp_dpcd_read_phy_link_status(&intel_dp->aux, DP_PHY_DPRX,
					     link_status) < 0) {
		DRM_DEBUG_KMS("failed to get link status\n");
		return;
	}

	/* retrieve vswing & pre-emphasis setting */
	intel_dp_get_adjust_train(intel_dp, crtc_state, DP_PHY_DPRX,
				  link_status);

	intel_dp_autotest_phy_ddi_disable(intel_dp, crtc_state);

	intel_dp_set_signal_levels(intel_dp, crtc_state, DP_PHY_DPRX);

	intel_dp_phy_pattern_update(intel_dp, crtc_state);

	intel_dp_autotest_phy_ddi_enable(intel_dp, crtc_state);

	drm_dp_set_phy_test_pattern(&intel_dp->aux, data,
				    link_status[DP_DPCD_REV]);
}

static u8 intel_dp_autotest_phy_pattern(struct intel_dp *intel_dp)
{
	struct drm_dp_phy_test_params *data =
		&intel_dp->compliance.test_data.phytest;

	if (drm_dp_get_phy_test_pattern(&intel_dp->aux, data)) {
		DRM_DEBUG_KMS("DP Phy Test pattern AUX read failure\n");
		return DP_TEST_NAK;
	}

	/* Set test active flag here so userspace doesn't interrupt things */
	intel_dp->compliance.test_active = true;

	return DP_TEST_ACK;
}

static void intel_dp_handle_test_request(struct intel_dp *intel_dp)
{
	struct drm_i915_private *i915 = dp_to_i915(intel_dp);
	u8 response = DP_TEST_NAK;
	u8 request = 0;
	int status;

	status = drm_dp_dpcd_readb(&intel_dp->aux, DP_TEST_REQUEST, &request);
	if (status <= 0) {
		drm_dbg_kms(&i915->drm,
			    "Could not read test request from sink\n");
		goto update_status;
	}

	switch (request) {
	case DP_TEST_LINK_TRAINING:
		drm_dbg_kms(&i915->drm, "LINK_TRAINING test requested\n");
		response = intel_dp_autotest_link_training(intel_dp);
		break;
	case DP_TEST_LINK_VIDEO_PATTERN:
		drm_dbg_kms(&i915->drm, "TEST_PATTERN test requested\n");
		response = intel_dp_autotest_video_pattern(intel_dp);
		break;
	case DP_TEST_LINK_EDID_READ:
		drm_dbg_kms(&i915->drm, "EDID test requested\n");
		response = intel_dp_autotest_edid(intel_dp);
		break;
	case DP_TEST_LINK_PHY_TEST_PATTERN:
		drm_dbg_kms(&i915->drm, "PHY_PATTERN test requested\n");
		response = intel_dp_autotest_phy_pattern(intel_dp);
		break;
	default:
		drm_dbg_kms(&i915->drm, "Invalid test request '%02x'\n",
			    request);
		break;
	}

	if (response & DP_TEST_ACK)
		intel_dp->compliance.test_type = request;

update_status:
	status = drm_dp_dpcd_writeb(&intel_dp->aux, DP_TEST_RESPONSE, response);
	if (status <= 0)
		drm_dbg_kms(&i915->drm,
			    "Could not write test response to sink\n");
}

static void
intel_dp_mst_hpd_irq(struct intel_dp *intel_dp, u8 *esi, bool *handled)
{
		drm_dp_mst_hpd_irq(&intel_dp->mst_mgr, esi, handled);

		if (esi[1] & DP_CP_IRQ) {
			intel_hdcp_handle_cp_irq(intel_dp->attached_connector);
			*handled = true;
		}
}

/**
 * intel_dp_check_mst_status - service any pending MST interrupts, check link status
 * @intel_dp: Intel DP struct
 *
 * Read any pending MST interrupts, call MST core to handle these and ack the
 * interrupts. Check if the main and AUX link state is ok.
 *
 * Returns:
 * - %true if pending interrupts were serviced (or no interrupts were
 *   pending) w/o detecting an error condition.
 * - %false if an error condition - like AUX failure or a loss of link - is
 *   detected, which needs servicing from the hotplug work.
 */
static bool
intel_dp_check_mst_status(struct intel_dp *intel_dp)
{
	struct drm_i915_private *i915 = dp_to_i915(intel_dp);
	bool link_ok = true;

	drm_WARN_ON_ONCE(&i915->drm, intel_dp->active_mst_links < 0);

	for (;;) {
		/*
		 * The +2 is because DP_DPRX_ESI_LEN is 14, but we then
		 * pass in "esi+10" to drm_dp_channel_eq_ok(), which
		 * takes a 6-byte array. So we actually need 16 bytes
		 * here.
		 *
		 * Somebody who knows what the limits actually are
		 * should check this, but for now this is at least
		 * harmless and avoids a valid compiler warning about
		 * using more of the array than we have allocated.
		 */
		u8 esi[DP_DPRX_ESI_LEN+2] = {};
		bool handled;
		int retry;

		if (!intel_dp_get_sink_irq_esi(intel_dp, esi)) {
			drm_dbg_kms(&i915->drm,
				    "failed to get ESI - device may have failed\n");
			link_ok = false;

			break;
		}

		/* check link status - esi[10] = 0x200c */
		if (intel_dp->active_mst_links > 0 && link_ok &&
		    !drm_dp_channel_eq_ok(&esi[10], intel_dp->lane_count)) {
			drm_dbg_kms(&i915->drm,
				    "channel EQ not ok, retraining\n");
			link_ok = false;
		}

		drm_dbg_kms(&i915->drm, "got esi %3ph\n", esi);

		intel_dp_mst_hpd_irq(intel_dp, esi, &handled);

		if (!handled)
			break;

		for (retry = 0; retry < 3; retry++) {
			int wret;

			wret = drm_dp_dpcd_write(&intel_dp->aux,
						 DP_SINK_COUNT_ESI+1,
						 &esi[1], 3);
			if (wret == 3)
				break;
		}
	}

	return link_ok;
}

static void
intel_dp_handle_hdmi_link_status_change(struct intel_dp *intel_dp)
{
	bool is_active;
	u8 buf = 0;

	is_active = drm_dp_pcon_hdmi_link_active(&intel_dp->aux);
	if (intel_dp->frl.is_trained && !is_active) {
		if (drm_dp_dpcd_readb(&intel_dp->aux, DP_PCON_HDMI_LINK_CONFIG_1, &buf) < 0)
			return;

		buf &=  ~DP_PCON_ENABLE_HDMI_LINK;
		if (drm_dp_dpcd_writeb(&intel_dp->aux, DP_PCON_HDMI_LINK_CONFIG_1, buf) < 0)
			return;

		drm_dp_pcon_hdmi_frl_link_error_count(&intel_dp->aux, &intel_dp->attached_connector->base);

		/* Restart FRL training or fall back to TMDS mode */
		intel_dp_check_frl_training(intel_dp);
	}
}

static bool
intel_dp_needs_link_retrain(struct intel_dp *intel_dp)
{
	u8 link_status[DP_LINK_STATUS_SIZE];

	if (!intel_dp->link_trained)
		return false;

	/*
	 * While PSR source HW is enabled, it will control main-link sending
	 * frames, enabling and disabling it so trying to do a retrain will fail
	 * as the link would or not be on or it could mix training patterns
	 * and frame data at the same time causing retrain to fail.
	 * Also when exiting PSR, HW will retrain the link anyways fixing
	 * any link status error.
	 */
	if (intel_psr_enabled(intel_dp))
		return false;

	if (drm_dp_dpcd_read_phy_link_status(&intel_dp->aux, DP_PHY_DPRX,
					     link_status) < 0)
		return false;

	/*
	 * Validate the cached values of intel_dp->link_rate and
	 * intel_dp->lane_count before attempting to retrain.
	 *
	 * FIXME would be nice to user the crtc state here, but since
	 * we need to call this from the short HPD handler that seems
	 * a bit hard.
	 */
	if (!intel_dp_link_params_valid(intel_dp, intel_dp->link_rate,
					intel_dp->lane_count))
		return false;

	/* Retrain if Channel EQ or CR not ok */
	return !drm_dp_channel_eq_ok(link_status, intel_dp->lane_count);
}

static bool intel_dp_has_connector(struct intel_dp *intel_dp,
				   const struct drm_connector_state *conn_state)
{
	struct drm_i915_private *i915 = dp_to_i915(intel_dp);
	struct intel_encoder *encoder;
	enum pipe pipe;

	if (!conn_state->best_encoder)
		return false;

	/* SST */
	encoder = &dp_to_dig_port(intel_dp)->base;
	if (conn_state->best_encoder == &encoder->base)
		return true;

	/* MST */
	for_each_pipe(i915, pipe) {
		encoder = &intel_dp->mst_encoders[pipe]->base;
		if (conn_state->best_encoder == &encoder->base)
			return true;
	}

	return false;
}

static int intel_dp_prep_link_retrain(struct intel_dp *intel_dp,
				      struct drm_modeset_acquire_ctx *ctx,
				      u32 *crtc_mask)
{
	struct drm_i915_private *i915 = dp_to_i915(intel_dp);
	struct drm_connector_list_iter conn_iter;
	struct intel_connector *connector;
	int ret = 0;

	*crtc_mask = 0;

	if (!intel_dp_needs_link_retrain(intel_dp))
		return 0;

	drm_connector_list_iter_begin(&i915->drm, &conn_iter);
	for_each_intel_connector_iter(connector, &conn_iter) {
		struct drm_connector_state *conn_state =
			connector->base.state;
		struct intel_crtc_state *crtc_state;
		struct intel_crtc *crtc;

		if (!intel_dp_has_connector(intel_dp, conn_state))
			continue;

		crtc = to_intel_crtc(conn_state->crtc);
		if (!crtc)
			continue;

		ret = drm_modeset_lock(&crtc->base.mutex, ctx);
		if (ret)
			break;

		crtc_state = to_intel_crtc_state(crtc->base.state);

		drm_WARN_ON(&i915->drm, !intel_crtc_has_dp_encoder(crtc_state));

		if (!crtc_state->hw.active)
			continue;

		if (conn_state->commit &&
		    !try_wait_for_completion(&conn_state->commit->hw_done))
			continue;

		*crtc_mask |= drm_crtc_mask(&crtc->base);
	}
	drm_connector_list_iter_end(&conn_iter);

	if (!intel_dp_needs_link_retrain(intel_dp))
		*crtc_mask = 0;

	return ret;
}

static bool intel_dp_is_connected(struct intel_dp *intel_dp)
{
	struct intel_connector *connector = intel_dp->attached_connector;

	return connector->base.status == connector_status_connected ||
		intel_dp->is_mst;
}

int intel_dp_retrain_link(struct intel_encoder *encoder,
			  struct drm_modeset_acquire_ctx *ctx)
{
	struct drm_i915_private *dev_priv = to_i915(encoder->base.dev);
	struct intel_dp *intel_dp = enc_to_intel_dp(encoder);
	struct intel_crtc *crtc;
	u32 crtc_mask;
	int ret;

	if (!intel_dp_is_connected(intel_dp))
		return 0;

	ret = drm_modeset_lock(&dev_priv->drm.mode_config.connection_mutex,
			       ctx);
	if (ret)
		return ret;

	ret = intel_dp_prep_link_retrain(intel_dp, ctx, &crtc_mask);
	if (ret)
		return ret;

	if (crtc_mask == 0)
		return 0;

	drm_dbg_kms(&dev_priv->drm, "[ENCODER:%d:%s] retraining link\n",
		    encoder->base.base.id, encoder->base.name);

	for_each_intel_crtc_mask(&dev_priv->drm, crtc, crtc_mask) {
		const struct intel_crtc_state *crtc_state =
			to_intel_crtc_state(crtc->base.state);

		/* Suppress underruns caused by re-training */
		intel_set_cpu_fifo_underrun_reporting(dev_priv, crtc->pipe, false);
		if (crtc_state->has_pch_encoder)
			intel_set_pch_fifo_underrun_reporting(dev_priv,
							      intel_crtc_pch_transcoder(crtc), false);
	}

	for_each_intel_crtc_mask(&dev_priv->drm, crtc, crtc_mask) {
		const struct intel_crtc_state *crtc_state =
			to_intel_crtc_state(crtc->base.state);

		/* retrain on the MST master transcoder */
		if (DISPLAY_VER(dev_priv) >= 12 &&
		    intel_crtc_has_type(crtc_state, INTEL_OUTPUT_DP_MST) &&
		    !intel_dp_mst_is_master_trans(crtc_state))
			continue;

		intel_dp_check_frl_training(intel_dp);
		intel_dp_pcon_dsc_configure(intel_dp, crtc_state);
		intel_dp_start_link_train(intel_dp, crtc_state);
		intel_dp_stop_link_train(intel_dp, crtc_state);
		break;
	}

	for_each_intel_crtc_mask(&dev_priv->drm, crtc, crtc_mask) {
		const struct intel_crtc_state *crtc_state =
			to_intel_crtc_state(crtc->base.state);

		/* Keep underrun reporting disabled until things are stable */
		intel_wait_for_vblank(dev_priv, crtc->pipe);

		intel_set_cpu_fifo_underrun_reporting(dev_priv, crtc->pipe, true);
		if (crtc_state->has_pch_encoder)
			intel_set_pch_fifo_underrun_reporting(dev_priv,
							      intel_crtc_pch_transcoder(crtc), true);
	}

	return 0;
}

static int intel_dp_prep_phy_test(struct intel_dp *intel_dp,
				  struct drm_modeset_acquire_ctx *ctx,
				  u32 *crtc_mask)
{
	struct drm_i915_private *i915 = dp_to_i915(intel_dp);
	struct drm_connector_list_iter conn_iter;
	struct intel_connector *connector;
	int ret = 0;

	*crtc_mask = 0;

	drm_connector_list_iter_begin(&i915->drm, &conn_iter);
	for_each_intel_connector_iter(connector, &conn_iter) {
		struct drm_connector_state *conn_state =
			connector->base.state;
		struct intel_crtc_state *crtc_state;
		struct intel_crtc *crtc;

		if (!intel_dp_has_connector(intel_dp, conn_state))
			continue;

		crtc = to_intel_crtc(conn_state->crtc);
		if (!crtc)
			continue;

		ret = drm_modeset_lock(&crtc->base.mutex, ctx);
		if (ret)
			break;

		crtc_state = to_intel_crtc_state(crtc->base.state);

		drm_WARN_ON(&i915->drm, !intel_crtc_has_dp_encoder(crtc_state));

		if (!crtc_state->hw.active)
			continue;

		if (conn_state->commit &&
		    !try_wait_for_completion(&conn_state->commit->hw_done))
			continue;

		*crtc_mask |= drm_crtc_mask(&crtc->base);
	}
	drm_connector_list_iter_end(&conn_iter);

	return ret;
}

static int intel_dp_do_phy_test(struct intel_encoder *encoder,
				struct drm_modeset_acquire_ctx *ctx)
{
	struct drm_i915_private *dev_priv = to_i915(encoder->base.dev);
	struct intel_dp *intel_dp = enc_to_intel_dp(encoder);
	struct intel_crtc *crtc;
	u32 crtc_mask;
	int ret;

	ret = drm_modeset_lock(&dev_priv->drm.mode_config.connection_mutex,
			       ctx);
	if (ret)
		return ret;

	ret = intel_dp_prep_phy_test(intel_dp, ctx, &crtc_mask);
	if (ret)
		return ret;

	if (crtc_mask == 0)
		return 0;

	drm_dbg_kms(&dev_priv->drm, "[ENCODER:%d:%s] PHY test\n",
		    encoder->base.base.id, encoder->base.name);

	for_each_intel_crtc_mask(&dev_priv->drm, crtc, crtc_mask) {
		const struct intel_crtc_state *crtc_state =
			to_intel_crtc_state(crtc->base.state);

		/* test on the MST master transcoder */
		if (DISPLAY_VER(dev_priv) >= 12 &&
		    intel_crtc_has_type(crtc_state, INTEL_OUTPUT_DP_MST) &&
		    !intel_dp_mst_is_master_trans(crtc_state))
			continue;

		intel_dp_process_phy_request(intel_dp, crtc_state);
		break;
	}

	return 0;
}

void intel_dp_phy_test(struct intel_encoder *encoder)
{
	struct drm_modeset_acquire_ctx ctx;
	int ret;

	drm_modeset_acquire_init(&ctx, 0);

	for (;;) {
		ret = intel_dp_do_phy_test(encoder, &ctx);

		if (ret == -EDEADLK) {
			drm_modeset_backoff(&ctx);
			continue;
		}

		break;
	}

	drm_modeset_drop_locks(&ctx);
	drm_modeset_acquire_fini(&ctx);
	drm_WARN(encoder->base.dev, ret,
		 "Acquiring modeset locks failed with %i\n", ret);
}

static void intel_dp_check_device_service_irq(struct intel_dp *intel_dp)
{
	struct drm_i915_private *i915 = dp_to_i915(intel_dp);
	u8 val;

	if (intel_dp->dpcd[DP_DPCD_REV] < 0x11)
		return;

	if (drm_dp_dpcd_readb(&intel_dp->aux,
			      DP_DEVICE_SERVICE_IRQ_VECTOR, &val) != 1 || !val)
		return;

	drm_dp_dpcd_writeb(&intel_dp->aux, DP_DEVICE_SERVICE_IRQ_VECTOR, val);

	if (val & DP_AUTOMATED_TEST_REQUEST)
		intel_dp_handle_test_request(intel_dp);

	if (val & DP_CP_IRQ)
		intel_hdcp_handle_cp_irq(intel_dp->attached_connector);

	if (val & DP_SINK_SPECIFIC_IRQ)
		drm_dbg_kms(&i915->drm, "Sink specific irq unhandled\n");
}

static void intel_dp_check_link_service_irq(struct intel_dp *intel_dp)
{
	struct drm_i915_private *i915 = dp_to_i915(intel_dp);
	u8 val;

	if (intel_dp->dpcd[DP_DPCD_REV] < 0x11)
		return;

	if (drm_dp_dpcd_readb(&intel_dp->aux,
			      DP_LINK_SERVICE_IRQ_VECTOR_ESI0, &val) != 1 || !val) {
		drm_dbg_kms(&i915->drm, "Error in reading link service irq vector\n");
		return;
	}

	if (drm_dp_dpcd_writeb(&intel_dp->aux,
			       DP_LINK_SERVICE_IRQ_VECTOR_ESI0, val) != 1) {
		drm_dbg_kms(&i915->drm, "Error in writing link service irq vector\n");
		return;
	}

	if (val & HDMI_LINK_STATUS_CHANGED)
		intel_dp_handle_hdmi_link_status_change(intel_dp);
}

/*
 * According to DP spec
 * 5.1.2:
 *  1. Read DPCD
 *  2. Configure link according to Receiver Capabilities
 *  3. Use Link Training from 2.5.3.3 and 3.5.1.3
 *  4. Check link status on receipt of hot-plug interrupt
 *
 * intel_dp_short_pulse -  handles short pulse interrupts
 * when full detection is not required.
 * Returns %true if short pulse is handled and full detection
 * is NOT required and %false otherwise.
 */
static bool
intel_dp_short_pulse(struct intel_dp *intel_dp)
{
	struct drm_i915_private *dev_priv = dp_to_i915(intel_dp);
	u8 old_sink_count = intel_dp->sink_count;
	bool ret;

	/*
	 * Clearing compliance test variables to allow capturing
	 * of values for next automated test request.
	 */
	memset(&intel_dp->compliance, 0, sizeof(intel_dp->compliance));

	/*
	 * Now read the DPCD to see if it's actually running
	 * If the current value of sink count doesn't match with
	 * the value that was stored earlier or dpcd read failed
	 * we need to do full detection
	 */
	ret = intel_dp_get_dpcd(intel_dp);

	if ((old_sink_count != intel_dp->sink_count) || !ret) {
		/* No need to proceed if we are going to do full detect */
		return false;
	}

	intel_dp_check_device_service_irq(intel_dp);
	intel_dp_check_link_service_irq(intel_dp);

	/* Handle CEC interrupts, if any */
	drm_dp_cec_irq(&intel_dp->aux);

	/* defer to the hotplug work for link retraining if needed */
	if (intel_dp_needs_link_retrain(intel_dp))
		return false;

	intel_psr_short_pulse(intel_dp);

	switch (intel_dp->compliance.test_type) {
	case DP_TEST_LINK_TRAINING:
		drm_dbg_kms(&dev_priv->drm,
			    "Link Training Compliance Test requested\n");
		/* Send a Hotplug Uevent to userspace to start modeset */
		drm_kms_helper_hotplug_event(&dev_priv->drm);
		break;
	case DP_TEST_LINK_PHY_TEST_PATTERN:
		drm_dbg_kms(&dev_priv->drm,
			    "PHY test pattern Compliance Test requested\n");
		/*
		 * Schedule long hpd to do the test
		 *
		 * FIXME get rid of the ad-hoc phy test modeset code
		 * and properly incorporate it into the normal modeset.
		 */
		return false;
	}

	return true;
}

/* XXX this is probably wrong for multiple downstream ports */
static enum drm_connector_status
intel_dp_detect_dpcd(struct intel_dp *intel_dp)
{
	struct drm_i915_private *i915 = dp_to_i915(intel_dp);
	struct intel_digital_port *dig_port = dp_to_dig_port(intel_dp);
	u8 *dpcd = intel_dp->dpcd;
	u8 type;

	if (drm_WARN_ON(&i915->drm, intel_dp_is_edp(intel_dp)))
		return connector_status_connected;

	lspcon_resume(dig_port);

	if (!intel_dp_get_dpcd(intel_dp))
		return connector_status_disconnected;

	/* if there's no downstream port, we're done */
	if (!drm_dp_is_branch(dpcd))
		return connector_status_connected;

	/* If we're HPD-aware, SINK_COUNT changes dynamically */
	if (intel_dp_has_sink_count(intel_dp) &&
	    intel_dp->downstream_ports[0] & DP_DS_PORT_HPD) {
		return intel_dp->sink_count ?
		connector_status_connected : connector_status_disconnected;
	}

	if (intel_dp_can_mst(intel_dp))
		return connector_status_connected;

	/* If no HPD, poke DDC gently */
	if (drm_probe_ddc(&intel_dp->aux.ddc))
		return connector_status_connected;

	/* Well we tried, say unknown for unreliable port types */
	if (intel_dp->dpcd[DP_DPCD_REV] >= 0x11) {
		type = intel_dp->downstream_ports[0] & DP_DS_PORT_TYPE_MASK;
		if (type == DP_DS_PORT_TYPE_VGA ||
		    type == DP_DS_PORT_TYPE_NON_EDID)
			return connector_status_unknown;
	} else {
		type = intel_dp->dpcd[DP_DOWNSTREAMPORT_PRESENT] &
			DP_DWN_STRM_PORT_TYPE_MASK;
		if (type == DP_DWN_STRM_PORT_TYPE_ANALOG ||
		    type == DP_DWN_STRM_PORT_TYPE_OTHER)
			return connector_status_unknown;
	}

	/* Anything else is out of spec, warn and ignore */
	drm_dbg_kms(&i915->drm, "Broken DP branch device, ignoring\n");
	return connector_status_disconnected;
}

static enum drm_connector_status
edp_detect(struct intel_dp *intel_dp)
{
	return connector_status_connected;
}

/*
 * intel_digital_port_connected - is the specified port connected?
 * @encoder: intel_encoder
 *
 * In cases where there's a connector physically connected but it can't be used
 * by our hardware we also return false, since the rest of the driver should
 * pretty much treat the port as disconnected. This is relevant for type-C
 * (starting on ICL) where there's ownership involved.
 *
 * Return %true if port is connected, %false otherwise.
 */
bool intel_digital_port_connected(struct intel_encoder *encoder)
{
	struct drm_i915_private *dev_priv = to_i915(encoder->base.dev);
	struct intel_digital_port *dig_port = enc_to_dig_port(encoder);
	bool is_connected = false;
	intel_wakeref_t wakeref;

	with_intel_display_power(dev_priv, POWER_DOMAIN_DISPLAY_CORE, wakeref)
		is_connected = dig_port->connected(encoder);

	return is_connected;
}

static struct edid *
intel_dp_get_edid(struct intel_dp *intel_dp)
{
	struct intel_connector *intel_connector = intel_dp->attached_connector;

	/* use cached edid if we have one */
	if (intel_connector->edid) {
		/* invalid edid */
		if (IS_ERR(intel_connector->edid))
			return NULL;

		return drm_edid_duplicate(intel_connector->edid);
	} else
		return drm_get_edid(&intel_connector->base,
				    &intel_dp->aux.ddc);
}

static void
intel_dp_update_dfp(struct intel_dp *intel_dp,
		    const struct edid *edid)
{
	struct drm_i915_private *i915 = dp_to_i915(intel_dp);
	struct intel_connector *connector = intel_dp->attached_connector;

	intel_dp->dfp.max_bpc =
		drm_dp_downstream_max_bpc(intel_dp->dpcd,
					  intel_dp->downstream_ports, edid);

	intel_dp->dfp.max_dotclock =
		drm_dp_downstream_max_dotclock(intel_dp->dpcd,
					       intel_dp->downstream_ports);

	intel_dp->dfp.min_tmds_clock =
		drm_dp_downstream_min_tmds_clock(intel_dp->dpcd,
						 intel_dp->downstream_ports,
						 edid);
	intel_dp->dfp.max_tmds_clock =
		drm_dp_downstream_max_tmds_clock(intel_dp->dpcd,
						 intel_dp->downstream_ports,
						 edid);

	intel_dp->dfp.pcon_max_frl_bw =
		drm_dp_get_pcon_max_frl_bw(intel_dp->dpcd,
					   intel_dp->downstream_ports);

	drm_dbg_kms(&i915->drm,
		    "[CONNECTOR:%d:%s] DFP max bpc %d, max dotclock %d, TMDS clock %d-%d, PCON Max FRL BW %dGbps\n",
		    connector->base.base.id, connector->base.name,
		    intel_dp->dfp.max_bpc,
		    intel_dp->dfp.max_dotclock,
		    intel_dp->dfp.min_tmds_clock,
		    intel_dp->dfp.max_tmds_clock,
		    intel_dp->dfp.pcon_max_frl_bw);

	intel_dp_get_pcon_dsc_cap(intel_dp);
}

static void
intel_dp_update_420(struct intel_dp *intel_dp)
{
	struct drm_i915_private *i915 = dp_to_i915(intel_dp);
	struct intel_connector *connector = intel_dp->attached_connector;
	bool is_branch, ycbcr_420_passthrough, ycbcr_444_to_420, rgb_to_ycbcr;

	/* No YCbCr output support on gmch platforms */
	if (HAS_GMCH(i915))
		return;

	/*
	 * ILK doesn't seem capable of DP YCbCr output. The
	 * displayed image is severly corrupted. SNB+ is fine.
	 */
	if (IS_IRONLAKE(i915))
		return;

	is_branch = drm_dp_is_branch(intel_dp->dpcd);
	ycbcr_420_passthrough =
		drm_dp_downstream_420_passthrough(intel_dp->dpcd,
						  intel_dp->downstream_ports);
	/* on-board LSPCON always assumed to support 4:4:4->4:2:0 conversion */
	ycbcr_444_to_420 =
		dp_to_dig_port(intel_dp)->lspcon.active ||
		drm_dp_downstream_444_to_420_conversion(intel_dp->dpcd,
							intel_dp->downstream_ports);
	rgb_to_ycbcr = drm_dp_downstream_rgb_to_ycbcr_conversion(intel_dp->dpcd,
								 intel_dp->downstream_ports,
								 DP_DS_HDMI_BT601_RGB_YCBCR_CONV |
								 DP_DS_HDMI_BT709_RGB_YCBCR_CONV |
								 DP_DS_HDMI_BT2020_RGB_YCBCR_CONV);

	if (DISPLAY_VER(i915) >= 11) {
		/* Let PCON convert from RGB->YCbCr if possible */
		if (is_branch && rgb_to_ycbcr && ycbcr_444_to_420) {
			intel_dp->dfp.rgb_to_ycbcr = true;
			intel_dp->dfp.ycbcr_444_to_420 = true;
			connector->base.ycbcr_420_allowed = true;
		} else {
		/* Prefer 4:2:0 passthrough over 4:4:4->4:2:0 conversion */
			intel_dp->dfp.ycbcr_444_to_420 =
				ycbcr_444_to_420 && !ycbcr_420_passthrough;

			connector->base.ycbcr_420_allowed =
				!is_branch || ycbcr_444_to_420 || ycbcr_420_passthrough;
		}
	} else {
		/* 4:4:4->4:2:0 conversion is the only way */
		intel_dp->dfp.ycbcr_444_to_420 = ycbcr_444_to_420;

		connector->base.ycbcr_420_allowed = ycbcr_444_to_420;
	}

	drm_dbg_kms(&i915->drm,
		    "[CONNECTOR:%d:%s] RGB->YcbCr conversion? %s, YCbCr 4:2:0 allowed? %s, YCbCr 4:4:4->4:2:0 conversion? %s\n",
		    connector->base.base.id, connector->base.name,
		    yesno(intel_dp->dfp.rgb_to_ycbcr),
		    yesno(connector->base.ycbcr_420_allowed),
		    yesno(intel_dp->dfp.ycbcr_444_to_420));
}

static void
intel_dp_set_edid(struct intel_dp *intel_dp)
{
	struct intel_connector *connector = intel_dp->attached_connector;
	struct edid *edid;

	intel_dp_unset_edid(intel_dp);
	edid = intel_dp_get_edid(intel_dp);
	connector->detect_edid = edid;

	intel_dp_update_dfp(intel_dp, edid);
	intel_dp_update_420(intel_dp);

	if (edid && edid->input & DRM_EDID_INPUT_DIGITAL) {
		intel_dp->has_hdmi_sink = drm_detect_hdmi_monitor(edid);
		intel_dp->has_audio = drm_detect_monitor_audio(edid);
	}

	drm_dp_cec_set_edid(&intel_dp->aux, edid);
}

static void
intel_dp_unset_edid(struct intel_dp *intel_dp)
{
	struct intel_connector *connector = intel_dp->attached_connector;

	drm_dp_cec_unset_edid(&intel_dp->aux);
	kfree(connector->detect_edid);
	connector->detect_edid = NULL;

	intel_dp->has_hdmi_sink = false;
	intel_dp->has_audio = false;

	intel_dp->dfp.max_bpc = 0;
	intel_dp->dfp.max_dotclock = 0;
	intel_dp->dfp.min_tmds_clock = 0;
	intel_dp->dfp.max_tmds_clock = 0;

	intel_dp->dfp.pcon_max_frl_bw = 0;

	intel_dp->dfp.ycbcr_444_to_420 = false;
	connector->base.ycbcr_420_allowed = false;
}

static int
intel_dp_detect(struct drm_connector *connector,
		struct drm_modeset_acquire_ctx *ctx,
		bool force)
{
	struct drm_i915_private *dev_priv = to_i915(connector->dev);
	struct intel_dp *intel_dp = intel_attached_dp(to_intel_connector(connector));
	struct intel_digital_port *dig_port = dp_to_dig_port(intel_dp);
	struct intel_encoder *encoder = &dig_port->base;
	enum drm_connector_status status;

	drm_dbg_kms(&dev_priv->drm, "[CONNECTOR:%d:%s]\n",
		    connector->base.id, connector->name);
	drm_WARN_ON(&dev_priv->drm,
		    !drm_modeset_is_locked(&dev_priv->drm.mode_config.connection_mutex));

	if (!INTEL_DISPLAY_ENABLED(dev_priv))
		return connector_status_disconnected;

	/* Can't disconnect eDP */
	if (intel_dp_is_edp(intel_dp))
		status = edp_detect(intel_dp);
	else if (intel_digital_port_connected(encoder))
		status = intel_dp_detect_dpcd(intel_dp);
	else
		status = connector_status_disconnected;

	if (status == connector_status_disconnected) {
		memset(&intel_dp->compliance, 0, sizeof(intel_dp->compliance));
		memset(intel_dp->dsc_dpcd, 0, sizeof(intel_dp->dsc_dpcd));

		if (intel_dp->is_mst) {
			drm_dbg_kms(&dev_priv->drm,
				    "MST device may have disappeared %d vs %d\n",
				    intel_dp->is_mst,
				    intel_dp->mst_mgr.mst_state);
			intel_dp->is_mst = false;
			drm_dp_mst_topology_mgr_set_mst(&intel_dp->mst_mgr,
							intel_dp->is_mst);
		}

		goto out;
	}

	/* Read DP Sink DSC Cap DPCD regs for DP v1.4 */
	if (DISPLAY_VER(dev_priv) >= 11)
		intel_dp_get_dsc_sink_cap(intel_dp);

	intel_dp_configure_mst(intel_dp);

	/*
	 * TODO: Reset link params when switching to MST mode, until MST
	 * supports link training fallback params.
	 */
	if (intel_dp->reset_link_params || intel_dp->is_mst) {
		/* Initial max link lane count */
		intel_dp->max_link_lane_count = intel_dp_max_common_lane_count(intel_dp);

		/* Initial max link rate */
		intel_dp->max_link_rate = intel_dp_max_common_rate(intel_dp);

		intel_dp->reset_link_params = false;
	}

	intel_dp_print_rates(intel_dp);

	if (intel_dp->is_mst) {
		/*
		 * If we are in MST mode then this connector
		 * won't appear connected or have anything
		 * with EDID on it
		 */
		status = connector_status_disconnected;
		goto out;
	}

	/*
	 * Some external monitors do not signal loss of link synchronization
	 * with an IRQ_HPD, so force a link status check.
	 */
	if (!intel_dp_is_edp(intel_dp)) {
		int ret;

		ret = intel_dp_retrain_link(encoder, ctx);
		if (ret)
			return ret;
	}

	/*
	 * Clearing NACK and defer counts to get their exact values
	 * while reading EDID which are required by Compliance tests
	 * 4.2.2.4 and 4.2.2.5
	 */
	intel_dp->aux.i2c_nack_count = 0;
	intel_dp->aux.i2c_defer_count = 0;

	intel_dp_set_edid(intel_dp);
	if (intel_dp_is_edp(intel_dp) ||
	    to_intel_connector(connector)->detect_edid)
		status = connector_status_connected;

	intel_dp_check_device_service_irq(intel_dp);

out:
	if (status != connector_status_connected && !intel_dp->is_mst)
		intel_dp_unset_edid(intel_dp);

	/*
	 * Make sure the refs for power wells enabled during detect are
	 * dropped to avoid a new detect cycle triggered by HPD polling.
	 */
	intel_display_power_flush_work(dev_priv);

	if (!intel_dp_is_edp(intel_dp))
		drm_dp_set_subconnector_property(connector,
						 status,
						 intel_dp->dpcd,
						 intel_dp->downstream_ports);
	return status;
}

static void
intel_dp_force(struct drm_connector *connector)
{
	struct intel_dp *intel_dp = intel_attached_dp(to_intel_connector(connector));
	struct intel_digital_port *dig_port = dp_to_dig_port(intel_dp);
	struct intel_encoder *intel_encoder = &dig_port->base;
	struct drm_i915_private *dev_priv = to_i915(intel_encoder->base.dev);
	enum intel_display_power_domain aux_domain =
		intel_aux_power_domain(dig_port);
	intel_wakeref_t wakeref;

	drm_dbg_kms(&dev_priv->drm, "[CONNECTOR:%d:%s]\n",
		    connector->base.id, connector->name);
	intel_dp_unset_edid(intel_dp);

	if (connector->status != connector_status_connected)
		return;

	wakeref = intel_display_power_get(dev_priv, aux_domain);

	intel_dp_set_edid(intel_dp);

	intel_display_power_put(dev_priv, aux_domain, wakeref);
}

static int intel_dp_get_modes(struct drm_connector *connector)
{
	struct intel_connector *intel_connector = to_intel_connector(connector);
	struct edid *edid;
	int num_modes = 0;

	edid = intel_connector->detect_edid;
	if (edid) {
		num_modes = intel_connector_update_modes(connector, edid);

		if (intel_vrr_is_capable(connector))
			drm_connector_set_vrr_capable_property(connector,
							       true);
	}

	/* Also add fixed mode, which may or may not be present in EDID */
	if (intel_dp_is_edp(intel_attached_dp(intel_connector)) &&
	    intel_connector->panel.fixed_mode) {
		struct drm_display_mode *mode;

		mode = drm_mode_duplicate(connector->dev,
					  intel_connector->panel.fixed_mode);
		if (mode) {
			drm_mode_probed_add(connector, mode);
			num_modes++;
		}
	}

	if (num_modes)
		return num_modes;

	if (!edid) {
		struct intel_dp *intel_dp = intel_attached_dp(intel_connector);
		struct drm_display_mode *mode;

		mode = drm_dp_downstream_mode(connector->dev,
					      intel_dp->dpcd,
					      intel_dp->downstream_ports);
		if (mode) {
			drm_mode_probed_add(connector, mode);
			num_modes++;
		}
	}

	return num_modes;
}

static int
intel_dp_connector_register(struct drm_connector *connector)
{
	struct drm_i915_private *i915 = to_i915(connector->dev);
	struct intel_dp *intel_dp = intel_attached_dp(to_intel_connector(connector));
	struct intel_digital_port *dig_port = dp_to_dig_port(intel_dp);
	struct intel_lspcon *lspcon = &dig_port->lspcon;
	int ret;

	ret = intel_connector_register(connector);
	if (ret)
		return ret;

	drm_dbg_kms(&i915->drm, "registering %s bus for %s\n",
		    intel_dp->aux.name, connector->kdev->kobj.name);

	intel_dp->aux.dev = connector->kdev;
	ret = drm_dp_aux_register(&intel_dp->aux);
	if (!ret)
		drm_dp_cec_register_connector(&intel_dp->aux, connector);

	if (!intel_bios_is_lspcon_present(i915, dig_port->base.port))
		return ret;

	/*
	 * ToDo: Clean this up to handle lspcon init and resume more
	 * efficiently and streamlined.
	 */
	if (lspcon_init(dig_port)) {
		lspcon_detect_hdr_capability(lspcon);
		if (lspcon->hdr_supported)
			drm_object_attach_property(&connector->base,
						   connector->dev->mode_config.hdr_output_metadata_property,
						   0);
	}

	return ret;
}

static void
intel_dp_connector_unregister(struct drm_connector *connector)
{
	struct intel_dp *intel_dp = intel_attached_dp(to_intel_connector(connector));

	drm_dp_cec_unregister_connector(&intel_dp->aux);
	drm_dp_aux_unregister(&intel_dp->aux);
	intel_connector_unregister(connector);
}

void intel_dp_encoder_flush_work(struct drm_encoder *encoder)
{
	struct intel_digital_port *dig_port = enc_to_dig_port(to_intel_encoder(encoder));
	struct intel_dp *intel_dp = &dig_port->dp;

	intel_dp_mst_encoder_cleanup(dig_port);

	intel_pps_vdd_off_sync(intel_dp);

	intel_dp_aux_fini(intel_dp);
}

void intel_dp_encoder_suspend(struct intel_encoder *intel_encoder)
{
	struct intel_dp *intel_dp = enc_to_intel_dp(intel_encoder);

	intel_pps_vdd_off_sync(intel_dp);
}

void intel_dp_encoder_shutdown(struct intel_encoder *intel_encoder)
{
	struct intel_dp *intel_dp = enc_to_intel_dp(intel_encoder);

	intel_pps_wait_power_cycle(intel_dp);
}

static int intel_modeset_tile_group(struct intel_atomic_state *state,
				    int tile_group_id)
{
	struct drm_i915_private *dev_priv = to_i915(state->base.dev);
	struct drm_connector_list_iter conn_iter;
	struct drm_connector *connector;
	int ret = 0;

	drm_connector_list_iter_begin(&dev_priv->drm, &conn_iter);
	drm_for_each_connector_iter(connector, &conn_iter) {
		struct drm_connector_state *conn_state;
		struct intel_crtc_state *crtc_state;
		struct intel_crtc *crtc;

		if (!connector->has_tile ||
		    connector->tile_group->id != tile_group_id)
			continue;

		conn_state = drm_atomic_get_connector_state(&state->base,
							    connector);
		if (IS_ERR(conn_state)) {
			ret = PTR_ERR(conn_state);
			break;
		}

		crtc = to_intel_crtc(conn_state->crtc);

		if (!crtc)
			continue;

		crtc_state = intel_atomic_get_new_crtc_state(state, crtc);
		crtc_state->uapi.mode_changed = true;

		ret = drm_atomic_add_affected_planes(&state->base, &crtc->base);
		if (ret)
			break;
	}
	drm_connector_list_iter_end(&conn_iter);

	return ret;
}

static int intel_modeset_affected_transcoders(struct intel_atomic_state *state, u8 transcoders)
{
	struct drm_i915_private *dev_priv = to_i915(state->base.dev);
	struct intel_crtc *crtc;

	if (transcoders == 0)
		return 0;

	for_each_intel_crtc(&dev_priv->drm, crtc) {
		struct intel_crtc_state *crtc_state;
		int ret;

		crtc_state = intel_atomic_get_crtc_state(&state->base, crtc);
		if (IS_ERR(crtc_state))
			return PTR_ERR(crtc_state);

		if (!crtc_state->hw.enable)
			continue;

		if (!(transcoders & BIT(crtc_state->cpu_transcoder)))
			continue;

		crtc_state->uapi.mode_changed = true;

		ret = drm_atomic_add_affected_connectors(&state->base, &crtc->base);
		if (ret)
			return ret;

		ret = drm_atomic_add_affected_planes(&state->base, &crtc->base);
		if (ret)
			return ret;

		transcoders &= ~BIT(crtc_state->cpu_transcoder);
	}

	drm_WARN_ON(&dev_priv->drm, transcoders != 0);

	return 0;
}

static int intel_modeset_synced_crtcs(struct intel_atomic_state *state,
				      struct drm_connector *connector)
{
	const struct drm_connector_state *old_conn_state =
		drm_atomic_get_old_connector_state(&state->base, connector);
	const struct intel_crtc_state *old_crtc_state;
	struct intel_crtc *crtc;
	u8 transcoders;

	crtc = to_intel_crtc(old_conn_state->crtc);
	if (!crtc)
		return 0;

	old_crtc_state = intel_atomic_get_old_crtc_state(state, crtc);

	if (!old_crtc_state->hw.active)
		return 0;

	transcoders = old_crtc_state->sync_mode_slaves_mask;
	if (old_crtc_state->master_transcoder != INVALID_TRANSCODER)
		transcoders |= BIT(old_crtc_state->master_transcoder);

	return intel_modeset_affected_transcoders(state,
						  transcoders);
}

static int intel_dp_connector_atomic_check(struct drm_connector *conn,
					   struct drm_atomic_state *_state)
{
	struct drm_i915_private *dev_priv = to_i915(conn->dev);
	struct intel_atomic_state *state = to_intel_atomic_state(_state);
	int ret;

	ret = intel_digital_connector_atomic_check(conn, &state->base);
	if (ret)
		return ret;

	/*
	 * We don't enable port sync on BDW due to missing w/as and
	 * due to not having adjusted the modeset sequence appropriately.
	 */
	if (DISPLAY_VER(dev_priv) < 9)
		return 0;

	if (!intel_connector_needs_modeset(state, conn))
		return 0;

	if (conn->has_tile) {
		ret = intel_modeset_tile_group(state, conn->tile_group->id);
		if (ret)
			return ret;
	}

	return intel_modeset_synced_crtcs(state, conn);
}

static const struct drm_connector_funcs intel_dp_connector_funcs = {
	.force = intel_dp_force,
	.fill_modes = drm_helper_probe_single_connector_modes,
	.atomic_get_property = intel_digital_connector_atomic_get_property,
	.atomic_set_property = intel_digital_connector_atomic_set_property,
	.late_register = intel_dp_connector_register,
	.early_unregister = intel_dp_connector_unregister,
	.destroy = intel_connector_destroy,
	.atomic_destroy_state = drm_atomic_helper_connector_destroy_state,
	.atomic_duplicate_state = intel_digital_connector_duplicate_state,
};

static const struct drm_connector_helper_funcs intel_dp_connector_helper_funcs = {
	.detect_ctx = intel_dp_detect,
	.get_modes = intel_dp_get_modes,
	.mode_valid = intel_dp_mode_valid,
	.atomic_check = intel_dp_connector_atomic_check,
};

enum irqreturn
intel_dp_hpd_pulse(struct intel_digital_port *dig_port, bool long_hpd)
{
	struct drm_i915_private *i915 = to_i915(dig_port->base.base.dev);
	struct intel_dp *intel_dp = &dig_port->dp;

	if (dig_port->base.type == INTEL_OUTPUT_EDP &&
	    (long_hpd || !intel_pps_have_power(intel_dp))) {
		/*
		 * vdd off can generate a long/short pulse on eDP which
		 * would require vdd on to handle it, and thus we
		 * would end up in an endless cycle of
		 * "vdd off -> long/short hpd -> vdd on -> detect -> vdd off -> ..."
		 */
		drm_dbg_kms(&i915->drm,
			    "ignoring %s hpd on eDP [ENCODER:%d:%s]\n",
			    long_hpd ? "long" : "short",
			    dig_port->base.base.base.id,
			    dig_port->base.base.name);
		return IRQ_HANDLED;
	}

	drm_dbg_kms(&i915->drm, "got hpd irq on [ENCODER:%d:%s] - %s\n",
		    dig_port->base.base.base.id,
		    dig_port->base.base.name,
		    long_hpd ? "long" : "short");

	if (long_hpd) {
		intel_dp->reset_link_params = true;
		return IRQ_NONE;
	}

	if (intel_dp->is_mst) {
		if (!intel_dp_check_mst_status(intel_dp))
			return IRQ_NONE;
	} else if (!intel_dp_short_pulse(intel_dp)) {
		return IRQ_NONE;
	}

	return IRQ_HANDLED;
}

/* check the VBT to see whether the eDP is on another port */
bool intel_dp_is_port_edp(struct drm_i915_private *dev_priv, enum port port)
{
	/*
	 * eDP not supported on g4x. so bail out early just
	 * for a bit extra safety in case the VBT is bonkers.
	 */
	if (DISPLAY_VER(dev_priv) < 5)
		return false;

	if (DISPLAY_VER(dev_priv) < 9 && port == PORT_A)
		return true;

	return intel_bios_is_port_edp(dev_priv, port);
}

static void
intel_dp_add_properties(struct intel_dp *intel_dp, struct drm_connector *connector)
{
	struct drm_i915_private *dev_priv = to_i915(connector->dev);
	enum port port = dp_to_dig_port(intel_dp)->base.port;

	if (!intel_dp_is_edp(intel_dp))
		drm_connector_attach_dp_subconnector_property(connector);

	if (!IS_G4X(dev_priv) && port != PORT_A)
		intel_attach_force_audio_property(connector);

	intel_attach_broadcast_rgb_property(connector);
	if (HAS_GMCH(dev_priv))
		drm_connector_attach_max_bpc_property(connector, 6, 10);
	else if (DISPLAY_VER(dev_priv) >= 5)
		drm_connector_attach_max_bpc_property(connector, 6, 12);

	/* Register HDMI colorspace for case of lspcon */
	if (intel_bios_is_lspcon_present(dev_priv, port)) {
		drm_connector_attach_content_type_property(connector);
		intel_attach_hdmi_colorspace_property(connector);
	} else {
		intel_attach_dp_colorspace_property(connector);
	}

	if (IS_GEMINILAKE(dev_priv) || DISPLAY_VER(dev_priv) >= 11)
		drm_object_attach_property(&connector->base,
					   connector->dev->mode_config.hdr_output_metadata_property,
					   0);

	if (intel_dp_is_edp(intel_dp)) {
		u32 allowed_scalers;

		allowed_scalers = BIT(DRM_MODE_SCALE_ASPECT) | BIT(DRM_MODE_SCALE_FULLSCREEN);
		if (!HAS_GMCH(dev_priv))
			allowed_scalers |= BIT(DRM_MODE_SCALE_CENTER);

		drm_connector_attach_scaling_mode_property(connector, allowed_scalers);

		connector->state->scaling_mode = DRM_MODE_SCALE_ASPECT;

	}

	if (HAS_VRR(dev_priv))
		drm_connector_attach_vrr_capable_property(connector);
}

/**
 * intel_dp_set_drrs_state - program registers for RR switch to take effect
 * @dev_priv: i915 device
 * @crtc_state: a pointer to the active intel_crtc_state
 * @refresh_rate: RR to be programmed
 *
 * This function gets called when refresh rate (RR) has to be changed from
 * one frequency to another. Switches can be between high and low RR
 * supported by the panel or to any other RR based on media playback (in
 * this case, RR value needs to be passed from user space).
 *
 * The caller of this function needs to take a lock on dev_priv->drrs.
 */
static void intel_dp_set_drrs_state(struct drm_i915_private *dev_priv,
				    const struct intel_crtc_state *crtc_state,
				    int refresh_rate)
{
	struct intel_dp *intel_dp = dev_priv->drrs.dp;
	struct intel_crtc *intel_crtc = to_intel_crtc(crtc_state->uapi.crtc);
	enum drrs_refresh_rate_type index = DRRS_HIGH_RR;

	if (refresh_rate <= 0) {
		drm_dbg_kms(&dev_priv->drm,
			    "Refresh rate should be positive non-zero.\n");
		return;
	}

	if (intel_dp == NULL) {
		drm_dbg_kms(&dev_priv->drm, "DRRS not supported.\n");
		return;
	}

	if (!intel_crtc) {
		drm_dbg_kms(&dev_priv->drm,
			    "DRRS: intel_crtc not initialized\n");
		return;
	}

	if (dev_priv->drrs.type < SEAMLESS_DRRS_SUPPORT) {
		drm_dbg_kms(&dev_priv->drm, "Only Seamless DRRS supported.\n");
		return;
	}

	if (drm_mode_vrefresh(intel_dp->attached_connector->panel.downclock_mode) ==
			refresh_rate)
		index = DRRS_LOW_RR;

	if (index == dev_priv->drrs.refresh_rate_type) {
		drm_dbg_kms(&dev_priv->drm,
			    "DRRS requested for previously set RR...ignoring\n");
		return;
	}

	if (!crtc_state->hw.active) {
		drm_dbg_kms(&dev_priv->drm,
			    "eDP encoder disabled. CRTC not Active\n");
		return;
	}

	if (DISPLAY_VER(dev_priv) >= 8 && !IS_CHERRYVIEW(dev_priv)) {
		switch (index) {
		case DRRS_HIGH_RR:
			intel_dp_set_m_n(crtc_state, M1_N1);
			break;
		case DRRS_LOW_RR:
			intel_dp_set_m_n(crtc_state, M2_N2);
			break;
		case DRRS_MAX_RR:
		default:
			drm_err(&dev_priv->drm,
				"Unsupported refreshrate type\n");
		}
	} else if (DISPLAY_VER(dev_priv) > 6) {
		i915_reg_t reg = PIPECONF(crtc_state->cpu_transcoder);
		u32 val;

		val = intel_de_read(dev_priv, reg);
		if (index > DRRS_HIGH_RR) {
			if (IS_VALLEYVIEW(dev_priv) || IS_CHERRYVIEW(dev_priv))
				val |= PIPECONF_EDP_RR_MODE_SWITCH_VLV;
			else
				val |= PIPECONF_EDP_RR_MODE_SWITCH;
		} else {
			if (IS_VALLEYVIEW(dev_priv) || IS_CHERRYVIEW(dev_priv))
				val &= ~PIPECONF_EDP_RR_MODE_SWITCH_VLV;
			else
				val &= ~PIPECONF_EDP_RR_MODE_SWITCH;
		}
		intel_de_write(dev_priv, reg, val);
	}

	dev_priv->drrs.refresh_rate_type = index;

	drm_dbg_kms(&dev_priv->drm, "eDP Refresh Rate set to : %dHz\n",
		    refresh_rate);
}

static void
intel_edp_drrs_enable_locked(struct intel_dp *intel_dp)
{
	struct drm_i915_private *dev_priv = dp_to_i915(intel_dp);

	dev_priv->drrs.busy_frontbuffer_bits = 0;
	dev_priv->drrs.dp = intel_dp;
}

/**
 * intel_edp_drrs_enable - init drrs struct if supported
 * @intel_dp: DP struct
 * @crtc_state: A pointer to the active crtc state.
 *
 * Initializes frontbuffer_bits and drrs.dp
 */
void intel_edp_drrs_enable(struct intel_dp *intel_dp,
			   const struct intel_crtc_state *crtc_state)
{
	struct drm_i915_private *dev_priv = dp_to_i915(intel_dp);

	if (!crtc_state->has_drrs)
		return;

	drm_dbg_kms(&dev_priv->drm, "Enabling DRRS\n");

	mutex_lock(&dev_priv->drrs.mutex);

	if (dev_priv->drrs.dp) {
		drm_warn(&dev_priv->drm, "DRRS already enabled\n");
		goto unlock;
	}

	intel_edp_drrs_enable_locked(intel_dp);

unlock:
	mutex_unlock(&dev_priv->drrs.mutex);
}

static void
intel_edp_drrs_disable_locked(struct intel_dp *intel_dp,
			      const struct intel_crtc_state *crtc_state)
{
	struct drm_i915_private *dev_priv = dp_to_i915(intel_dp);

	if (dev_priv->drrs.refresh_rate_type == DRRS_LOW_RR) {
		int refresh;

		refresh = drm_mode_vrefresh(intel_dp->attached_connector->panel.fixed_mode);
		intel_dp_set_drrs_state(dev_priv, crtc_state, refresh);
	}

	dev_priv->drrs.dp = NULL;
}

/**
 * intel_edp_drrs_disable - Disable DRRS
 * @intel_dp: DP struct
 * @old_crtc_state: Pointer to old crtc_state.
 *
 */
void intel_edp_drrs_disable(struct intel_dp *intel_dp,
			    const struct intel_crtc_state *old_crtc_state)
{
	struct drm_i915_private *dev_priv = dp_to_i915(intel_dp);

	if (!old_crtc_state->has_drrs)
		return;

	mutex_lock(&dev_priv->drrs.mutex);
	if (!dev_priv->drrs.dp) {
		mutex_unlock(&dev_priv->drrs.mutex);
		return;
	}

	intel_edp_drrs_disable_locked(intel_dp, old_crtc_state);
	mutex_unlock(&dev_priv->drrs.mutex);

	cancel_delayed_work_sync(&dev_priv->drrs.work);
}

/**
 * intel_edp_drrs_update - Update DRRS state
 * @intel_dp: Intel DP
 * @crtc_state: new CRTC state
 *
 * This function will update DRRS states, disabling or enabling DRRS when
 * executing fastsets. For full modeset, intel_edp_drrs_disable() and
 * intel_edp_drrs_enable() should be called instead.
 */
void
intel_edp_drrs_update(struct intel_dp *intel_dp,
		      const struct intel_crtc_state *crtc_state)
{
	struct drm_i915_private *dev_priv = dp_to_i915(intel_dp);

	if (dev_priv->drrs.type != SEAMLESS_DRRS_SUPPORT)
		return;

	mutex_lock(&dev_priv->drrs.mutex);

	/* New state matches current one? */
	if (crtc_state->has_drrs == !!dev_priv->drrs.dp)
		goto unlock;

	if (crtc_state->has_drrs)
		intel_edp_drrs_enable_locked(intel_dp);
	else
		intel_edp_drrs_disable_locked(intel_dp, crtc_state);

unlock:
	mutex_unlock(&dev_priv->drrs.mutex);
}

static void intel_edp_drrs_downclock_work(struct work_struct *work)
{
	struct drm_i915_private *dev_priv =
		container_of(work, typeof(*dev_priv), drrs.work.work);
	struct intel_dp *intel_dp;

	mutex_lock(&dev_priv->drrs.mutex);

	intel_dp = dev_priv->drrs.dp;

	if (!intel_dp)
		goto unlock;

	/*
	 * The delayed work can race with an invalidate hence we need to
	 * recheck.
	 */

	if (dev_priv->drrs.busy_frontbuffer_bits)
		goto unlock;

	if (dev_priv->drrs.refresh_rate_type != DRRS_LOW_RR) {
		struct drm_crtc *crtc = dp_to_dig_port(intel_dp)->base.base.crtc;

		intel_dp_set_drrs_state(dev_priv, to_intel_crtc(crtc)->config,
			drm_mode_vrefresh(intel_dp->attached_connector->panel.downclock_mode));
	}

unlock:
	mutex_unlock(&dev_priv->drrs.mutex);
}

/**
 * intel_edp_drrs_invalidate - Disable Idleness DRRS
 * @dev_priv: i915 device
 * @frontbuffer_bits: frontbuffer plane tracking bits
 *
 * This function gets called everytime rendering on the given planes start.
 * Hence DRRS needs to be Upclocked, i.e. (LOW_RR -> HIGH_RR).
 *
 * Dirty frontbuffers relevant to DRRS are tracked in busy_frontbuffer_bits.
 */
void intel_edp_drrs_invalidate(struct drm_i915_private *dev_priv,
			       unsigned int frontbuffer_bits)
{
	struct intel_dp *intel_dp;
	struct drm_crtc *crtc;
	enum pipe pipe;

	if (dev_priv->drrs.type == DRRS_NOT_SUPPORTED)
		return;

	cancel_delayed_work(&dev_priv->drrs.work);

	mutex_lock(&dev_priv->drrs.mutex);

	intel_dp = dev_priv->drrs.dp;
	if (!intel_dp) {
		mutex_unlock(&dev_priv->drrs.mutex);
		return;
	}

	crtc = dp_to_dig_port(intel_dp)->base.base.crtc;
	pipe = to_intel_crtc(crtc)->pipe;

	frontbuffer_bits &= INTEL_FRONTBUFFER_ALL_MASK(pipe);
	dev_priv->drrs.busy_frontbuffer_bits |= frontbuffer_bits;

	/* invalidate means busy screen hence upclock */
	if (frontbuffer_bits && dev_priv->drrs.refresh_rate_type == DRRS_LOW_RR)
		intel_dp_set_drrs_state(dev_priv, to_intel_crtc(crtc)->config,
					drm_mode_vrefresh(intel_dp->attached_connector->panel.fixed_mode));

	mutex_unlock(&dev_priv->drrs.mutex);
}

/**
 * intel_edp_drrs_flush - Restart Idleness DRRS
 * @dev_priv: i915 device
 * @frontbuffer_bits: frontbuffer plane tracking bits
 *
 * This function gets called every time rendering on the given planes has
 * completed or flip on a crtc is completed. So DRRS should be upclocked
 * (LOW_RR -> HIGH_RR). And also Idleness detection should be started again,
 * if no other planes are dirty.
 *
 * Dirty frontbuffers relevant to DRRS are tracked in busy_frontbuffer_bits.
 */
void intel_edp_drrs_flush(struct drm_i915_private *dev_priv,
			  unsigned int frontbuffer_bits)
{
	struct intel_dp *intel_dp;
	struct drm_crtc *crtc;
	enum pipe pipe;

	if (dev_priv->drrs.type == DRRS_NOT_SUPPORTED)
		return;

	cancel_delayed_work(&dev_priv->drrs.work);

	mutex_lock(&dev_priv->drrs.mutex);

	intel_dp = dev_priv->drrs.dp;
	if (!intel_dp) {
		mutex_unlock(&dev_priv->drrs.mutex);
		return;
	}

	crtc = dp_to_dig_port(intel_dp)->base.base.crtc;
	pipe = to_intel_crtc(crtc)->pipe;

	frontbuffer_bits &= INTEL_FRONTBUFFER_ALL_MASK(pipe);
	dev_priv->drrs.busy_frontbuffer_bits &= ~frontbuffer_bits;

	/* flush means busy screen hence upclock */
	if (frontbuffer_bits && dev_priv->drrs.refresh_rate_type == DRRS_LOW_RR)
		intel_dp_set_drrs_state(dev_priv, to_intel_crtc(crtc)->config,
					drm_mode_vrefresh(intel_dp->attached_connector->panel.fixed_mode));

	/*
	 * flush also means no more activity hence schedule downclock, if all
	 * other fbs are quiescent too
	 */
	if (!dev_priv->drrs.busy_frontbuffer_bits)
		schedule_delayed_work(&dev_priv->drrs.work,
				msecs_to_jiffies(1000));
	mutex_unlock(&dev_priv->drrs.mutex);
}

/**
 * DOC: Display Refresh Rate Switching (DRRS)
 *
 * Display Refresh Rate Switching (DRRS) is a power conservation feature
 * which enables swtching between low and high refresh rates,
 * dynamically, based on the usage scenario. This feature is applicable
 * for internal panels.
 *
 * Indication that the panel supports DRRS is given by the panel EDID, which
 * would list multiple refresh rates for one resolution.
 *
 * DRRS is of 2 types - static and seamless.
 * Static DRRS involves changing refresh rate (RR) by doing a full modeset
 * (may appear as a blink on screen) and is used in dock-undock scenario.
 * Seamless DRRS involves changing RR without any visual effect to the user
 * and can be used during normal system usage. This is done by programming
 * certain registers.
 *
 * Support for static/seamless DRRS may be indicated in the VBT based on
 * inputs from the panel spec.
 *
 * DRRS saves power by switching to low RR based on usage scenarios.
 *
 * The implementation is based on frontbuffer tracking implementation.  When
 * there is a disturbance on the screen triggered by user activity or a periodic
 * system activity, DRRS is disabled (RR is changed to high RR).  When there is
 * no movement on screen, after a timeout of 1 second, a switch to low RR is
 * made.
 *
 * For integration with frontbuffer tracking code, intel_edp_drrs_invalidate()
 * and intel_edp_drrs_flush() are called.
 *
 * DRRS can be further extended to support other internal panels and also
 * the scenario of video playback wherein RR is set based on the rate
 * requested by userspace.
 */

/**
 * intel_dp_drrs_init - Init basic DRRS work and mutex.
 * @connector: eDP connector
 * @fixed_mode: preferred mode of panel
 *
 * This function is  called only once at driver load to initialize basic
 * DRRS stuff.
 *
 * Returns:
 * Downclock mode if panel supports it, else return NULL.
 * DRRS support is determined by the presence of downclock mode (apart
 * from VBT setting).
 */
static struct drm_display_mode *
intel_dp_drrs_init(struct intel_connector *connector,
		   struct drm_display_mode *fixed_mode)
{
	struct drm_i915_private *dev_priv = to_i915(connector->base.dev);
	struct drm_display_mode *downclock_mode = NULL;

	INIT_DELAYED_WORK(&dev_priv->drrs.work, intel_edp_drrs_downclock_work);
	mutex_init(&dev_priv->drrs.mutex);

	if (DISPLAY_VER(dev_priv) <= 6) {
		drm_dbg_kms(&dev_priv->drm,
			    "DRRS supported for Gen7 and above\n");
		return NULL;
	}

	if (dev_priv->vbt.drrs_type != SEAMLESS_DRRS_SUPPORT) {
		drm_dbg_kms(&dev_priv->drm, "VBT doesn't support DRRS\n");
		return NULL;
	}

	downclock_mode = intel_panel_edid_downclock_mode(connector, fixed_mode);
	if (!downclock_mode) {
		drm_dbg_kms(&dev_priv->drm,
			    "Downclock mode is not found. DRRS not supported\n");
		return NULL;
	}

	dev_priv->drrs.type = dev_priv->vbt.drrs_type;

	dev_priv->drrs.refresh_rate_type = DRRS_HIGH_RR;
	drm_dbg_kms(&dev_priv->drm,
		    "seamless DRRS supported for eDP panel.\n");
	return downclock_mode;
}

static bool intel_edp_init_connector(struct intel_dp *intel_dp,
				     struct intel_connector *intel_connector)
{
	struct drm_i915_private *dev_priv = dp_to_i915(intel_dp);
	struct drm_device *dev = &dev_priv->drm;
	struct drm_connector *connector = &intel_connector->base;
	struct drm_display_mode *fixed_mode = NULL;
	struct drm_display_mode *downclock_mode = NULL;
	bool has_dpcd;
	enum pipe pipe = INVALID_PIPE;
	struct edid *edid;

	if (!intel_dp_is_edp(intel_dp))
		return true;

	/*
	 * On IBX/CPT we may get here with LVDS already registered. Since the
	 * driver uses the only internal power sequencer available for both
	 * eDP and LVDS bail out early in this case to prevent interfering
	 * with an already powered-on LVDS power sequencer.
	 */
	if (intel_get_lvds_encoder(dev_priv)) {
		drm_WARN_ON(dev,
			    !(HAS_PCH_IBX(dev_priv) || HAS_PCH_CPT(dev_priv)));
		drm_info(&dev_priv->drm,
			 "LVDS was detected, not registering eDP\n");

		return false;
	}

	intel_pps_init(intel_dp);

	/* Cache DPCD and EDID for edp. */
	has_dpcd = intel_edp_init_dpcd(intel_dp);

	if (!has_dpcd) {
		/* if this fails, presume the device is a ghost */
		drm_info(&dev_priv->drm,
			 "failed to retrieve link info, disabling eDP\n");
		goto out_vdd_off;
	}

	mutex_lock(&dev->mode_config.mutex);
	edid = drm_get_edid(connector, &intel_dp->aux.ddc);
	if (edid) {
		if (drm_add_edid_modes(connector, edid)) {
			drm_connector_update_edid_property(connector, edid);
		} else {
			kfree(edid);
			edid = ERR_PTR(-EINVAL);
		}
	} else {
		edid = ERR_PTR(-ENOENT);
	}
	intel_connector->edid = edid;

	fixed_mode = intel_panel_edid_fixed_mode(intel_connector);
	if (fixed_mode)
		downclock_mode = intel_dp_drrs_init(intel_connector, fixed_mode);

	/* multiply the mode clock and horizontal timings for MSO */
	intel_edp_mso_mode_fixup(intel_connector, fixed_mode);
	intel_edp_mso_mode_fixup(intel_connector, downclock_mode);

	/* fallback to VBT if available for eDP */
	if (!fixed_mode)
		fixed_mode = intel_panel_vbt_fixed_mode(intel_connector);
	mutex_unlock(&dev->mode_config.mutex);

	if (IS_VALLEYVIEW(dev_priv) || IS_CHERRYVIEW(dev_priv)) {
		/*
		 * Figure out the current pipe for the initial backlight setup.
		 * If the current pipe isn't valid, try the PPS pipe, and if that
		 * fails just assume pipe A.
		 */
		pipe = vlv_active_pipe(intel_dp);

		if (pipe != PIPE_A && pipe != PIPE_B)
			pipe = intel_dp->pps.pps_pipe;

		if (pipe != PIPE_A && pipe != PIPE_B)
			pipe = PIPE_A;

		drm_dbg_kms(&dev_priv->drm,
			    "using pipe %c for initial backlight setup\n",
			    pipe_name(pipe));
	}

	intel_panel_init(&intel_connector->panel, fixed_mode, downclock_mode);
	intel_connector->panel.backlight.power = intel_pps_backlight_power;
	intel_panel_setup_backlight(connector, pipe);

	if (fixed_mode) {
		drm_connector_set_panel_orientation_with_quirk(connector,
				dev_priv->vbt.orientation,
				fixed_mode->hdisplay, fixed_mode->vdisplay);
	}

	return true;

out_vdd_off:
	intel_pps_vdd_off_sync(intel_dp);

	return false;
}

static void intel_dp_modeset_retry_work_fn(struct work_struct *work)
{
	struct intel_connector *intel_connector;
	struct drm_connector *connector;

	intel_connector = container_of(work, typeof(*intel_connector),
				       modeset_retry_work);
	connector = &intel_connector->base;
	DRM_DEBUG_KMS("[CONNECTOR:%d:%s]\n", connector->base.id,
		      connector->name);

	/* Grab the locks before changing connector property*/
	mutex_lock(&connector->dev->mode_config.mutex);
	/* Set connector link status to BAD and send a Uevent to notify
	 * userspace to do a modeset.
	 */
	drm_connector_set_link_status_property(connector,
					       DRM_MODE_LINK_STATUS_BAD);
	mutex_unlock(&connector->dev->mode_config.mutex);
	/* Send Hotplug uevent so userspace can reprobe */
	drm_kms_helper_hotplug_event(connector->dev);
}

bool
intel_dp_init_connector(struct intel_digital_port *dig_port,
			struct intel_connector *intel_connector)
{
	struct drm_connector *connector = &intel_connector->base;
	struct intel_dp *intel_dp = &dig_port->dp;
	struct intel_encoder *intel_encoder = &dig_port->base;
	struct drm_device *dev = intel_encoder->base.dev;
	struct drm_i915_private *dev_priv = to_i915(dev);
	enum port port = intel_encoder->port;
	enum phy phy = intel_port_to_phy(dev_priv, port);
	int type;

	/* Initialize the work for modeset in case of link train failure */
	INIT_WORK(&intel_connector->modeset_retry_work,
		  intel_dp_modeset_retry_work_fn);

	if (drm_WARN(dev, dig_port->max_lanes < 1,
		     "Not enough lanes (%d) for DP on [ENCODER:%d:%s]\n",
		     dig_port->max_lanes, intel_encoder->base.base.id,
		     intel_encoder->base.name))
		return false;

	intel_dp_set_source_rates(intel_dp);

	intel_dp->reset_link_params = true;
	intel_dp->pps.pps_pipe = INVALID_PIPE;
	intel_dp->pps.active_pipe = INVALID_PIPE;

	/* Preserve the current hw state. */
	intel_dp->DP = intel_de_read(dev_priv, intel_dp->output_reg);
	intel_dp->attached_connector = intel_connector;

	if (intel_dp_is_port_edp(dev_priv, port)) {
		/*
		 * Currently we don't support eDP on TypeC ports, although in
		 * theory it could work on TypeC legacy ports.
		 */
		drm_WARN_ON(dev, intel_phy_is_tc(dev_priv, phy));
		type = DRM_MODE_CONNECTOR_eDP;
	} else {
		type = DRM_MODE_CONNECTOR_DisplayPort;
	}

	if (IS_VALLEYVIEW(dev_priv) || IS_CHERRYVIEW(dev_priv))
		intel_dp->pps.active_pipe = vlv_active_pipe(intel_dp);

	/*
	 * For eDP we always set the encoder type to INTEL_OUTPUT_EDP, but
	 * for DP the encoder type can be set by the caller to
	 * INTEL_OUTPUT_UNKNOWN for DDI, so don't rewrite it.
	 */
	if (type == DRM_MODE_CONNECTOR_eDP)
		intel_encoder->type = INTEL_OUTPUT_EDP;

	/* eDP only on port B and/or C on vlv/chv */
	if (drm_WARN_ON(dev, (IS_VALLEYVIEW(dev_priv) ||
			      IS_CHERRYVIEW(dev_priv)) &&
			intel_dp_is_edp(intel_dp) &&
			port != PORT_B && port != PORT_C))
		return false;

	drm_dbg_kms(&dev_priv->drm,
		    "Adding %s connector on [ENCODER:%d:%s]\n",
		    type == DRM_MODE_CONNECTOR_eDP ? "eDP" : "DP",
		    intel_encoder->base.base.id, intel_encoder->base.name);

	drm_connector_init(dev, connector, &intel_dp_connector_funcs, type);
	drm_connector_helper_add(connector, &intel_dp_connector_helper_funcs);

	if (!HAS_GMCH(dev_priv))
		connector->interlace_allowed = true;
	connector->doublescan_allowed = 0;

	intel_connector->polled = DRM_CONNECTOR_POLL_HPD;

	intel_dp_aux_init(intel_dp);

	intel_connector_attach_encoder(intel_connector, intel_encoder);

	if (HAS_DDI(dev_priv))
		intel_connector->get_hw_state = intel_ddi_connector_get_hw_state;
	else
		intel_connector->get_hw_state = intel_connector_get_hw_state;

	/* init MST on ports that can support it */
	intel_dp_mst_encoder_init(dig_port,
				  intel_connector->base.base.id);

	if (!intel_edp_init_connector(intel_dp, intel_connector)) {
		intel_dp_aux_fini(intel_dp);
		intel_dp_mst_encoder_cleanup(dig_port);
		goto fail;
	}

	intel_dp_add_properties(intel_dp, connector);

	if (is_hdcp_supported(dev_priv, port) && !intel_dp_is_edp(intel_dp)) {
		int ret = intel_dp_hdcp_init(dig_port, intel_connector);
		if (ret)
			drm_dbg_kms(&dev_priv->drm,
				    "HDCP init failed, skipping.\n");
	}

	/* For G4X desktop chip, PEG_BAND_GAP_DATA 3:0 must first be written
	 * 0xd.  Failure to do so will result in spurious interrupts being
	 * generated on the port when a cable is not attached.
	 */
	if (IS_G45(dev_priv)) {
		u32 temp = intel_de_read(dev_priv, PEG_BAND_GAP_DATA);
		intel_de_write(dev_priv, PEG_BAND_GAP_DATA,
			       (temp & ~0xf) | 0xd);
	}

	intel_dp->frl.is_trained = false;
	intel_dp->frl.trained_rate_gbps = 0;

	intel_psr_init(intel_dp);

	return true;

fail:
	drm_connector_cleanup(connector);

	return false;
}

void intel_dp_mst_suspend(struct drm_i915_private *dev_priv)
{
	struct intel_encoder *encoder;

	if (!HAS_DISPLAY(dev_priv))
		return;

	for_each_intel_encoder(&dev_priv->drm, encoder) {
		struct intel_dp *intel_dp;

		if (encoder->type != INTEL_OUTPUT_DDI)
			continue;

		intel_dp = enc_to_intel_dp(encoder);

		if (!intel_dp->can_mst)
			continue;

		if (intel_dp->is_mst)
			drm_dp_mst_topology_mgr_suspend(&intel_dp->mst_mgr);
	}
}

void intel_dp_mst_resume(struct drm_i915_private *dev_priv)
{
	struct intel_encoder *encoder;

	if (!HAS_DISPLAY(dev_priv))
		return;

	for_each_intel_encoder(&dev_priv->drm, encoder) {
		struct intel_dp *intel_dp;
		int ret;

		if (encoder->type != INTEL_OUTPUT_DDI)
			continue;

		intel_dp = enc_to_intel_dp(encoder);

		if (!intel_dp->can_mst)
			continue;

		ret = drm_dp_mst_topology_mgr_resume(&intel_dp->mst_mgr,
						     true);
		if (ret) {
			intel_dp->is_mst = false;
			drm_dp_mst_topology_mgr_set_mst(&intel_dp->mst_mgr,
							false);
		}
	}
}<|MERGE_RESOLUTION|>--- conflicted
+++ resolved
@@ -1114,11 +1114,7 @@
 	return -EINVAL;
 }
 
-<<<<<<< HEAD
-static int intel_dp_dsc_compute_bpp(struct intel_dp *intel_dp, u8 dsc_max_bpc)
-=======
 static int intel_dp_dsc_compute_bpp(struct intel_dp *intel_dp, u8 max_req_bpc)
->>>>>>> ec279384
 {
 	struct drm_i915_private *i915 = dp_to_i915(intel_dp);
 	int i, num_bpc;
