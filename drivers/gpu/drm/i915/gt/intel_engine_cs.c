--- conflicted
+++ resolved
@@ -21,9 +21,8 @@
 #include "intel_engine_user.h"
 #include "intel_execlists_submission.h"
 #include "intel_gt.h"
-#include "intel_gt_mcr.h"
+#include "intel_gt_requests.h"
 #include "intel_gt_pm.h"
-#include "intel_gt_requests.h"
 #include "intel_lrc.h"
 #include "intel_lrc_reg.h"
 #include "intel_reset.h"
@@ -70,62 +69,6 @@
 		.instance = 0,
 		.mmio_bases = {
 			{ .graphics_ver = 6, .base = BLT_RING_BASE }
-		},
-	},
-	[BCS1] = {
-		.class = COPY_ENGINE_CLASS,
-		.instance = 1,
-		.mmio_bases = {
-			{ .graphics_ver = 12, .base = XEHPC_BCS1_RING_BASE }
-		},
-	},
-	[BCS2] = {
-		.class = COPY_ENGINE_CLASS,
-		.instance = 2,
-		.mmio_bases = {
-			{ .graphics_ver = 12, .base = XEHPC_BCS2_RING_BASE }
-		},
-	},
-	[BCS3] = {
-		.class = COPY_ENGINE_CLASS,
-		.instance = 3,
-		.mmio_bases = {
-			{ .graphics_ver = 12, .base = XEHPC_BCS3_RING_BASE }
-		},
-	},
-	[BCS4] = {
-		.class = COPY_ENGINE_CLASS,
-		.instance = 4,
-		.mmio_bases = {
-			{ .graphics_ver = 12, .base = XEHPC_BCS4_RING_BASE }
-		},
-	},
-	[BCS5] = {
-		.class = COPY_ENGINE_CLASS,
-		.instance = 5,
-		.mmio_bases = {
-			{ .graphics_ver = 12, .base = XEHPC_BCS5_RING_BASE }
-		},
-	},
-	[BCS6] = {
-		.class = COPY_ENGINE_CLASS,
-		.instance = 6,
-		.mmio_bases = {
-			{ .graphics_ver = 12, .base = XEHPC_BCS6_RING_BASE }
-		},
-	},
-	[BCS7] = {
-		.class = COPY_ENGINE_CLASS,
-		.instance = 7,
-		.mmio_bases = {
-			{ .graphics_ver = 12, .base = XEHPC_BCS7_RING_BASE }
-		},
-	},
-	[BCS8] = {
-		.class = COPY_ENGINE_CLASS,
-		.instance = 8,
-		.mmio_bases = {
-			{ .graphics_ver = 12, .base = XEHPC_BCS8_RING_BASE }
 		},
 	},
 	[VCS0] = {
@@ -391,14 +334,6 @@
 		static const u32 engine_reset_domains[] = {
 			[RCS0]  = GEN11_GRDOM_RENDER,
 			[BCS0]  = GEN11_GRDOM_BLT,
-			[BCS1]  = XEHPC_GRDOM_BLT1,
-			[BCS2]  = XEHPC_GRDOM_BLT2,
-			[BCS3]  = XEHPC_GRDOM_BLT3,
-			[BCS4]  = XEHPC_GRDOM_BLT4,
-			[BCS5]  = XEHPC_GRDOM_BLT5,
-			[BCS6]  = XEHPC_GRDOM_BLT6,
-			[BCS7]  = XEHPC_GRDOM_BLT7,
-			[BCS8]  = XEHPC_GRDOM_BLT8,
 			[VCS0]  = GEN11_GRDOM_MEDIA,
 			[VCS1]  = GEN11_GRDOM_MEDIA2,
 			[VCS2]  = GEN11_GRDOM_MEDIA3,
@@ -675,8 +610,8 @@
 	if (GRAPHICS_VER_FULL(i915) < IP_VER(12, 50))
 		return;
 
-	ccs_mask = intel_slicemask_from_xehp_dssmask(info->sseu.compute_subslice_mask,
-						     ss_per_ccs);
+	ccs_mask = intel_slicemask_from_dssmask(intel_sseu_get_compute_subslices(&info->sseu),
+						ss_per_ccs);
 	/*
 	 * If all DSS in a quadrant are fused off, the corresponding CCS
 	 * engine is not available for use.
@@ -684,34 +619,6 @@
 	for_each_clear_bit(i, &ccs_mask, I915_MAX_CCS) {
 		info->engine_mask &= ~BIT(_CCS(i));
 		drm_dbg(&i915->drm, "ccs%u fused off\n", i);
-	}
-}
-
-static void engine_mask_apply_copy_fuses(struct intel_gt *gt)
-{
-	struct drm_i915_private *i915 = gt->i915;
-	struct intel_gt_info *info = &gt->info;
-	unsigned long meml3_mask;
-	unsigned long quad;
-
-	meml3_mask = intel_uncore_read(gt->uncore, GEN10_MIRROR_FUSE3);
-	meml3_mask = REG_FIELD_GET(GEN12_MEML3_EN_MASK, meml3_mask);
-
-	/*
-	 * Link Copy engines may be fused off according to meml3_mask. Each
-	 * bit is a quad that houses 2 Link Copy and two Sub Copy engines.
-	 */
-	for_each_clear_bit(quad, &meml3_mask, GEN12_MAX_MSLICES) {
-		unsigned int instance = quad * 2 + 1;
-		intel_engine_mask_t mask = GENMASK(_BCS(instance + 1),
-						   _BCS(instance));
-
-		if (mask & info->engine_mask) {
-			drm_dbg(&i915->drm, "bcs%u fused off\n", instance);
-			drm_dbg(&i915->drm, "bcs%u fused off\n", instance + 1);
-
-			info->engine_mask &= ~mask;
-		}
 	}
 }
 
@@ -797,7 +704,6 @@
 	GEM_BUG_ON(vebox_mask != VEBOX_MASK(gt));
 
 	engine_mask_apply_compute_fuses(gt);
-	engine_mask_apply_copy_fuses(gt);
 
 	return info->engine_mask;
 }
@@ -1477,8 +1383,6 @@
 }
 
 static void __gpm_wait_for_fw_complete(struct intel_gt *gt, u32 fw_mask)
-<<<<<<< HEAD
-=======
 {
 	int ret;
 
@@ -1517,40 +1421,9 @@
 static u32
 read_subslice_reg(const struct intel_engine_cs *engine,
 		  int slice, int subslice, i915_reg_t reg)
->>>>>>> 3d7cb6b0
-{
-	int ret;
-
-	/* Ensure GPM receives fw up/down after CS is stopped */
-	udelay(1);
-
-	/* Wait for forcewake request to complete in GPM */
-	ret =  __intel_wait_for_register_fw(gt->uncore,
-					    GEN9_PWRGT_DOMAIN_STATUS,
-					    fw_mask, fw_mask, 5000, 0, NULL);
-
-	/* Ensure CS receives fw ack from GPM */
-	udelay(1);
-
-	if (ret)
-		GT_TRACE(gt, "Failed to complete pending forcewake %d\n", ret);
-}
-
-/*
- * Wa_22011802037:gen12: In addition to stopping the cs, we need to wait for any
- * pending MI_FORCE_WAKEUP requests that the CS has initiated to complete. The
- * pending status is indicated by bits[13:9] (masked by bits[29:25]) in the
- * MSG_IDLE register. There's one MSG_IDLE register per reset domain. Since we
- * are concerned only with the gt reset here, we use a logical OR of pending
- * forcewakeups from all reset domains and then wait for them to complete by
- * querying PWRGT_DOMAIN_STATUS.
- */
-void intel_engine_wait_for_pending_mi_fw(struct intel_engine_cs *engine)
-{
-	u32 fw_pending = __cs_pending_mi_force_wakes(engine);
-
-	if (fw_pending)
-		__gpm_wait_for_fw_complete(engine->gt, fw_pending);
+{
+	return intel_uncore_read_with_mcr_steering(engine->uncore, reg,
+						   slice, subslice);
 }
 
 /* NB: please notice the memset */
@@ -1586,33 +1459,28 @@
 		if (GRAPHICS_VER_FULL(i915) >= IP_VER(12, 50)) {
 			for_each_instdone_gslice_dss_xehp(i915, sseu, iter, slice, subslice) {
 				instdone->sampler[slice][subslice] =
-					intel_gt_mcr_read(engine->gt,
-							  GEN7_SAMPLER_INSTDONE,
-							  slice, subslice);
+					read_subslice_reg(engine, slice, subslice,
+							  GEN7_SAMPLER_INSTDONE);
 				instdone->row[slice][subslice] =
-					intel_gt_mcr_read(engine->gt,
-							  GEN7_ROW_INSTDONE,
-							  slice, subslice);
+					read_subslice_reg(engine, slice, subslice,
+							  GEN7_ROW_INSTDONE);
 			}
 		} else {
 			for_each_instdone_slice_subslice(i915, sseu, slice, subslice) {
 				instdone->sampler[slice][subslice] =
-					intel_gt_mcr_read(engine->gt,
-							  GEN7_SAMPLER_INSTDONE,
-							  slice, subslice);
+					read_subslice_reg(engine, slice, subslice,
+							  GEN7_SAMPLER_INSTDONE);
 				instdone->row[slice][subslice] =
-					intel_gt_mcr_read(engine->gt,
-							  GEN7_ROW_INSTDONE,
-							  slice, subslice);
+					read_subslice_reg(engine, slice, subslice,
+							  GEN7_ROW_INSTDONE);
 			}
 		}
 
 		if (GRAPHICS_VER_FULL(i915) >= IP_VER(12, 55)) {
 			for_each_instdone_gslice_dss_xehp(i915, sseu, iter, slice, subslice)
 				instdone->geom_svg[slice][subslice] =
-					intel_gt_mcr_read(engine->gt,
-							  XEHPG_INSTDONE_GEOM_SVG,
-							  slice, subslice);
+					read_subslice_reg(engine, slice, subslice,
+							  XEHPG_INSTDONE_GEOM_SVG);
 		}
 	} else if (GRAPHICS_VER(i915) >= 7) {
 		instdone->instdone =
