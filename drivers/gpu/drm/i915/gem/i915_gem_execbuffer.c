/*
 * SPDX-License-Identifier: MIT
 *
 * Copyright © 2008,2010 Intel Corporation
 */

#include <linux/intel-iommu.h>
#include <linux/dma-resv.h>
#include <linux/sync_file.h>
#include <linux/uaccess.h>

#include <drm/drm_syncobj.h>

#include "display/intel_frontbuffer.h"

#include "gem/i915_gem_ioctls.h"
#include "gt/intel_context.h"
#include "gt/intel_gt.h"
#include "gt/intel_gt_buffer_pool.h"
#include "gt/intel_gt_pm.h"
#include "gt/intel_ring.h"

#include "i915_drv.h"
#include "i915_gem_clflush.h"
#include "i915_gem_context.h"
#include "i915_gem_ioctls.h"
#include "i915_sw_fence_work.h"
#include "i915_trace.h"
#include "i915_user_extensions.h"

struct eb_vma {
	struct i915_vma *vma;
	unsigned int flags;

	/** This vma's place in the execbuf reservation list */
	struct drm_i915_gem_exec_object2 *exec;
	struct list_head bind_link;
	struct list_head reloc_link;

	struct hlist_node node;
	u32 handle;
};

enum {
	FORCE_CPU_RELOC = 1,
	FORCE_GTT_RELOC,
	FORCE_GPU_RELOC,
#define DBG_FORCE_RELOC 0 /* choose one of the above! */
};

enum {
	FORCE_CPU_RELOC = 1,
	FORCE_GTT_RELOC,
	FORCE_GPU_RELOC,
#define DBG_FORCE_RELOC 0 /* choose one of the above! */
};

#define __EXEC_OBJECT_HAS_PIN		BIT(31)
#define __EXEC_OBJECT_HAS_FENCE		BIT(30)
#define __EXEC_OBJECT_NEEDS_MAP		BIT(29)
#define __EXEC_OBJECT_NEEDS_BIAS	BIT(28)
#define __EXEC_OBJECT_INTERNAL_FLAGS	(~0u << 28) /* all of the above */
#define __EXEC_OBJECT_RESERVED (__EXEC_OBJECT_HAS_PIN | __EXEC_OBJECT_HAS_FENCE)

#define __EXEC_HAS_RELOC	BIT(31)
#define __EXEC_ENGINE_PINNED	BIT(30)
#define __EXEC_INTERNAL_FLAGS	(~0u << 30)
#define UPDATE			PIN_OFFSET_FIXED

#define BATCH_OFFSET_BIAS (256*1024)

#define __I915_EXEC_ILLEGAL_FLAGS \
	(__I915_EXEC_UNKNOWN_FLAGS | \
	 I915_EXEC_CONSTANTS_MASK  | \
	 I915_EXEC_RESOURCE_STREAMER)

/* Catch emission of unexpected errors for CI! */
#if IS_ENABLED(CONFIG_DRM_I915_DEBUG_GEM)
#undef EINVAL
#define EINVAL ({ \
	DRM_DEBUG_DRIVER("EINVAL at %s:%d\n", __func__, __LINE__); \
	22; \
})
#endif

/**
 * DOC: User command execution
 *
 * Userspace submits commands to be executed on the GPU as an instruction
 * stream within a GEM object we call a batchbuffer. This instructions may
 * refer to other GEM objects containing auxiliary state such as kernels,
 * samplers, render targets and even secondary batchbuffers. Userspace does
 * not know where in the GPU memory these objects reside and so before the
 * batchbuffer is passed to the GPU for execution, those addresses in the
 * batchbuffer and auxiliary objects are updated. This is known as relocation,
 * or patching. To try and avoid having to relocate each object on the next
 * execution, userspace is told the location of those objects in this pass,
 * but this remains just a hint as the kernel may choose a new location for
 * any object in the future.
 *
 * At the level of talking to the hardware, submitting a batchbuffer for the
 * GPU to execute is to add content to a buffer from which the HW
 * command streamer is reading.
 *
 * 1. Add a command to load the HW context. For Logical Ring Contexts, i.e.
 *    Execlists, this command is not placed on the same buffer as the
 *    remaining items.
 *
 * 2. Add a command to invalidate caches to the buffer.
 *
 * 3. Add a batchbuffer start command to the buffer; the start command is
 *    essentially a token together with the GPU address of the batchbuffer
 *    to be executed.
 *
 * 4. Add a pipeline flush to the buffer.
 *
 * 5. Add a memory write command to the buffer to record when the GPU
 *    is done executing the batchbuffer. The memory write writes the
 *    global sequence number of the request, ``i915_request::global_seqno``;
 *    the i915 driver uses the current value in the register to determine
 *    if the GPU has completed the batchbuffer.
 *
 * 6. Add a user interrupt command to the buffer. This command instructs
 *    the GPU to issue an interrupt when the command, pipeline flush and
 *    memory write are completed.
 *
 * 7. Inform the hardware of the additional commands added to the buffer
 *    (by updating the tail pointer).
 *
 * Processing an execbuf ioctl is conceptually split up into a few phases.
 *
 * 1. Validation - Ensure all the pointers, handles and flags are valid.
 * 2. Reservation - Assign GPU address space for every object
 * 3. Relocation - Update any addresses to point to the final locations
 * 4. Serialisation - Order the request with respect to its dependencies
 * 5. Construction - Construct a request to execute the batchbuffer
 * 6. Submission (at some point in the future execution)
 *
 * Reserving resources for the execbuf is the most complicated phase. We
 * neither want to have to migrate the object in the address space, nor do
 * we want to have to update any relocations pointing to this object. Ideally,
 * we want to leave the object where it is and for all the existing relocations
 * to match. If the object is given a new address, or if userspace thinks the
 * object is elsewhere, we have to parse all the relocation entries and update
 * the addresses. Userspace can set the I915_EXEC_NORELOC flag to hint that
 * all the target addresses in all of its objects match the value in the
 * relocation entries and that they all match the presumed offsets given by the
 * list of execbuffer objects. Using this knowledge, we know that if we haven't
 * moved any buffers, all the relocation entries are valid and we can skip
 * the update. (If userspace is wrong, the likely outcome is an impromptu GPU
 * hang.) The requirement for using I915_EXEC_NO_RELOC are:
 *
 *      The addresses written in the objects must match the corresponding
 *      reloc.presumed_offset which in turn must match the corresponding
 *      execobject.offset.
 *
 *      Any render targets written to in the batch must be flagged with
 *      EXEC_OBJECT_WRITE.
 *
 *      To avoid stalling, execobject.offset should match the current
 *      address of that object within the active context.
 *
 * The reservation is done is multiple phases. First we try and keep any
 * object already bound in its current location - so as long as meets the
 * constraints imposed by the new execbuffer. Any object left unbound after the
 * first pass is then fitted into any available idle space. If an object does
 * not fit, all objects are removed from the reservation and the process rerun
 * after sorting the objects into a priority order (more difficult to fit
 * objects are tried first). Failing that, the entire VM is cleared and we try
 * to fit the execbuf once last time before concluding that it simply will not
 * fit.
 *
 * A small complication to all of this is that we allow userspace not only to
 * specify an alignment and a size for the object in the address space, but
 * we also allow userspace to specify the exact offset. This objects are
 * simpler to place (the location is known a priori) all we have to do is make
 * sure the space is available.
 *
 * Once all the objects are in place, patching up the buried pointers to point
 * to the final locations is a fairly simple job of walking over the relocation
 * entry arrays, looking up the right address and rewriting the value into
 * the object. Simple! ... The relocation entries are stored in user memory
 * and so to access them we have to copy them into a local buffer. That copy
 * has to avoid taking any pagefaults as they may lead back to a GEM object
 * requiring the struct_mutex (i.e. recursive deadlock). So once again we split
 * the relocation into multiple passes. First we try to do everything within an
 * atomic context (avoid the pagefaults) which requires that we never wait. If
 * we detect that we may wait, or if we need to fault, then we have to fallback
 * to a slower path. The slowpath has to drop the mutex. (Can you hear alarm
 * bells yet?) Dropping the mutex means that we lose all the state we have
 * built up so far for the execbuf and we must reset any global data. However,
 * we do leave the objects pinned in their final locations - which is a
 * potential issue for concurrent execbufs. Once we have left the mutex, we can
 * allocate and copy all the relocation entries into a large array at our
 * leisure, reacquire the mutex, reclaim all the objects and other state and
 * then proceed to update any incorrect addresses with the objects.
 *
 * As we process the relocation entries, we maintain a record of whether the
 * object is being written to. Using NORELOC, we expect userspace to provide
 * this information instead. We also check whether we can skip the relocation
 * by comparing the expected value inside the relocation entry with the target's
 * final address. If they differ, we have to map the current object and rewrite
 * the 4 or 8 byte pointer within.
 *
 * Serialising an execbuf is quite simple according to the rules of the GEM
 * ABI. Execution within each context is ordered by the order of submission.
 * Writes to any GEM object are in order of submission and are exclusive. Reads
 * from a GEM object are unordered with respect to other reads, but ordered by
 * writes. A write submitted after a read cannot occur before the read, and
 * similarly any read submitted after a write cannot occur before the write.
 * Writes are ordered between engines such that only one write occurs at any
 * time (completing any reads beforehand) - using semaphores where available
 * and CPU serialisation otherwise. Other GEM access obey the same rules, any
 * write (either via mmaps using set-domain, or via pwrite) must flush all GPU
 * reads before starting, and any read (either using set-domain or pread) must
 * flush all GPU writes before starting. (Note we only employ a barrier before,
 * we currently rely on userspace not concurrently starting a new execution
 * whilst reading or writing to an object. This may be an advantage or not
 * depending on how much you trust userspace not to shoot themselves in the
 * foot.) Serialisation may just result in the request being inserted into
 * a DAG awaiting its turn, but most simple is to wait on the CPU until
 * all dependencies are resolved.
 *
 * After all of that, is just a matter of closing the request and handing it to
 * the hardware (well, leaving it in a queue to be executed). However, we also
 * offer the ability for batchbuffers to be run with elevated privileges so
 * that they access otherwise hidden registers. (Used to adjust L3 cache etc.)
 * Before any batch is given extra privileges we first must check that it
 * contains no nefarious instructions, we check that each instruction is from
 * our whitelist and all registers are also from an allowed list. We first
 * copy the user's batchbuffer to a shadow (so that the user doesn't have
 * access to it, either by the CPU or GPU as we scan it) and then parse each
 * instruction. If everything is ok, we set a flag telling the hardware to run
 * the batchbuffer in trusted mode, otherwise the ioctl is rejected.
 */

struct eb_fence {
	struct drm_syncobj *syncobj; /* Use with ptr_mask_bits() */
	struct dma_fence *dma_fence;
	u64 value;
	struct dma_fence_chain *chain_fence;
};

struct i915_execbuffer {
	struct drm_i915_private *i915; /** i915 backpointer */
	struct drm_file *file; /** per-file lookup tables and limits */
	struct drm_i915_gem_execbuffer2 *args; /** ioctl parameters */
	struct drm_i915_gem_exec_object2 *exec; /** ioctl execobj[] */
	struct eb_vma *vma;

	struct intel_engine_cs *engine; /** engine to queue the request to */
	struct intel_context *context; /* logical state for the request */
	struct i915_gem_context *gem_context; /** caller's context */

	struct i915_request *request; /** our request to build */
	struct eb_vma *batch; /** identity of the batch obj/vma */
	struct i915_vma *trampoline; /** trampoline used for chaining */

	/** actual size of execobj[] as we may extend it for the cmdparser */
	unsigned int buffer_count;

	/** list of vma not yet bound during reservation phase */
	struct list_head unbound;

	/** list of vma that have execobj.relocation_count */
	struct list_head relocs;

	struct i915_gem_ww_ctx ww;

	/**
	 * Track the most recently used object for relocations, as we
	 * frequently have to perform multiple relocations within the same
	 * obj/page
	 */
	struct reloc_cache {
		struct drm_mm_node node; /** temporary GTT binding */
		unsigned long vaddr; /** Current kmap address */
		unsigned long page; /** Currently mapped page index */
		unsigned int gen; /** Cached value of INTEL_GEN */
		bool use_64bit_reloc : 1;
		bool has_llc : 1;
		bool has_fence : 1;
		bool needs_unfenced : 1;

		struct i915_request *rq;
		u32 *rq_cmd;
		unsigned int rq_size;
		struct intel_gt_buffer_pool_node *pool;
	} reloc_cache;

	struct intel_gt_buffer_pool_node *reloc_pool; /** relocation pool for -EDEADLK handling */
	struct intel_context *reloc_context;

	u64 invalid_flags; /** Set of execobj.flags that are invalid */
	u32 context_flags; /** Set of execobj.flags to insert from the ctx */

	u32 batch_start_offset; /** Location within object of batch */
	u32 batch_len; /** Length of batch within object */
	u32 batch_flags; /** Flags composed for emit_bb_start() */
	struct intel_gt_buffer_pool_node *batch_pool; /** pool node for batch buffer */

	/**
	 * Indicate either the size of the hastable used to resolve
	 * relocation handles, or if negative that we are using a direct
	 * index into the execobj[].
	 */
	int lut_size;
	struct hlist_head *buckets; /** ht for relocation handles */

	struct eb_fence *fences;
	unsigned long num_fences;
};

static int eb_parse(struct i915_execbuffer *eb);
static struct i915_request *eb_pin_engine(struct i915_execbuffer *eb,
					  bool throttle);
static void eb_unpin_engine(struct i915_execbuffer *eb);

static inline bool eb_use_cmdparser(const struct i915_execbuffer *eb)
{
	return intel_engine_requires_cmd_parser(eb->engine) ||
		(intel_engine_using_cmd_parser(eb->engine) &&
		 eb->args->batch_len);
}

static int eb_create(struct i915_execbuffer *eb)
{
	if (!(eb->args->flags & I915_EXEC_HANDLE_LUT)) {
		unsigned int size = 1 + ilog2(eb->buffer_count);

		/*
		 * Without a 1:1 association between relocation handles and
		 * the execobject[] index, we instead create a hashtable.
		 * We size it dynamically based on available memory, starting
		 * first with 1:1 assocative hash and scaling back until
		 * the allocation succeeds.
		 *
		 * Later on we use a positive lut_size to indicate we are
		 * using this hashtable, and a negative value to indicate a
		 * direct lookup.
		 */
		do {
			gfp_t flags;

			/* While we can still reduce the allocation size, don't
			 * raise a warning and allow the allocation to fail.
			 * On the last pass though, we want to try as hard
			 * as possible to perform the allocation and warn
			 * if it fails.
			 */
			flags = GFP_KERNEL;
			if (size > 1)
				flags |= __GFP_NORETRY | __GFP_NOWARN;

			eb->buckets = kzalloc(sizeof(struct hlist_head) << size,
					      flags);
			if (eb->buckets)
				break;
		} while (--size);

		if (unlikely(!size))
			return -ENOMEM;

		eb->lut_size = size;
	} else {
		eb->lut_size = -eb->buffer_count;
	}

	return 0;
}

static bool
eb_vma_misplaced(const struct drm_i915_gem_exec_object2 *entry,
		 const struct i915_vma *vma,
		 unsigned int flags)
{
	if (vma->node.size < entry->pad_to_size)
		return true;

	if (entry->alignment && !IS_ALIGNED(vma->node.start, entry->alignment))
		return true;

	if (flags & EXEC_OBJECT_PINNED &&
	    vma->node.start != entry->offset)
		return true;

	if (flags & __EXEC_OBJECT_NEEDS_BIAS &&
	    vma->node.start < BATCH_OFFSET_BIAS)
		return true;

	if (!(flags & EXEC_OBJECT_SUPPORTS_48B_ADDRESS) &&
	    (vma->node.start + vma->node.size - 1) >> 32)
		return true;

	if (flags & __EXEC_OBJECT_NEEDS_MAP &&
	    !i915_vma_is_map_and_fenceable(vma))
		return true;

	return false;
}

static u64 eb_pin_flags(const struct drm_i915_gem_exec_object2 *entry,
			unsigned int exec_flags)
{
	u64 pin_flags = 0;

	if (exec_flags & EXEC_OBJECT_NEEDS_GTT)
		pin_flags |= PIN_GLOBAL;

	/*
	 * Wa32bitGeneralStateOffset & Wa32bitInstructionBaseOffset,
	 * limit address to the first 4GBs for unflagged objects.
	 */
	if (!(exec_flags & EXEC_OBJECT_SUPPORTS_48B_ADDRESS))
		pin_flags |= PIN_ZONE_4G;

	if (exec_flags & __EXEC_OBJECT_NEEDS_MAP)
		pin_flags |= PIN_MAPPABLE;

	if (exec_flags & EXEC_OBJECT_PINNED)
		pin_flags |= entry->offset | PIN_OFFSET_FIXED;
	else if (exec_flags & __EXEC_OBJECT_NEEDS_BIAS)
		pin_flags |= BATCH_OFFSET_BIAS | PIN_OFFSET_BIAS;

	return pin_flags;
}

static inline bool
eb_pin_vma(struct i915_execbuffer *eb,
	   const struct drm_i915_gem_exec_object2 *entry,
	   struct eb_vma *ev)
{
	struct i915_vma *vma = ev->vma;
	u64 pin_flags;

	if (vma->node.size)
		pin_flags = vma->node.start;
	else
		pin_flags = entry->offset & PIN_OFFSET_MASK;

	pin_flags |= PIN_USER | PIN_NOEVICT | PIN_OFFSET_FIXED;
	if (unlikely(ev->flags & EXEC_OBJECT_NEEDS_GTT))
		pin_flags |= PIN_GLOBAL;

	/* Attempt to reuse the current location if available */
	/* TODO: Add -EDEADLK handling here */
	if (unlikely(i915_vma_pin_ww(vma, &eb->ww, 0, 0, pin_flags))) {
		if (entry->flags & EXEC_OBJECT_PINNED)
			return false;

		/* Failing that pick any _free_ space if suitable */
		if (unlikely(i915_vma_pin_ww(vma, &eb->ww,
					     entry->pad_to_size,
					     entry->alignment,
					     eb_pin_flags(entry, ev->flags) |
					     PIN_USER | PIN_NOEVICT)))
			return false;
	}

	if (unlikely(ev->flags & EXEC_OBJECT_NEEDS_FENCE)) {
		if (unlikely(i915_vma_pin_fence(vma))) {
			i915_vma_unpin(vma);
			return false;
		}

		if (vma->fence)
			ev->flags |= __EXEC_OBJECT_HAS_FENCE;
	}

	ev->flags |= __EXEC_OBJECT_HAS_PIN;
	return !eb_vma_misplaced(entry, vma, ev->flags);
}

static inline void
eb_unreserve_vma(struct eb_vma *ev)
{
	if (!(ev->flags & __EXEC_OBJECT_HAS_PIN))
		return;

	if (unlikely(ev->flags & __EXEC_OBJECT_HAS_FENCE))
		__i915_vma_unpin_fence(ev->vma);

	__i915_vma_unpin(ev->vma);
	ev->flags &= ~__EXEC_OBJECT_RESERVED;
}

static int
eb_validate_vma(struct i915_execbuffer *eb,
		struct drm_i915_gem_exec_object2 *entry,
		struct i915_vma *vma)
{
	if (unlikely(entry->flags & eb->invalid_flags))
		return -EINVAL;

	if (unlikely(entry->alignment &&
		     !is_power_of_2_u64(entry->alignment)))
		return -EINVAL;

	/*
	 * Offset can be used as input (EXEC_OBJECT_PINNED), reject
	 * any non-page-aligned or non-canonical addresses.
	 */
	if (unlikely(entry->flags & EXEC_OBJECT_PINNED &&
		     entry->offset != gen8_canonical_addr(entry->offset & I915_GTT_PAGE_MASK)))
		return -EINVAL;

	/* pad_to_size was once a reserved field, so sanitize it */
	if (entry->flags & EXEC_OBJECT_PAD_TO_SIZE) {
		if (unlikely(offset_in_page(entry->pad_to_size)))
			return -EINVAL;
	} else {
		entry->pad_to_size = 0;
	}
	/*
	 * From drm_mm perspective address space is continuous,
	 * so from this point we're always using non-canonical
	 * form internally.
	 */
	entry->offset = gen8_noncanonical_addr(entry->offset);

	if (!eb->reloc_cache.has_fence) {
		entry->flags &= ~EXEC_OBJECT_NEEDS_FENCE;
	} else {
		if ((entry->flags & EXEC_OBJECT_NEEDS_FENCE ||
		     eb->reloc_cache.needs_unfenced) &&
		    i915_gem_object_is_tiled(vma->obj))
			entry->flags |= EXEC_OBJECT_NEEDS_GTT | __EXEC_OBJECT_NEEDS_MAP;
	}

	if (!(entry->flags & EXEC_OBJECT_PINNED))
		entry->flags |= eb->context_flags;

	return 0;
}

static void
eb_add_vma(struct i915_execbuffer *eb,
	   unsigned int i, unsigned batch_idx,
	   struct i915_vma *vma)
{
	struct drm_i915_gem_exec_object2 *entry = &eb->exec[i];
	struct eb_vma *ev = &eb->vma[i];

	GEM_BUG_ON(i915_vma_is_closed(vma));

	ev->vma = vma;
	ev->exec = entry;
	ev->flags = entry->flags;

	if (eb->lut_size > 0) {
		ev->handle = entry->handle;
		hlist_add_head(&ev->node,
			       &eb->buckets[hash_32(entry->handle,
						    eb->lut_size)]);
	}

	if (entry->relocation_count)
		list_add_tail(&ev->reloc_link, &eb->relocs);

	/*
	 * SNA is doing fancy tricks with compressing batch buffers, which leads
	 * to negative relocation deltas. Usually that works out ok since the
	 * relocate address is still positive, except when the batch is placed
	 * very low in the GTT. Ensure this doesn't happen.
	 *
	 * Note that actual hangs have only been observed on gen7, but for
	 * paranoia do it everywhere.
	 */
	if (i == batch_idx) {
		if (entry->relocation_count &&
		    !(ev->flags & EXEC_OBJECT_PINNED))
			ev->flags |= __EXEC_OBJECT_NEEDS_BIAS;
		if (eb->reloc_cache.has_fence)
			ev->flags |= EXEC_OBJECT_NEEDS_FENCE;

		eb->batch = ev;
	}
}

static inline int use_cpu_reloc(const struct reloc_cache *cache,
				const struct drm_i915_gem_object *obj)
{
	if (!i915_gem_object_has_struct_page(obj))
		return false;

	if (DBG_FORCE_RELOC == FORCE_CPU_RELOC)
		return true;

	if (DBG_FORCE_RELOC == FORCE_GTT_RELOC)
		return false;

	return (cache->has_llc ||
		obj->cache_dirty ||
		obj->cache_level != I915_CACHE_NONE);
}

<<<<<<< HEAD
static inline int use_cpu_reloc(const struct reloc_cache *cache,
				const struct drm_i915_gem_object *obj)
{
	if (!i915_gem_object_has_struct_page(obj))
		return false;

	if (DBG_FORCE_RELOC == FORCE_CPU_RELOC)
		return true;

	if (DBG_FORCE_RELOC == FORCE_GTT_RELOC)
		return false;

	return (cache->has_llc ||
		obj->cache_dirty ||
		obj->cache_level != I915_CACHE_NONE);
}

static int eb_reserve_vma(const struct i915_execbuffer *eb,
=======
static int eb_reserve_vma(struct i915_execbuffer *eb,
>>>>>>> 640eee06
			  struct eb_vma *ev,
			  u64 pin_flags)
{
	struct drm_i915_gem_exec_object2 *entry = ev->exec;
	struct i915_vma *vma = ev->vma;
	int err;

	if (drm_mm_node_allocated(&vma->node) &&
	    eb_vma_misplaced(entry, vma, ev->flags)) {
		err = i915_vma_unbind(vma);
		if (err)
			return err;
	}

	err = i915_vma_pin_ww(vma, &eb->ww,
			   entry->pad_to_size, entry->alignment,
			   eb_pin_flags(entry, ev->flags) | pin_flags);
	if (err)
		return err;

	if (entry->offset != vma->node.start) {
		entry->offset = vma->node.start | UPDATE;
		eb->args->flags |= __EXEC_HAS_RELOC;
	}

	if (unlikely(ev->flags & EXEC_OBJECT_NEEDS_FENCE)) {
		err = i915_vma_pin_fence(vma);
		if (unlikely(err)) {
			i915_vma_unpin(vma);
			return err;
		}

		if (vma->fence)
			ev->flags |= __EXEC_OBJECT_HAS_FENCE;
	}

	ev->flags |= __EXEC_OBJECT_HAS_PIN;
	GEM_BUG_ON(eb_vma_misplaced(entry, vma, ev->flags));

	return 0;
}

static int eb_reserve(struct i915_execbuffer *eb)
{
	const unsigned int count = eb->buffer_count;
	unsigned int pin_flags = PIN_USER | PIN_NONBLOCK;
	struct list_head last;
	struct eb_vma *ev;
	unsigned int i, pass;
	int err = 0;

	/*
	 * Attempt to pin all of the buffers into the GTT.
	 * This is done in 3 phases:
	 *
	 * 1a. Unbind all objects that do not match the GTT constraints for
	 *     the execbuffer (fenceable, mappable, alignment etc).
	 * 1b. Increment pin count for already bound objects.
	 * 2.  Bind new objects.
	 * 3.  Decrement pin count.
	 *
	 * This avoid unnecessary unbinding of later objects in order to make
	 * room for the earlier objects *unless* we need to defragment.
	 */
	pass = 0;
	do {
		list_for_each_entry(ev, &eb->unbound, bind_link) {
			err = eb_reserve_vma(eb, ev, pin_flags);
			if (err)
				break;
		}
		if (err != -ENOSPC)
			return err;

		/* Resort *all* the objects into priority order */
		INIT_LIST_HEAD(&eb->unbound);
		INIT_LIST_HEAD(&last);
		for (i = 0; i < count; i++) {
			unsigned int flags;

			ev = &eb->vma[i];
			flags = ev->flags;
			if (flags & EXEC_OBJECT_PINNED &&
			    flags & __EXEC_OBJECT_HAS_PIN)
				continue;

			eb_unreserve_vma(ev);

			if (flags & EXEC_OBJECT_PINNED)
				/* Pinned must have their slot */
				list_add(&ev->bind_link, &eb->unbound);
			else if (flags & __EXEC_OBJECT_NEEDS_MAP)
				/* Map require the lowest 256MiB (aperture) */
				list_add_tail(&ev->bind_link, &eb->unbound);
			else if (!(flags & EXEC_OBJECT_SUPPORTS_48B_ADDRESS))
				/* Prioritise 4GiB region for restricted bo */
				list_add(&ev->bind_link, &last);
			else
				list_add_tail(&ev->bind_link, &last);
		}
		list_splice_tail(&last, &eb->unbound);

		switch (pass++) {
		case 0:
			break;

		case 1:
			/* Too fragmented, unbind everything and retry */
			mutex_lock(&eb->context->vm->mutex);
			err = i915_gem_evict_vm(eb->context->vm);
			mutex_unlock(&eb->context->vm->mutex);
			if (err)
				return err;
			break;

		default:
			return -ENOSPC;
		}

		pin_flags = PIN_USER;
	} while (1);
}

static unsigned int eb_batch_index(const struct i915_execbuffer *eb)
{
	if (eb->args->flags & I915_EXEC_BATCH_FIRST)
		return 0;
	else
		return eb->buffer_count - 1;
}

static int eb_select_context(struct i915_execbuffer *eb)
{
	struct i915_gem_context *ctx;

	ctx = i915_gem_context_lookup(eb->file->driver_priv, eb->args->rsvd1);
	if (unlikely(!ctx))
		return -ENOENT;

	eb->gem_context = ctx;
	if (rcu_access_pointer(ctx->vm))
		eb->invalid_flags |= EXEC_OBJECT_NEEDS_GTT;

	eb->context_flags = 0;
	if (test_bit(UCONTEXT_NO_ZEROMAP, &ctx->user_flags))
		eb->context_flags |= __EXEC_OBJECT_NEEDS_BIAS;

	return 0;
}

static int __eb_add_lut(struct i915_execbuffer *eb,
			u32 handle, struct i915_vma *vma)
{
	struct i915_gem_context *ctx = eb->gem_context;
	struct i915_lut_handle *lut;
	int err;

	lut = i915_lut_handle_alloc();
	if (unlikely(!lut))
		return -ENOMEM;

	i915_vma_get(vma);
	if (!atomic_fetch_inc(&vma->open_count))
		i915_vma_reopen(vma);
	lut->handle = handle;
	lut->ctx = ctx;

	/* Check that the context hasn't been closed in the meantime */
	err = -EINTR;
	if (!mutex_lock_interruptible(&ctx->lut_mutex)) {
		struct i915_address_space *vm = rcu_access_pointer(ctx->vm);

		if (unlikely(vm && vma->vm != vm))
			err = -EAGAIN; /* user racing with ctx set-vm */
		else if (likely(!i915_gem_context_is_closed(ctx)))
			err = radix_tree_insert(&ctx->handles_vma, handle, vma);
		else
			err = -ENOENT;
		if (err == 0) { /* And nor has this handle */
			struct drm_i915_gem_object *obj = vma->obj;

			spin_lock(&obj->lut_lock);
			if (idr_find(&eb->file->object_idr, handle) == obj) {
				list_add(&lut->obj_link, &obj->lut_list);
			} else {
				radix_tree_delete(&ctx->handles_vma, handle);
				err = -ENOENT;
			}
			spin_unlock(&obj->lut_lock);
		}
		mutex_unlock(&ctx->lut_mutex);
	}
	if (unlikely(err))
		goto err;

	return 0;

err:
	i915_vma_close(vma);
	i915_vma_put(vma);
	i915_lut_handle_free(lut);
	return err;
}

static struct i915_vma *eb_lookup_vma(struct i915_execbuffer *eb, u32 handle)
{
	struct i915_address_space *vm = eb->context->vm;

	do {
		struct drm_i915_gem_object *obj;
		struct i915_vma *vma;
		int err;

		rcu_read_lock();
		vma = radix_tree_lookup(&eb->gem_context->handles_vma, handle);
		if (likely(vma && vma->vm == vm))
			vma = i915_vma_tryget(vma);
		rcu_read_unlock();
		if (likely(vma))
			return vma;

		obj = i915_gem_object_lookup(eb->file, handle);
		if (unlikely(!obj))
			return ERR_PTR(-ENOENT);

		vma = i915_vma_instance(obj, vm, NULL);
		if (IS_ERR(vma)) {
			i915_gem_object_put(obj);
			return vma;
		}

		err = __eb_add_lut(eb, handle, vma);
		if (likely(!err))
			return vma;

		i915_gem_object_put(obj);
		if (err != -EEXIST)
			return ERR_PTR(err);
	} while (1);
}

static int eb_lookup_vmas(struct i915_execbuffer *eb)
{
	struct drm_i915_private *i915 = eb->i915;
	unsigned int batch = eb_batch_index(eb);
	unsigned int i;
	int err = 0;

	INIT_LIST_HEAD(&eb->relocs);

	for (i = 0; i < eb->buffer_count; i++) {
		struct i915_vma *vma;

		vma = eb_lookup_vma(eb, eb->exec[i].handle);
		if (IS_ERR(vma)) {
			err = PTR_ERR(vma);
			goto err;
		}

		err = eb_validate_vma(eb, &eb->exec[i], vma);
		if (unlikely(err)) {
			i915_vma_put(vma);
			goto err;
		}

		eb_add_vma(eb, i, batch, vma);
	}

	if (unlikely(eb->batch->flags & EXEC_OBJECT_WRITE)) {
		drm_dbg(&i915->drm,
			"Attempting to use self-modifying batch buffer\n");
		return -EINVAL;
	}

	if (range_overflows_t(u64,
			      eb->batch_start_offset, eb->batch_len,
			      eb->batch->vma->size)) {
		drm_dbg(&i915->drm, "Attempting to use out-of-bounds batch\n");
		return -EINVAL;
	}

	if (eb->batch_len == 0)
		eb->batch_len = eb->batch->vma->size - eb->batch_start_offset;

	return 0;

err:
	eb->vma[i].vma = NULL;
	return err;
}

static int eb_validate_vmas(struct i915_execbuffer *eb)
{
	unsigned int i;
	int err;

	INIT_LIST_HEAD(&eb->unbound);

	for (i = 0; i < eb->buffer_count; i++) {
		struct drm_i915_gem_exec_object2 *entry = &eb->exec[i];
		struct eb_vma *ev = &eb->vma[i];
		struct i915_vma *vma = ev->vma;

		err = i915_gem_object_lock(vma->obj, &eb->ww);
		if (err)
			return err;

		if (eb_pin_vma(eb, entry, ev)) {
			if (entry->offset != vma->node.start) {
				entry->offset = vma->node.start | UPDATE;
				eb->args->flags |= __EXEC_HAS_RELOC;
			}
		} else {
			eb_unreserve_vma(ev);

			list_add_tail(&ev->bind_link, &eb->unbound);
			if (drm_mm_node_allocated(&vma->node)) {
				err = i915_vma_unbind(vma);
				if (err)
					return err;
			}
		}

		GEM_BUG_ON(drm_mm_node_allocated(&vma->node) &&
			   eb_vma_misplaced(&eb->exec[i], vma, ev->flags));
	}

	if (!list_empty(&eb->unbound))
		return eb_reserve(eb);

	return 0;
}

static struct eb_vma *
eb_get_vma(const struct i915_execbuffer *eb, unsigned long handle)
{
	if (eb->lut_size < 0) {
		if (handle >= -eb->lut_size)
			return NULL;
		return &eb->vma[handle];
	} else {
		struct hlist_head *head;
		struct eb_vma *ev;

		head = &eb->buckets[hash_32(handle, eb->lut_size)];
		hlist_for_each_entry(ev, head, node) {
			if (ev->handle == handle)
				return ev;
		}
		return NULL;
	}
}

static void eb_release_vmas(struct i915_execbuffer *eb, bool final)
{
	const unsigned int count = eb->buffer_count;
	unsigned int i;

	for (i = 0; i < count; i++) {
		struct eb_vma *ev = &eb->vma[i];
		struct i915_vma *vma = ev->vma;

		if (!vma)
			break;

		eb_unreserve_vma(ev);

		if (final)
			i915_vma_put(vma);
	}

	eb_unpin_engine(eb);
}

static void eb_destroy(const struct i915_execbuffer *eb)
{
	GEM_BUG_ON(eb->reloc_cache.rq);

	if (eb->lut_size > 0)
		kfree(eb->buckets);
}

static inline u64
relocation_target(const struct drm_i915_gem_relocation_entry *reloc,
		  const struct i915_vma *target)
{
	return gen8_canonical_addr((int)reloc->delta + target->node.start);
}

static void reloc_cache_clear(struct reloc_cache *cache)
{
	cache->rq = NULL;
	cache->rq_cmd = NULL;
	cache->pool = NULL;
	cache->rq_size = 0;
}

static void reloc_cache_init(struct reloc_cache *cache,
			     struct drm_i915_private *i915)
{
	cache->page = -1;
	cache->vaddr = 0;
	/* Must be a variable in the struct to allow GCC to unroll. */
	cache->gen = INTEL_GEN(i915);
	cache->has_llc = HAS_LLC(i915);
	cache->use_64bit_reloc = HAS_64BIT_RELOC(i915);
	cache->has_fence = cache->gen < 4;
	cache->needs_unfenced = INTEL_INFO(i915)->unfenced_needs_alignment;
	cache->node.flags = 0;
	reloc_cache_clear(cache);
}

static inline void *unmask_page(unsigned long p)
{
	return (void *)(uintptr_t)(p & PAGE_MASK);
}
<<<<<<< HEAD

static inline unsigned int unmask_flags(unsigned long p)
{
	return p & ~PAGE_MASK;
}

#define KMAP 0x4 /* after CLFLUSH_FLAGS */

static inline struct i915_ggtt *cache_to_ggtt(struct reloc_cache *cache)
{
	struct drm_i915_private *i915 =
		container_of(cache, struct i915_execbuffer, reloc_cache)->i915;
	return &i915->ggtt;
}

#define RELOC_TAIL 4
=======
>>>>>>> 640eee06

static inline unsigned int unmask_flags(unsigned long p)
{
	return p & ~PAGE_MASK;
}

#define KMAP 0x4 /* after CLFLUSH_FLAGS */

static inline struct i915_ggtt *cache_to_ggtt(struct reloc_cache *cache)
{
	struct drm_i915_private *i915 =
		container_of(cache, struct i915_execbuffer, reloc_cache)->i915;
	return &i915->ggtt;
}

static void reloc_cache_put_pool(struct i915_execbuffer *eb, struct reloc_cache *cache)
{
	if (!cache->pool)
		return;

	/*
	 * This is a bit nasty, normally we keep objects locked until the end
	 * of execbuffer, but we already submit this, and have to unlock before
	 * dropping the reference. Fortunately we can only hold 1 pool node at
	 * a time, so this should be harmless.
	 */
	i915_gem_ww_unlock_single(cache->pool->obj);
	intel_gt_buffer_pool_put(cache->pool);
	cache->pool = NULL;
}

static void reloc_gpu_flush(struct i915_execbuffer *eb, struct reloc_cache *cache)
{
	struct drm_i915_gem_object *obj = cache->rq->batch->obj;

	GEM_BUG_ON(cache->rq_size >= obj->base.size / sizeof(u32));
	cache->rq_cmd[cache->rq_size] = MI_BATCH_BUFFER_END;

	__i915_gem_object_flush_map(obj, 0, sizeof(u32) * (cache->rq_size + 1));
	i915_gem_object_unpin_map(obj);

	intel_gt_chipset_flush(cache->rq->engine->gt);

	i915_request_add(cache->rq);
	reloc_cache_put_pool(eb, cache);
	reloc_cache_clear(cache);

	eb->reloc_pool = NULL;
}

static void reloc_cache_reset(struct reloc_cache *cache, struct i915_execbuffer *eb)
{
	void *vaddr;

	if (cache->rq)
		reloc_gpu_flush(eb, cache);

	if (!cache->vaddr)
		return;

	vaddr = unmask_page(cache->vaddr);
	if (cache->vaddr & KMAP) {
		struct drm_i915_gem_object *obj =
			(struct drm_i915_gem_object *)cache->node.mm;
		if (cache->vaddr & CLFLUSH_AFTER)
			mb();

		kunmap_atomic(vaddr);
		i915_gem_object_finish_access(obj);
	} else {
		struct i915_ggtt *ggtt = cache_to_ggtt(cache);

		intel_gt_flush_ggtt_writes(ggtt->vm.gt);
		io_mapping_unmap_atomic((void __iomem *)vaddr);

		if (drm_mm_node_allocated(&cache->node)) {
			ggtt->vm.clear_range(&ggtt->vm,
					     cache->node.start,
					     cache->node.size);
			mutex_lock(&ggtt->vm.mutex);
			drm_mm_remove_node(&cache->node);
			mutex_unlock(&ggtt->vm.mutex);
		} else {
			i915_vma_unpin((struct i915_vma *)cache->node.mm);
		}
	}

	cache->vaddr = 0;
	cache->page = -1;
}

static void *reloc_kmap(struct drm_i915_gem_object *obj,
			struct reloc_cache *cache,
			unsigned long pageno)
{
	void *vaddr;
	struct page *page;

	if (cache->vaddr) {
		kunmap_atomic(unmask_page(cache->vaddr));
	} else {
		unsigned int flushes;
		int err;

		err = i915_gem_object_prepare_write(obj, &flushes);
		if (err)
			return ERR_PTR(err);

		BUILD_BUG_ON(KMAP & CLFLUSH_FLAGS);
		BUILD_BUG_ON((KMAP | CLFLUSH_FLAGS) & PAGE_MASK);

		cache->vaddr = flushes | KMAP;
		cache->node.mm = (void *)obj;
		if (flushes)
			mb();
	}

	page = i915_gem_object_get_page(obj, pageno);
	if (!obj->mm.dirty)
		set_page_dirty(page);

	vaddr = kmap_atomic(page);
	cache->vaddr = unmask_flags(cache->vaddr) | (unsigned long)vaddr;
	cache->page = pageno;

	return vaddr;
}

static void *reloc_iomap(struct drm_i915_gem_object *obj,
			 struct i915_execbuffer *eb,
			 unsigned long page)
{
	struct reloc_cache *cache = &eb->reloc_cache;
	struct i915_ggtt *ggtt = cache_to_ggtt(cache);
	unsigned long offset;
	void *vaddr;

	if (cache->vaddr) {
		intel_gt_flush_ggtt_writes(ggtt->vm.gt);
		io_mapping_unmap_atomic((void __force __iomem *) unmask_page(cache->vaddr));
	} else {
		struct i915_vma *vma;
		int err;

		if (i915_gem_object_is_tiled(obj))
			return ERR_PTR(-EINVAL);

		if (use_cpu_reloc(cache, obj))
			return NULL;

		err = i915_gem_object_set_to_gtt_domain(obj, true);
		if (err)
			return ERR_PTR(err);

		vma = i915_gem_object_ggtt_pin_ww(obj, &eb->ww, NULL, 0, 0,
						  PIN_MAPPABLE |
						  PIN_NONBLOCK /* NOWARN */ |
						  PIN_NOEVICT);
		if (vma == ERR_PTR(-EDEADLK))
			return vma;

		if (IS_ERR(vma)) {
			memset(&cache->node, 0, sizeof(cache->node));
			mutex_lock(&ggtt->vm.mutex);
			err = drm_mm_insert_node_in_range
				(&ggtt->vm.mm, &cache->node,
				 PAGE_SIZE, 0, I915_COLOR_UNEVICTABLE,
				 0, ggtt->mappable_end,
				 DRM_MM_INSERT_LOW);
			mutex_unlock(&ggtt->vm.mutex);
			if (err) /* no inactive aperture space, use cpu reloc */
				return NULL;
		} else {
			cache->node.start = vma->node.start;
			cache->node.mm = (void *)vma;
		}
	}

	offset = cache->node.start;
	if (drm_mm_node_allocated(&cache->node)) {
		ggtt->vm.insert_page(&ggtt->vm,
				     i915_gem_object_get_dma_address(obj, page),
				     offset, I915_CACHE_NONE, 0);
	} else {
		offset += page << PAGE_SHIFT;
	}

	vaddr = (void __force *)io_mapping_map_atomic_wc(&ggtt->iomap,
							 offset);
	cache->page = page;
	cache->vaddr = (unsigned long)vaddr;

	return vaddr;
}

static void *reloc_vaddr(struct drm_i915_gem_object *obj,
			 struct i915_execbuffer *eb,
			 unsigned long page)
{
	struct reloc_cache *cache = &eb->reloc_cache;
	void *vaddr;

	if (cache->page == page) {
		vaddr = unmask_page(cache->vaddr);
	} else {
		vaddr = NULL;
		if ((cache->vaddr & KMAP) == 0)
			vaddr = reloc_iomap(obj, eb, page);
		if (!vaddr)
			vaddr = reloc_kmap(obj, cache, page);
	}

	return vaddr;
}

static void clflush_write32(u32 *addr, u32 value, unsigned int flushes)
{
	if (unlikely(flushes & (CLFLUSH_BEFORE | CLFLUSH_AFTER))) {
		if (flushes & CLFLUSH_BEFORE) {
			clflushopt(addr);
			mb();
		}

		*addr = value;

		/*
		 * Writes to the same cacheline are serialised by the CPU
		 * (including clflush). On the write path, we only require
		 * that it hits memory in an orderly fashion and place
		 * mb barriers at the start and end of the relocation phase
		 * to ensure ordering of clflush wrt to the system.
		 */
		if (flushes & CLFLUSH_AFTER)
			clflushopt(addr);
	} else
		*addr = value;
}

static void reloc_cache_reset(struct reloc_cache *cache)
{
	void *vaddr;

	if (!cache->vaddr)
		return;

	vaddr = unmask_page(cache->vaddr);
	if (cache->vaddr & KMAP) {
		if (cache->vaddr & CLFLUSH_AFTER)
			mb();

		kunmap_atomic(vaddr);
		i915_gem_object_finish_access((struct drm_i915_gem_object *)cache->node.mm);
	} else {
		struct i915_ggtt *ggtt = cache_to_ggtt(cache);

		intel_gt_flush_ggtt_writes(ggtt->vm.gt);
		io_mapping_unmap_atomic((void __iomem *)vaddr);

		if (drm_mm_node_allocated(&cache->node)) {
			ggtt->vm.clear_range(&ggtt->vm,
					     cache->node.start,
					     cache->node.size);
			mutex_lock(&ggtt->vm.mutex);
			drm_mm_remove_node(&cache->node);
			mutex_unlock(&ggtt->vm.mutex);
		} else {
			i915_vma_unpin((struct i915_vma *)cache->node.mm);
		}
	}

	cache->vaddr = 0;
	cache->page = -1;
}

static void *reloc_kmap(struct drm_i915_gem_object *obj,
			struct reloc_cache *cache,
			unsigned long page)
{
	void *vaddr;

	if (cache->vaddr) {
		kunmap_atomic(unmask_page(cache->vaddr));
	} else {
		unsigned int flushes;
		int err;

		err = i915_gem_object_prepare_write(obj, &flushes);
		if (err)
			return ERR_PTR(err);

		BUILD_BUG_ON(KMAP & CLFLUSH_FLAGS);
		BUILD_BUG_ON((KMAP | CLFLUSH_FLAGS) & PAGE_MASK);

		cache->vaddr = flushes | KMAP;
		cache->node.mm = (void *)obj;
		if (flushes)
			mb();
	}

	vaddr = kmap_atomic(i915_gem_object_get_dirty_page(obj, page));
	cache->vaddr = unmask_flags(cache->vaddr) | (unsigned long)vaddr;
	cache->page = page;

	return vaddr;
}

static void *reloc_iomap(struct drm_i915_gem_object *obj,
			 struct reloc_cache *cache,
			 unsigned long page)
{
	struct i915_ggtt *ggtt = cache_to_ggtt(cache);
	unsigned long offset;
	void *vaddr;

	if (cache->vaddr) {
		intel_gt_flush_ggtt_writes(ggtt->vm.gt);
		io_mapping_unmap_atomic((void __force __iomem *) unmask_page(cache->vaddr));
	} else {
		struct i915_vma *vma;
		int err;

		if (i915_gem_object_is_tiled(obj))
			return ERR_PTR(-EINVAL);

		if (use_cpu_reloc(cache, obj))
			return NULL;

		i915_gem_object_lock(obj);
		err = i915_gem_object_set_to_gtt_domain(obj, true);
		i915_gem_object_unlock(obj);
		if (err)
			return ERR_PTR(err);

		vma = i915_gem_object_ggtt_pin(obj, NULL, 0, 0,
					       PIN_MAPPABLE |
					       PIN_NONBLOCK /* NOWARN */ |
					       PIN_NOEVICT);
		if (IS_ERR(vma)) {
			memset(&cache->node, 0, sizeof(cache->node));
			mutex_lock(&ggtt->vm.mutex);
			err = drm_mm_insert_node_in_range
				(&ggtt->vm.mm, &cache->node,
				 PAGE_SIZE, 0, I915_COLOR_UNEVICTABLE,
				 0, ggtt->mappable_end,
				 DRM_MM_INSERT_LOW);
			mutex_unlock(&ggtt->vm.mutex);
			if (err) /* no inactive aperture space, use cpu reloc */
				return NULL;
		} else {
			cache->node.start = vma->node.start;
			cache->node.mm = (void *)vma;
		}
	}

	offset = cache->node.start;
	if (drm_mm_node_allocated(&cache->node)) {
		ggtt->vm.insert_page(&ggtt->vm,
				     i915_gem_object_get_dma_address(obj, page),
				     offset, I915_CACHE_NONE, 0);
	} else {
		offset += page << PAGE_SHIFT;
	}

	vaddr = (void __force *)io_mapping_map_atomic_wc(&ggtt->iomap,
							 offset);
	cache->page = page;
	cache->vaddr = (unsigned long)vaddr;

	return vaddr;
}

static void *reloc_vaddr(struct drm_i915_gem_object *obj,
			 struct reloc_cache *cache,
			 unsigned long page)
{
	void *vaddr;

	if (cache->page == page) {
		vaddr = unmask_page(cache->vaddr);
	} else {
		vaddr = NULL;
		if ((cache->vaddr & KMAP) == 0)
			vaddr = reloc_iomap(obj, cache, page);
		if (!vaddr)
			vaddr = reloc_kmap(obj, cache, page);
	}

	return vaddr;
}

static void clflush_write32(u32 *addr, u32 value, unsigned int flushes)
{
	if (unlikely(flushes & (CLFLUSH_BEFORE | CLFLUSH_AFTER))) {
		if (flushes & CLFLUSH_BEFORE) {
			clflushopt(addr);
			mb();
		}

		*addr = value;

		/*
		 * Writes to the same cacheline are serialised by the CPU
		 * (including clflush). On the write path, we only require
		 * that it hits memory in an orderly fashion and place
		 * mb barriers at the start and end of the relocation phase
		 * to ensure ordering of clflush wrt to the system.
		 */
		if (flushes & CLFLUSH_AFTER)
			clflushopt(addr);
	} else
		*addr = value;
}

static int reloc_move_to_gpu(struct i915_request *rq, struct i915_vma *vma)
{
	struct drm_i915_gem_object *obj = vma->obj;
	int err;

	assert_vma_held(vma);

	if (obj->cache_dirty & ~obj->cache_coherent)
		i915_gem_clflush_object(obj, 0);
	obj->write_domain = 0;

	err = i915_request_await_object(rq, vma->obj, true);
	if (err == 0)
		err = i915_vma_move_to_active(vma, rq, EXEC_OBJECT_WRITE);

	return err;
}

static int __reloc_gpu_alloc(struct i915_execbuffer *eb,
			     struct intel_engine_cs *engine,
			     struct i915_vma *vma,
			     unsigned int len)
{
	struct reloc_cache *cache = &eb->reloc_cache;
	struct intel_gt_buffer_pool_node *pool = eb->reloc_pool;
	struct i915_request *rq;
	struct i915_vma *batch;
	u32 *cmd;
	int err;

	if (!pool) {
		pool = intel_gt_get_buffer_pool(engine->gt, PAGE_SIZE);
		if (IS_ERR(pool))
			return PTR_ERR(pool);
	}
	eb->reloc_pool = NULL;

	err = i915_gem_object_lock(pool->obj, &eb->ww);
	if (err)
		goto err_pool;

	cmd = i915_gem_object_pin_map(pool->obj,
				      cache->has_llc ?
				      I915_MAP_FORCE_WB :
				      I915_MAP_FORCE_WC);
	if (IS_ERR(cmd)) {
		err = PTR_ERR(cmd);
		goto err_pool;
	}

	batch = i915_vma_instance(pool->obj, vma->vm, NULL);
	if (IS_ERR(batch)) {
		err = PTR_ERR(batch);
		goto err_unmap;
	}

	err = i915_vma_pin_ww(batch, &eb->ww, 0, 0, PIN_USER | PIN_NONBLOCK);
	if (err)
		goto err_unmap;

	if (engine == eb->context->engine) {
		rq = i915_request_create(eb->context);
	} else {
		struct intel_context *ce = eb->reloc_context;

		if (!ce) {
			ce = intel_context_create(engine);
			if (IS_ERR(ce)) {
				err = PTR_ERR(ce);
				goto err_unpin;
			}

			i915_vm_put(ce->vm);
			ce->vm = i915_vm_get(eb->context->vm);
			eb->reloc_context = ce;
		}

		err = intel_context_pin_ww(ce, &eb->ww);
		if (err)
			goto err_unpin;

		rq = i915_request_create(ce);
		intel_context_unpin(ce);
	}
	if (IS_ERR(rq)) {
		err = PTR_ERR(rq);
		goto err_unpin;
	}

	err = intel_gt_buffer_pool_mark_active(pool, rq);
	if (err)
		goto err_request;

	err = reloc_move_to_gpu(rq, vma);
	if (err)
		goto err_request;

	err = eb->engine->emit_bb_start(rq,
					batch->node.start, PAGE_SIZE,
					cache->gen > 5 ? 0 : I915_DISPATCH_SECURE);
	if (err)
		goto skip_request;

	assert_vma_held(batch);
	err = i915_request_await_object(rq, batch->obj, false);
	if (err == 0)
		err = i915_vma_move_to_active(batch, rq, 0);
	if (err)
		goto skip_request;

	rq->batch = batch;
	i915_vma_unpin(batch);

	cache->rq = rq;
	cache->rq_cmd = cmd;
	cache->rq_size = 0;
	cache->pool = pool;

	/* Return with batch mapping (cmd) still pinned */
	return 0;

skip_request:
	i915_request_set_error_once(rq, err);
err_request:
	i915_request_add(rq);
err_unpin:
	i915_vma_unpin(batch);
err_unmap:
	i915_gem_object_unpin_map(pool->obj);
err_pool:
	eb->reloc_pool = pool;
	return err;
}

static bool reloc_can_use_engine(const struct intel_engine_cs *engine)
{
	return engine->class != VIDEO_DECODE_CLASS || !IS_GEN(engine->i915, 6);
}

static u32 *reloc_gpu(struct i915_execbuffer *eb,
		      struct i915_vma *vma,
		      unsigned int len)
{
	struct reloc_cache *cache = &eb->reloc_cache;
	u32 *cmd;

	if (cache->rq_size > PAGE_SIZE/sizeof(u32) - (len + 1))
		reloc_gpu_flush(eb, cache);

	if (unlikely(!cache->rq)) {
		int err;
		struct intel_engine_cs *engine = eb->engine;

		if (!reloc_can_use_engine(engine)) {
			engine = engine->gt->engine_class[COPY_ENGINE_CLASS][0];
			if (!engine)
				return ERR_PTR(-ENODEV);
		}

		err = __reloc_gpu_alloc(eb, engine, vma, len);
		if (unlikely(err))
			return ERR_PTR(err);
	}

	cmd = cache->rq_cmd + cache->rq_size;
	cache->rq_size += len;

	return cmd;
}

static inline bool use_reloc_gpu(struct i915_vma *vma)
{
	if (DBG_FORCE_RELOC == FORCE_GPU_RELOC)
		return true;

	if (DBG_FORCE_RELOC)
		return false;

	return !dma_resv_test_signaled_rcu(vma->resv, true);
}

static unsigned long vma_phys_addr(struct i915_vma *vma, u32 offset)
{
	struct page *page;
	unsigned long addr;

	GEM_BUG_ON(vma->pages != vma->obj->mm.pages);

	page = i915_gem_object_get_page(vma->obj, offset >> PAGE_SHIFT);
	addr = PFN_PHYS(page_to_pfn(page));
	GEM_BUG_ON(overflows_type(addr, u32)); /* expected dma32 */

	return addr + offset_in_page(offset);
}

<<<<<<< HEAD
static bool __reloc_entry_gpu(struct i915_execbuffer *eb,
=======
static int __reloc_entry_gpu(struct i915_execbuffer *eb,
>>>>>>> 640eee06
			      struct i915_vma *vma,
			      u64 offset,
			      u64 target_addr)
{
	const unsigned int gen = eb->reloc_cache.gen;
	unsigned int len;
	u32 *batch;
	u64 addr;

	if (gen >= 8)
		len = offset & 7 ? 8 : 5;
	else if (gen >= 4)
		len = 4;
	else
		len = 3;

	batch = reloc_gpu(eb, vma, len);
<<<<<<< HEAD
	if (IS_ERR(batch))
=======
	if (batch == ERR_PTR(-EDEADLK))
		return -EDEADLK;
	else if (IS_ERR(batch))
>>>>>>> 640eee06
		return false;

	addr = gen8_canonical_addr(vma->node.start + offset);
	if (gen >= 8) {
		if (offset & 7) {
			*batch++ = MI_STORE_DWORD_IMM_GEN4;
			*batch++ = lower_32_bits(addr);
			*batch++ = upper_32_bits(addr);
			*batch++ = lower_32_bits(target_addr);

			addr = gen8_canonical_addr(addr + 4);

			*batch++ = MI_STORE_DWORD_IMM_GEN4;
			*batch++ = lower_32_bits(addr);
			*batch++ = upper_32_bits(addr);
			*batch++ = upper_32_bits(target_addr);
		} else {
			*batch++ = (MI_STORE_DWORD_IMM_GEN4 | (1 << 21)) + 1;
			*batch++ = lower_32_bits(addr);
			*batch++ = upper_32_bits(addr);
			*batch++ = lower_32_bits(target_addr);
			*batch++ = upper_32_bits(target_addr);
		}
	} else if (gen >= 6) {
		*batch++ = MI_STORE_DWORD_IMM_GEN4;
		*batch++ = 0;
		*batch++ = addr;
		*batch++ = target_addr;
	} else if (IS_I965G(eb->i915)) {
		*batch++ = MI_STORE_DWORD_IMM_GEN4;
		*batch++ = 0;
		*batch++ = vma_phys_addr(vma, offset);
		*batch++ = target_addr;
	} else if (gen >= 4) {
		*batch++ = MI_STORE_DWORD_IMM_GEN4 | MI_USE_GGTT;
		*batch++ = 0;
		*batch++ = addr;
		*batch++ = target_addr;
	} else if (gen >= 3 &&
		   !(IS_I915G(eb->i915) || IS_I915GM(eb->i915))) {
		*batch++ = MI_STORE_DWORD_IMM | MI_MEM_VIRTUAL;
		*batch++ = addr;
		*batch++ = target_addr;
	} else {
		*batch++ = MI_STORE_DWORD_IMM;
		*batch++ = vma_phys_addr(vma, offset);
		*batch++ = target_addr;
	}

	return true;
}

<<<<<<< HEAD
static bool reloc_entry_gpu(struct i915_execbuffer *eb,
=======
static int reloc_entry_gpu(struct i915_execbuffer *eb,
>>>>>>> 640eee06
			    struct i915_vma *vma,
			    u64 offset,
			    u64 target_addr)
{
	if (eb->reloc_cache.vaddr)
		return false;

	if (!use_reloc_gpu(vma))
		return false;

	return __reloc_entry_gpu(eb, vma, offset, target_addr);
}

static u64
relocate_entry(struct i915_vma *vma,
	       const struct drm_i915_gem_relocation_entry *reloc,
	       struct i915_execbuffer *eb,
	       const struct i915_vma *target)
{
	u64 target_addr = relocation_target(reloc, target);
	u64 offset = reloc->offset;
<<<<<<< HEAD

	if (!reloc_entry_gpu(eb, vma, offset, target_addr)) {
=======
	int reloc_gpu = reloc_entry_gpu(eb, vma, offset, target_addr);

	if (reloc_gpu < 0)
		return reloc_gpu;

	if (!reloc_gpu) {
>>>>>>> 640eee06
		bool wide = eb->reloc_cache.use_64bit_reloc;
		void *vaddr;

repeat:
<<<<<<< HEAD
		vaddr = reloc_vaddr(vma->obj,
				    &eb->reloc_cache,
=======
		vaddr = reloc_vaddr(vma->obj, eb,
>>>>>>> 640eee06
				    offset >> PAGE_SHIFT);
		if (IS_ERR(vaddr))
			return PTR_ERR(vaddr);

		GEM_BUG_ON(!IS_ALIGNED(offset, sizeof(u32)));
		clflush_write32(vaddr + offset_in_page(offset),
				lower_32_bits(target_addr),
				eb->reloc_cache.vaddr);

		if (wide) {
			offset += sizeof(u32);
			target_addr >>= 32;
			wide = false;
			goto repeat;
		}
	}

	return target->node.start | UPDATE;
}

static u64
eb_relocate_entry(struct i915_execbuffer *eb,
		  struct eb_vma *ev,
		  const struct drm_i915_gem_relocation_entry *reloc)
{
	struct drm_i915_private *i915 = eb->i915;
	struct eb_vma *target;
	int err;

	/* we've already hold a reference to all valid objects */
	target = eb_get_vma(eb, reloc->target_handle);
	if (unlikely(!target))
		return -ENOENT;

	/* Validate that the target is in a valid r/w GPU domain */
	if (unlikely(reloc->write_domain & (reloc->write_domain - 1))) {
		drm_dbg(&i915->drm, "reloc with multiple write domains: "
			  "target %d offset %d "
			  "read %08x write %08x",
			  reloc->target_handle,
			  (int) reloc->offset,
			  reloc->read_domains,
			  reloc->write_domain);
		return -EINVAL;
	}
	if (unlikely((reloc->write_domain | reloc->read_domains)
		     & ~I915_GEM_GPU_DOMAINS)) {
		drm_dbg(&i915->drm, "reloc with read/write non-GPU domains: "
			  "target %d offset %d "
			  "read %08x write %08x",
			  reloc->target_handle,
			  (int) reloc->offset,
			  reloc->read_domains,
			  reloc->write_domain);
		return -EINVAL;
	}

	if (reloc->write_domain) {
		target->flags |= EXEC_OBJECT_WRITE;

		/*
		 * Sandybridge PPGTT errata: We need a global gtt mapping
		 * for MI and pipe_control writes because the gpu doesn't
		 * properly redirect them through the ppgtt for non_secure
		 * batchbuffers.
		 */
		if (reloc->write_domain == I915_GEM_DOMAIN_INSTRUCTION &&
		    IS_GEN(eb->i915, 6)) {
			err = i915_vma_bind(target->vma,
					    target->vma->obj->cache_level,
					    PIN_GLOBAL, NULL);
			if (err)
				return err;
		}
	}

	/*
	 * If the relocation already has the right value in it, no
	 * more work needs to be done.
	 */
	if (!DBG_FORCE_RELOC &&
	    gen8_canonical_addr(target->vma->node.start) == reloc->presumed_offset)
		return 0;

	/* Check that the relocation address is valid... */
	if (unlikely(reloc->offset >
		     ev->vma->size - (eb->reloc_cache.use_64bit_reloc ? 8 : 4))) {
		drm_dbg(&i915->drm, "Relocation beyond object bounds: "
			  "target %d offset %d size %d.\n",
			  reloc->target_handle,
			  (int)reloc->offset,
			  (int)ev->vma->size);
		return -EINVAL;
	}
	if (unlikely(reloc->offset & 3)) {
		drm_dbg(&i915->drm, "Relocation not 4-byte aligned: "
			  "target %d offset %d.\n",
			  reloc->target_handle,
			  (int)reloc->offset);
		return -EINVAL;
	}

	/*
	 * If we write into the object, we need to force the synchronisation
	 * barrier, either with an asynchronous clflush or if we executed the
	 * patching using the GPU (though that should be serialised by the
	 * timeline). To be completely sure, and since we are required to
	 * do relocations we are already stalling, disable the user's opt
	 * out of our synchronisation.
	 */
	ev->flags &= ~EXEC_OBJECT_ASYNC;

	/* and update the user's relocation entry */
	return relocate_entry(ev->vma, reloc, eb, target->vma);
}

static int eb_relocate_vma(struct i915_execbuffer *eb, struct eb_vma *ev)
{
#define N_RELOC(x) ((x) / sizeof(struct drm_i915_gem_relocation_entry))
	struct drm_i915_gem_relocation_entry stack[N_RELOC(512)];
	const struct drm_i915_gem_exec_object2 *entry = ev->exec;
	struct drm_i915_gem_relocation_entry __user *urelocs =
		u64_to_user_ptr(entry->relocs_ptr);
	unsigned long remain = entry->relocation_count;

	if (unlikely(remain > N_RELOC(ULONG_MAX)))
		return -EINVAL;

	/*
	 * We must check that the entire relocation array is safe
	 * to read. However, if the array is not writable the user loses
	 * the updated relocation values.
	 */
	if (unlikely(!access_ok(urelocs, remain * sizeof(*urelocs))))
		return -EFAULT;

	do {
		struct drm_i915_gem_relocation_entry *r = stack;
		unsigned int count =
			min_t(unsigned long, remain, ARRAY_SIZE(stack));
		unsigned int copied;

		/*
		 * This is the fast path and we cannot handle a pagefault
		 * whilst holding the struct mutex lest the user pass in the
		 * relocations contained within a mmaped bo. For in such a case
		 * we, the page fault handler would call i915_gem_fault() and
		 * we would try to acquire the struct mutex again. Obviously
		 * this is bad and so lockdep complains vehemently.
		 */
<<<<<<< HEAD
		copied = __copy_from_user(r, urelocs, count * sizeof(r[0]));
=======
		pagefault_disable();
		copied = __copy_from_user_inatomic(r, urelocs, count * sizeof(r[0]));
		pagefault_enable();
>>>>>>> 640eee06
		if (unlikely(copied)) {
			remain = -EFAULT;
			goto out;
		}

		remain -= count;
		do {
			u64 offset = eb_relocate_entry(eb, ev, r);

			if (likely(offset == 0)) {
			} else if ((s64)offset < 0) {
				remain = (int)offset;
				goto out;
			} else {
				/*
				 * Note that reporting an error now
				 * leaves everything in an inconsistent
				 * state as we have *already* changed
				 * the relocation value inside the
				 * object. As we have not changed the
				 * reloc.presumed_offset or will not
				 * change the execobject.offset, on the
				 * call we may not rewrite the value
				 * inside the object, leaving it
				 * dangling and causing a GPU hang. Unless
				 * userspace dynamically rebuilds the
				 * relocations on each execbuf rather than
				 * presume a static tree.
				 *
				 * We did previously check if the relocations
				 * were writable (access_ok), an error now
				 * would be a strange race with mprotect,
				 * having already demonstrated that we
				 * can read from this userspace address.
				 */
				offset = gen8_canonical_addr(offset & ~UPDATE);
				__put_user(offset,
					   &urelocs[r - stack].presumed_offset);
			}
		} while (r++, --count);
		urelocs += ARRAY_SIZE(stack);
	} while (remain);
out:
<<<<<<< HEAD
	reloc_cache_reset(&eb->reloc_cache);
	return remain;
=======
	reloc_cache_reset(&eb->reloc_cache, eb);
	return remain;
}

static int
eb_relocate_vma_slow(struct i915_execbuffer *eb, struct eb_vma *ev)
{
	const struct drm_i915_gem_exec_object2 *entry = ev->exec;
	struct drm_i915_gem_relocation_entry *relocs =
		u64_to_ptr(typeof(*relocs), entry->relocs_ptr);
	unsigned int i;
	int err;

	for (i = 0; i < entry->relocation_count; i++) {
		u64 offset = eb_relocate_entry(eb, ev, &relocs[i]);

		if ((s64)offset < 0) {
			err = (int)offset;
			goto err;
		}
	}
	err = 0;
err:
	reloc_cache_reset(&eb->reloc_cache, eb);
	return err;
}

static int check_relocations(const struct drm_i915_gem_exec_object2 *entry)
{
	const char __user *addr, *end;
	unsigned long size;
	char __maybe_unused c;

	size = entry->relocation_count;
	if (size == 0)
		return 0;

	if (size > N_RELOC(ULONG_MAX))
		return -EINVAL;

	addr = u64_to_user_ptr(entry->relocs_ptr);
	size *= sizeof(struct drm_i915_gem_relocation_entry);
	if (!access_ok(addr, size))
		return -EFAULT;

	end = addr + size;
	for (; addr < end; addr += PAGE_SIZE) {
		int err = __get_user(c, addr);
		if (err)
			return err;
	}
	return __get_user(c, end - 1);
>>>>>>> 640eee06
}

static int eb_copy_relocations(const struct i915_execbuffer *eb)
{
	struct drm_i915_gem_relocation_entry *relocs;
	const unsigned int count = eb->buffer_count;
	unsigned int i;
	int err;

	for (i = 0; i < count; i++) {
		const unsigned int nreloc = eb->exec[i].relocation_count;
		struct drm_i915_gem_relocation_entry __user *urelocs;
		unsigned long size;
		unsigned long copied;

		if (nreloc == 0)
			continue;

		err = check_relocations(&eb->exec[i]);
		if (err)
			goto err;

		urelocs = u64_to_user_ptr(eb->exec[i].relocs_ptr);
		size = nreloc * sizeof(*relocs);

		relocs = kvmalloc_array(size, 1, GFP_KERNEL);
		if (!relocs) {
			err = -ENOMEM;
			goto err;
		}

		/* copy_from_user is limited to < 4GiB */
		copied = 0;
		do {
			unsigned int len =
				min_t(u64, BIT_ULL(31), size - copied);

			if (__copy_from_user((char *)relocs + copied,
					     (char __user *)urelocs + copied,
					     len))
				goto end;

			copied += len;
		} while (copied < size);

		/*
		 * As we do not update the known relocation offsets after
		 * relocating (due to the complexities in lock handling),
		 * we need to mark them as invalid now so that we force the
		 * relocation processing next time. Just in case the target
		 * object is evicted and then rebound into its old
		 * presumed_offset before the next execbuffer - if that
		 * happened we would make the mistake of assuming that the
		 * relocations were valid.
		 */
		if (!user_access_begin(urelocs, size))
			goto end;

		for (copied = 0; copied < nreloc; copied++)
			unsafe_put_user(-1,
					&urelocs[copied].presumed_offset,
					end_user);
		user_access_end();

		eb->exec[i].relocs_ptr = (uintptr_t)relocs;
	}

	return 0;

end_user:
	user_access_end();
end:
	kvfree(relocs);
	err = -EFAULT;
err:
	while (i--) {
		relocs = u64_to_ptr(typeof(*relocs), eb->exec[i].relocs_ptr);
		if (eb->exec[i].relocation_count)
			kvfree(relocs);
	}
	return err;
}

static int eb_prefault_relocations(const struct i915_execbuffer *eb)
{
	const unsigned int count = eb->buffer_count;
	unsigned int i;

	for (i = 0; i < count; i++) {
		int err;

		err = check_relocations(&eb->exec[i]);
		if (err)
			return err;
	}

	return 0;
}

static noinline int eb_relocate_parse_slow(struct i915_execbuffer *eb,
					   struct i915_request *rq)
{
	bool have_copy = false;
	struct eb_vma *ev;
	int err = 0;

repeat:
	if (signal_pending(current)) {
		err = -ERESTARTSYS;
		goto out;
	}

	/* We may process another execbuffer during the unlock... */
	eb_release_vmas(eb, false);
	i915_gem_ww_ctx_fini(&eb->ww);

	if (rq) {
		/* nonblocking is always false */
		if (i915_request_wait(rq, I915_WAIT_INTERRUPTIBLE,
				      MAX_SCHEDULE_TIMEOUT) < 0) {
			i915_request_put(rq);
			rq = NULL;

			err = -EINTR;
			goto err_relock;
		}

		i915_request_put(rq);
		rq = NULL;
	}

	/*
	 * We take 3 passes through the slowpatch.
	 *
	 * 1 - we try to just prefault all the user relocation entries and
	 * then attempt to reuse the atomic pagefault disabled fast path again.
	 *
	 * 2 - we copy the user entries to a local buffer here outside of the
	 * local and allow ourselves to wait upon any rendering before
	 * relocations
	 *
	 * 3 - we already have a local copy of the relocation entries, but
	 * were interrupted (EAGAIN) whilst waiting for the objects, try again.
	 */
	if (!err) {
		err = eb_prefault_relocations(eb);
	} else if (!have_copy) {
		err = eb_copy_relocations(eb);
		have_copy = err == 0;
	} else {
		cond_resched();
		err = 0;
	}

	if (!err)
		flush_workqueue(eb->i915->mm.userptr_wq);

err_relock:
	i915_gem_ww_ctx_init(&eb->ww, true);
	if (err)
		goto out;

	/* reacquire the objects */
repeat_validate:
	rq = eb_pin_engine(eb, false);
	if (IS_ERR(rq)) {
		err = PTR_ERR(rq);
		rq = NULL;
		goto err;
	}

	/* We didn't throttle, should be NULL */
	GEM_WARN_ON(rq);

	err = eb_validate_vmas(eb);
	if (err)
		goto err;

	GEM_BUG_ON(!eb->batch);

	list_for_each_entry(ev, &eb->relocs, reloc_link) {
		if (!have_copy) {
			pagefault_disable();
			err = eb_relocate_vma(eb, ev);
			pagefault_enable();
			if (err)
				break;
		} else {
			err = eb_relocate_vma_slow(eb, ev);
			if (err)
				break;
		}
	}

	if (err == -EDEADLK)
		goto err;

	if (err && !have_copy)
		goto repeat;

	if (err)
		goto err;

	/* as last step, parse the command buffer */
	err = eb_parse(eb);
	if (err)
		goto err;

	/*
	 * Leave the user relocations as are, this is the painfully slow path,
	 * and we want to avoid the complication of dropping the lock whilst
	 * having buffers reserved in the aperture and so causing spurious
	 * ENOSPC for random operations.
	 */

err:
	if (err == -EDEADLK) {
		eb_release_vmas(eb, false);
		err = i915_gem_ww_ctx_backoff(&eb->ww);
		if (!err)
			goto repeat_validate;
	}

	if (err == -EAGAIN)
		goto repeat;

out:
	if (have_copy) {
		const unsigned int count = eb->buffer_count;
		unsigned int i;

		for (i = 0; i < count; i++) {
			const struct drm_i915_gem_exec_object2 *entry =
				&eb->exec[i];
			struct drm_i915_gem_relocation_entry *relocs;

			if (!entry->relocation_count)
				continue;

			relocs = u64_to_ptr(typeof(*relocs), entry->relocs_ptr);
			kvfree(relocs);
		}
	}

	if (rq)
		i915_request_put(rq);

	return err;
}

static int eb_relocate_parse(struct i915_execbuffer *eb)
{
	int err;
	struct i915_request *rq = NULL;
	bool throttle = true;

retry:
	rq = eb_pin_engine(eb, throttle);
	if (IS_ERR(rq)) {
		err = PTR_ERR(rq);
		rq = NULL;
		if (err != -EDEADLK)
			return err;

		goto err;
	}

	if (rq) {
		bool nonblock = eb->file->filp->f_flags & O_NONBLOCK;

		/* Need to drop all locks now for throttling, take slowpath */
		err = i915_request_wait(rq, I915_WAIT_INTERRUPTIBLE, 0);
		if (err == -ETIME) {
			if (nonblock) {
				err = -EWOULDBLOCK;
				i915_request_put(rq);
				goto err;
			}
			goto slow;
		}
		i915_request_put(rq);
		rq = NULL;
	}

	/* only throttle once, even if we didn't need to throttle */
	throttle = false;

	err = eb_validate_vmas(eb);
	if (err == -EAGAIN)
		goto slow;
	else if (err)
		goto err;

	/* The objects are in their final locations, apply the relocations. */
	if (eb->args->flags & __EXEC_HAS_RELOC) {
		struct eb_vma *ev;

		list_for_each_entry(ev, &eb->relocs, reloc_link) {
			err = eb_relocate_vma(eb, ev);
			if (err)
				break;
		}

		if (err == -EDEADLK)
			goto err;
		else if (err)
			goto slow;
	}

	if (!err)
		err = eb_parse(eb);

err:
	if (err == -EDEADLK) {
		eb_release_vmas(eb, false);
		err = i915_gem_ww_ctx_backoff(&eb->ww);
		if (!err)
			goto retry;
	}

	return err;

slow:
	err = eb_relocate_parse_slow(eb, rq);
	if (err)
		/*
		 * If the user expects the execobject.offset and
		 * reloc.presumed_offset to be an exact match,
		 * as for using NO_RELOC, then we cannot update
		 * the execobject.offset until we have completed
		 * relocation.
		 */
		eb->args->flags &= ~__EXEC_HAS_RELOC;

	return err;
}

static int eb_move_to_gpu(struct i915_execbuffer *eb)
{
	const unsigned int count = eb->buffer_count;
	unsigned int i = count;
	int err = 0;

	while (i--) {
		struct eb_vma *ev = &eb->vma[i];
		struct i915_vma *vma = ev->vma;
		unsigned int flags = ev->flags;
		struct drm_i915_gem_object *obj = vma->obj;

		assert_vma_held(vma);

		if (flags & EXEC_OBJECT_CAPTURE) {
			struct i915_capture_list *capture;

			capture = kmalloc(sizeof(*capture), GFP_KERNEL);
			if (capture) {
				capture->next = eb->request->capture_list;
				capture->vma = vma;
				eb->request->capture_list = capture;
			}
		}

		/*
		 * If the GPU is not _reading_ through the CPU cache, we need
		 * to make sure that any writes (both previous GPU writes from
		 * before a change in snooping levels and normal CPU writes)
		 * caught in that cache are flushed to main memory.
		 *
		 * We want to say
		 *   obj->cache_dirty &&
		 *   !(obj->cache_coherent & I915_BO_CACHE_COHERENT_FOR_READ)
		 * but gcc's optimiser doesn't handle that as well and emits
		 * two jumps instead of one. Maybe one day...
		 */
		if (unlikely(obj->cache_dirty & ~obj->cache_coherent)) {
			if (i915_gem_clflush_object(obj, 0))
				flags &= ~EXEC_OBJECT_ASYNC;
		}

		if (err == 0 && !(flags & EXEC_OBJECT_ASYNC)) {
			err = i915_request_await_object
				(eb->request, obj, flags & EXEC_OBJECT_WRITE);
		}

		if (err == 0)
			err = i915_vma_move_to_active(vma, eb->request, flags);
	}

	if (unlikely(err))
		goto err_skip;

	/* Unconditionally flush any chipset caches (for streaming writes). */
	intel_gt_chipset_flush(eb->engine->gt);
	return 0;

err_skip:
	i915_request_set_error_once(eb->request, err);
	return err;
}

static int i915_gem_check_execbuffer(struct drm_i915_gem_execbuffer2 *exec)
{
	if (exec->flags & __I915_EXEC_ILLEGAL_FLAGS)
		return -EINVAL;

	/* Kernel clipping was a DRI1 misfeature */
	if (!(exec->flags & (I915_EXEC_FENCE_ARRAY |
			     I915_EXEC_USE_EXTENSIONS))) {
		if (exec->num_cliprects || exec->cliprects_ptr)
			return -EINVAL;
	}

	if (exec->DR4 == 0xffffffff) {
		DRM_DEBUG("UXA submitting garbage DR4, fixing up\n");
		exec->DR4 = 0;
	}
	if (exec->DR1 || exec->DR4)
		return -EINVAL;

	if ((exec->batch_start_offset | exec->batch_len) & 0x7)
		return -EINVAL;

	return 0;
}

static int i915_reset_gen7_sol_offsets(struct i915_request *rq)
{
	u32 *cs;
	int i;

	if (!IS_GEN(rq->engine->i915, 7) || rq->engine->id != RCS0) {
		drm_dbg(&rq->engine->i915->drm, "sol reset is gen7/rcs only\n");
		return -EINVAL;
	}

	cs = intel_ring_begin(rq, 4 * 2 + 2);
	if (IS_ERR(cs))
		return PTR_ERR(cs);

	*cs++ = MI_LOAD_REGISTER_IMM(4);
	for (i = 0; i < 4; i++) {
		*cs++ = i915_mmio_reg_offset(GEN7_SO_WRITE_OFFSET(i));
		*cs++ = 0;
	}
	*cs++ = MI_NOOP;
	intel_ring_advance(rq, cs);

	return 0;
}

static struct i915_vma *
shadow_batch_pin(struct i915_execbuffer *eb,
		 struct drm_i915_gem_object *obj,
		 struct i915_address_space *vm,
		 unsigned int flags)
{
	struct i915_vma *vma;
	int err;

	vma = i915_vma_instance(obj, vm, NULL);
	if (IS_ERR(vma))
		return vma;

	err = i915_vma_pin_ww(vma, &eb->ww, 0, 0, flags);
	if (err)
		return ERR_PTR(err);

	return vma;
}

struct eb_parse_work {
	struct dma_fence_work base;
	struct intel_engine_cs *engine;
	struct i915_vma *batch;
	struct i915_vma *shadow;
	struct i915_vma *trampoline;
	unsigned long batch_offset;
	unsigned long batch_length;
};

static int __eb_parse(struct dma_fence_work *work)
{
	struct eb_parse_work *pw = container_of(work, typeof(*pw), base);

	return intel_engine_cmd_parser(pw->engine,
				       pw->batch,
				       pw->batch_offset,
				       pw->batch_length,
				       pw->shadow,
				       pw->trampoline);
}

static void __eb_parse_release(struct dma_fence_work *work)
{
	struct eb_parse_work *pw = container_of(work, typeof(*pw), base);

	if (pw->trampoline)
		i915_active_release(&pw->trampoline->active);
	i915_active_release(&pw->shadow->active);
	i915_active_release(&pw->batch->active);
}

static const struct dma_fence_work_ops eb_parse_ops = {
	.name = "eb_parse",
	.work = __eb_parse,
	.release = __eb_parse_release,
};

static inline int
__parser_mark_active(struct i915_vma *vma,
		     struct intel_timeline *tl,
		     struct dma_fence *fence)
{
	struct intel_gt_buffer_pool_node *node = vma->private;

	return i915_active_ref(&node->active, tl->fence_context, fence);
}

static int
parser_mark_active(struct eb_parse_work *pw, struct intel_timeline *tl)
{
	int err;

	mutex_lock(&tl->mutex);

	err = __parser_mark_active(pw->shadow, tl, &pw->base.dma);
	if (err)
		goto unlock;

	if (pw->trampoline) {
		err = __parser_mark_active(pw->trampoline, tl, &pw->base.dma);
		if (err)
			goto unlock;
	}

unlock:
	mutex_unlock(&tl->mutex);
	return err;
}

static int eb_parse_pipeline(struct i915_execbuffer *eb,
			     struct i915_vma *shadow,
			     struct i915_vma *trampoline)
{
	struct eb_parse_work *pw;
	int err;

	GEM_BUG_ON(overflows_type(eb->batch_start_offset, pw->batch_offset));
	GEM_BUG_ON(overflows_type(eb->batch_len, pw->batch_length));

	pw = kzalloc(sizeof(*pw), GFP_KERNEL);
	if (!pw)
		return -ENOMEM;

	err = i915_active_acquire(&eb->batch->vma->active);
	if (err)
		goto err_free;

	err = i915_active_acquire(&shadow->active);
	if (err)
		goto err_batch;

	if (trampoline) {
		err = i915_active_acquire(&trampoline->active);
		if (err)
			goto err_shadow;
	}

	dma_fence_work_init(&pw->base, &eb_parse_ops);

	pw->engine = eb->engine;
	pw->batch = eb->batch->vma;
	pw->batch_offset = eb->batch_start_offset;
	pw->batch_length = eb->batch_len;
	pw->shadow = shadow;
	pw->trampoline = trampoline;

	/* Mark active refs early for this worker, in case we get interrupted */
	err = parser_mark_active(pw, eb->context->timeline);
	if (err)
		goto err_commit;

	err = dma_resv_reserve_shared(pw->batch->resv, 1);
	if (err)
		goto err_commit;

	/* Wait for all writes (and relocs) into the batch to complete */
	err = i915_sw_fence_await_reservation(&pw->base.chain,
					      pw->batch->resv, NULL, false,
					      0, I915_FENCE_GFP);
	if (err < 0)
		goto err_commit;

	/* Keep the batch alive and unwritten as we parse */
	dma_resv_add_shared_fence(pw->batch->resv, &pw->base.dma);

	/* Force execution to wait for completion of the parser */
	dma_resv_add_excl_fence(shadow->resv, &pw->base.dma);

	dma_fence_work_commit_imm(&pw->base);
	return 0;

err_commit:
	i915_sw_fence_set_error_once(&pw->base.chain, err);
	dma_fence_work_commit_imm(&pw->base);
	return err;

err_shadow:
	i915_active_release(&shadow->active);
err_batch:
	i915_active_release(&eb->batch->vma->active);
err_free:
	kfree(pw);
	return err;
}

static struct i915_vma *eb_dispatch_secure(struct i915_execbuffer *eb, struct i915_vma *vma)
{
	/*
	 * snb/ivb/vlv conflate the "batch in ppgtt" bit with the "non-secure
	 * batch" bit. Hence we need to pin secure batches into the global gtt.
	 * hsw should have this fixed, but bdw mucks it up again. */
	if (eb->batch_flags & I915_DISPATCH_SECURE)
		return i915_gem_object_ggtt_pin_ww(vma->obj, &eb->ww, NULL, 0, 0, 0);

	return NULL;
}

static int eb_parse(struct i915_execbuffer *eb)
{
	struct drm_i915_private *i915 = eb->i915;
	struct intel_gt_buffer_pool_node *pool = eb->batch_pool;
	struct i915_vma *shadow, *trampoline, *batch;
	unsigned int len;
	int err;

	if (!eb_use_cmdparser(eb)) {
		batch = eb_dispatch_secure(eb, eb->batch->vma);
		if (IS_ERR(batch))
			return PTR_ERR(batch);

		goto secure_batch;
	}

	len = eb->batch_len;
	if (!CMDPARSER_USES_GGTT(eb->i915)) {
		/*
		 * ppGTT backed shadow buffers must be mapped RO, to prevent
		 * post-scan tampering
		 */
		if (!eb->context->vm->has_read_only) {
			drm_dbg(&i915->drm,
				"Cannot prevent post-scan tampering without RO capable vm\n");
			return -EINVAL;
		}
	} else {
		len += I915_CMD_PARSER_TRAMPOLINE_SIZE;
	}

	if (!pool) {
		pool = intel_gt_get_buffer_pool(eb->engine->gt, len);
		if (IS_ERR(pool))
			return PTR_ERR(pool);
		eb->batch_pool = pool;
	}

	err = i915_gem_object_lock(pool->obj, &eb->ww);
	if (err)
		goto err;

	shadow = shadow_batch_pin(eb, pool->obj, eb->context->vm, PIN_USER);
	if (IS_ERR(shadow)) {
		err = PTR_ERR(shadow);
		goto err;
	}
	i915_gem_object_set_readonly(shadow->obj);
	shadow->private = pool;

	trampoline = NULL;
	if (CMDPARSER_USES_GGTT(eb->i915)) {
		trampoline = shadow;

		shadow = shadow_batch_pin(eb, pool->obj,
					  &eb->engine->gt->ggtt->vm,
					  PIN_GLOBAL);
		if (IS_ERR(shadow)) {
			err = PTR_ERR(shadow);
			shadow = trampoline;
			goto err_shadow;
		}
		shadow->private = pool;

		eb->batch_flags |= I915_DISPATCH_SECURE;
	}

	batch = eb_dispatch_secure(eb, shadow);
	if (IS_ERR(batch)) {
		err = PTR_ERR(batch);
		goto err_trampoline;
	}

	err = eb_parse_pipeline(eb, shadow, trampoline);
	if (err)
		goto err_unpin_batch;

	eb->batch = &eb->vma[eb->buffer_count++];
	eb->batch->vma = i915_vma_get(shadow);
	eb->batch->flags = __EXEC_OBJECT_HAS_PIN;

	eb->trampoline = trampoline;
	eb->batch_start_offset = 0;

secure_batch:
	if (batch) {
		eb->batch = &eb->vma[eb->buffer_count++];
		eb->batch->flags = __EXEC_OBJECT_HAS_PIN;
		eb->batch->vma = i915_vma_get(batch);
	}
	return 0;

err_unpin_batch:
	if (batch)
		i915_vma_unpin(batch);
err_trampoline:
	if (trampoline)
		i915_vma_unpin(trampoline);
err_shadow:
	i915_vma_unpin(shadow);
err:
	return err;
}

static int eb_submit(struct i915_execbuffer *eb, struct i915_vma *batch)
{
	int err;

	err = eb_move_to_gpu(eb);
	if (err)
		return err;

	if (eb->args->flags & I915_EXEC_GEN7_SOL_RESET) {
		err = i915_reset_gen7_sol_offsets(eb->request);
		if (err)
			return err;
	}

	/*
	 * After we completed waiting for other engines (using HW semaphores)
	 * then we can signal that this request/batch is ready to run. This
	 * allows us to determine if the batch is still waiting on the GPU
	 * or actually running by checking the breadcrumb.
	 */
	if (eb->engine->emit_init_breadcrumb) {
		err = eb->engine->emit_init_breadcrumb(eb->request);
		if (err)
			return err;
	}

	err = eb->engine->emit_bb_start(eb->request,
					batch->node.start +
					eb->batch_start_offset,
					eb->batch_len,
					eb->batch_flags);
	if (err)
		return err;

	if (eb->trampoline) {
		GEM_BUG_ON(eb->batch_start_offset);
		err = eb->engine->emit_bb_start(eb->request,
						eb->trampoline->node.start +
						eb->batch_len,
						0, 0);
		if (err)
			return err;
	}

	if (intel_context_nopreempt(eb->context))
		__set_bit(I915_FENCE_FLAG_NOPREEMPT, &eb->request->fence.flags);

	return 0;
}

static int num_vcs_engines(const struct drm_i915_private *i915)
{
	return hweight64(VDBOX_MASK(&i915->gt));
}

/*
 * Find one BSD ring to dispatch the corresponding BSD command.
 * The engine index is returned.
 */
static unsigned int
gen8_dispatch_bsd_engine(struct drm_i915_private *dev_priv,
			 struct drm_file *file)
{
	struct drm_i915_file_private *file_priv = file->driver_priv;

	/* Check whether the file_priv has already selected one ring. */
	if ((int)file_priv->bsd_engine < 0)
		file_priv->bsd_engine =
			get_random_int() % num_vcs_engines(dev_priv);

	return file_priv->bsd_engine;
}

static const enum intel_engine_id user_ring_map[] = {
	[I915_EXEC_DEFAULT]	= RCS0,
	[I915_EXEC_RENDER]	= RCS0,
	[I915_EXEC_BLT]		= BCS0,
	[I915_EXEC_BSD]		= VCS0,
	[I915_EXEC_VEBOX]	= VECS0
};

static struct i915_request *eb_throttle(struct i915_execbuffer *eb, struct intel_context *ce)
{
	struct intel_ring *ring = ce->ring;
	struct intel_timeline *tl = ce->timeline;
	struct i915_request *rq;

	/*
	 * Completely unscientific finger-in-the-air estimates for suitable
	 * maximum user request size (to avoid blocking) and then backoff.
	 */
	if (intel_ring_update_space(ring) >= PAGE_SIZE)
		return NULL;

	/*
	 * Find a request that after waiting upon, there will be at least half
	 * the ring available. The hysteresis allows us to compete for the
	 * shared ring and should mean that we sleep less often prior to
	 * claiming our resources, but not so long that the ring completely
	 * drains before we can submit our next request.
	 */
	list_for_each_entry(rq, &tl->requests, link) {
		if (rq->ring != ring)
			continue;

		if (__intel_ring_space(rq->postfix,
				       ring->emit, ring->size) > ring->size / 2)
			break;
	}
	if (&rq->link == &tl->requests)
		return NULL; /* weird, we will check again later for real */

	return i915_request_get(rq);
}

static struct i915_request *eb_pin_engine(struct i915_execbuffer *eb, bool throttle)
{
	struct intel_context *ce = eb->context;
	struct intel_timeline *tl;
	struct i915_request *rq = NULL;
	int err;

	GEM_BUG_ON(eb->args->flags & __EXEC_ENGINE_PINNED);

	if (unlikely(intel_context_is_banned(ce)))
		return ERR_PTR(-EIO);

	/*
	 * Pinning the contexts may generate requests in order to acquire
	 * GGTT space, so do this first before we reserve a seqno for
	 * ourselves.
	 */
	err = intel_context_pin_ww(ce, &eb->ww);
	if (err)
		return ERR_PTR(err);

	/*
	 * Take a local wakeref for preparing to dispatch the execbuf as
	 * we expect to access the hardware fairly frequently in the
	 * process, and require the engine to be kept awake between accesses.
	 * Upon dispatch, we acquire another prolonged wakeref that we hold
	 * until the timeline is idle, which in turn releases the wakeref
	 * taken on the engine, and the parent device.
	 */
	tl = intel_context_timeline_lock(ce);
	if (IS_ERR(tl)) {
		intel_context_unpin(ce);
		return ERR_CAST(tl);
	}

	intel_context_enter(ce);
	if (throttle)
		rq = eb_throttle(eb, ce);
	intel_context_timeline_unlock(tl);

	eb->args->flags |= __EXEC_ENGINE_PINNED;
	return rq;
}

static void eb_unpin_engine(struct i915_execbuffer *eb)
{
	struct intel_context *ce = eb->context;
	struct intel_timeline *tl = ce->timeline;

	if (!(eb->args->flags & __EXEC_ENGINE_PINNED))
		return;

	eb->args->flags &= ~__EXEC_ENGINE_PINNED;

	mutex_lock(&tl->mutex);
	intel_context_exit(ce);
	mutex_unlock(&tl->mutex);

	intel_context_unpin(ce);
}

static unsigned int
eb_select_legacy_ring(struct i915_execbuffer *eb)
{
	struct drm_i915_private *i915 = eb->i915;
	struct drm_i915_gem_execbuffer2 *args = eb->args;
	unsigned int user_ring_id = args->flags & I915_EXEC_RING_MASK;

	if (user_ring_id != I915_EXEC_BSD &&
	    (args->flags & I915_EXEC_BSD_MASK)) {
		drm_dbg(&i915->drm,
			"execbuf with non bsd ring but with invalid "
			"bsd dispatch flags: %d\n", (int)(args->flags));
		return -1;
	}

	if (user_ring_id == I915_EXEC_BSD && num_vcs_engines(i915) > 1) {
		unsigned int bsd_idx = args->flags & I915_EXEC_BSD_MASK;

		if (bsd_idx == I915_EXEC_BSD_DEFAULT) {
			bsd_idx = gen8_dispatch_bsd_engine(i915, eb->file);
		} else if (bsd_idx >= I915_EXEC_BSD_RING1 &&
			   bsd_idx <= I915_EXEC_BSD_RING2) {
			bsd_idx >>= I915_EXEC_BSD_SHIFT;
			bsd_idx--;
		} else {
			drm_dbg(&i915->drm,
				"execbuf with unknown bsd ring: %u\n",
				bsd_idx);
			return -1;
		}

		return _VCS(bsd_idx);
	}

	if (user_ring_id >= ARRAY_SIZE(user_ring_map)) {
		drm_dbg(&i915->drm, "execbuf with unknown ring: %u\n",
			user_ring_id);
		return -1;
	}

	return user_ring_map[user_ring_id];
}

static int
eb_select_engine(struct i915_execbuffer *eb)
{
	struct intel_context *ce;
	unsigned int idx;
	int err;

	if (i915_gem_context_user_engines(eb->gem_context))
		idx = eb->args->flags & I915_EXEC_RING_MASK;
	else
		idx = eb_select_legacy_ring(eb);

	ce = i915_gem_context_get_engine(eb->gem_context, idx);
	if (IS_ERR(ce))
		return PTR_ERR(ce);

	intel_gt_pm_get(ce->engine->gt);

	if (!test_bit(CONTEXT_ALLOC_BIT, &ce->flags)) {
		err = intel_context_alloc_state(ce);
		if (err)
			goto err;
	}

	/*
	 * ABI: Before userspace accesses the GPU (e.g. execbuffer), report
	 * EIO if the GPU is already wedged.
	 */
	err = intel_gt_terminally_wedged(ce->engine->gt);
	if (err)
		goto err;

	eb->context = ce;
	eb->engine = ce->engine;

	/*
	 * Make sure engine pool stays alive even if we call intel_context_put
	 * during ww handling. The pool is destroyed when last pm reference
	 * is dropped, which breaks our -EDEADLK handling.
	 */
	return err;

err:
	intel_gt_pm_put(ce->engine->gt);
	intel_context_put(ce);
	return err;
}

static void
eb_put_engine(struct i915_execbuffer *eb)
{
	intel_gt_pm_put(eb->engine->gt);
	intel_context_put(eb->context);
}

static void
__free_fence_array(struct eb_fence *fences, unsigned int n)
{
	while (n--) {
		drm_syncobj_put(ptr_mask_bits(fences[n].syncobj, 2));
		dma_fence_put(fences[n].dma_fence);
		kfree(fences[n].chain_fence);
	}
	kvfree(fences);
}

static int
add_timeline_fence_array(struct i915_execbuffer *eb,
			 const struct drm_i915_gem_execbuffer_ext_timeline_fences *timeline_fences)
{
	struct drm_i915_gem_exec_fence __user *user_fences;
	u64 __user *user_values;
	struct eb_fence *f;
	u64 nfences;
	int err = 0;

	nfences = timeline_fences->fence_count;
	if (!nfences)
		return 0;

	/* Check multiplication overflow for access_ok() and kvmalloc_array() */
	BUILD_BUG_ON(sizeof(size_t) > sizeof(unsigned long));
	if (nfences > min_t(unsigned long,
			    ULONG_MAX / sizeof(*user_fences),
			    SIZE_MAX / sizeof(*f)) - eb->num_fences)
		return -EINVAL;

	user_fences = u64_to_user_ptr(timeline_fences->handles_ptr);
	if (!access_ok(user_fences, nfences * sizeof(*user_fences)))
		return -EFAULT;

	user_values = u64_to_user_ptr(timeline_fences->values_ptr);
	if (!access_ok(user_values, nfences * sizeof(*user_values)))
		return -EFAULT;

	f = krealloc(eb->fences,
		     (eb->num_fences + nfences) * sizeof(*f),
		     __GFP_NOWARN | GFP_KERNEL);
	if (!f)
		return -ENOMEM;

	eb->fences = f;
	f += eb->num_fences;

	BUILD_BUG_ON(~(ARCH_KMALLOC_MINALIGN - 1) &
		     ~__I915_EXEC_FENCE_UNKNOWN_FLAGS);

	while (nfences--) {
		struct drm_i915_gem_exec_fence user_fence;
		struct drm_syncobj *syncobj;
		struct dma_fence *fence = NULL;
		u64 point;

		if (__copy_from_user(&user_fence,
				     user_fences++,
				     sizeof(user_fence)))
			return -EFAULT;

		if (user_fence.flags & __I915_EXEC_FENCE_UNKNOWN_FLAGS)
			return -EINVAL;

		if (__get_user(point, user_values++))
			return -EFAULT;

		syncobj = drm_syncobj_find(eb->file, user_fence.handle);
		if (!syncobj) {
			DRM_DEBUG("Invalid syncobj handle provided\n");
			return -ENOENT;
		}

		fence = drm_syncobj_fence_get(syncobj);

		if (!fence && user_fence.flags &&
		    !(user_fence.flags & I915_EXEC_FENCE_SIGNAL)) {
			DRM_DEBUG("Syncobj handle has no fence\n");
			drm_syncobj_put(syncobj);
			return -EINVAL;
		}

		if (fence)
			err = dma_fence_chain_find_seqno(&fence, point);

		if (err && !(user_fence.flags & I915_EXEC_FENCE_SIGNAL)) {
			DRM_DEBUG("Syncobj handle missing requested point %llu\n", point);
			dma_fence_put(fence);
			drm_syncobj_put(syncobj);
			return err;
		}

		/*
		 * A point might have been signaled already and
		 * garbage collected from the timeline. In this case
		 * just ignore the point and carry on.
		 */
		if (!fence && !(user_fence.flags & I915_EXEC_FENCE_SIGNAL)) {
			drm_syncobj_put(syncobj);
			continue;
		}

		/*
		 * For timeline syncobjs we need to preallocate chains for
		 * later signaling.
		 */
		if (point != 0 && user_fence.flags & I915_EXEC_FENCE_SIGNAL) {
			/*
			 * Waiting and signaling the same point (when point !=
			 * 0) would break the timeline.
			 */
			if (user_fence.flags & I915_EXEC_FENCE_WAIT) {
				DRM_DEBUG("Trying to wait & signal the same timeline point.\n");
				dma_fence_put(fence);
				drm_syncobj_put(syncobj);
				return -EINVAL;
			}

			f->chain_fence =
				kmalloc(sizeof(*f->chain_fence),
					GFP_KERNEL);
			if (!f->chain_fence) {
				drm_syncobj_put(syncobj);
				dma_fence_put(fence);
				return -ENOMEM;
			}
		} else {
			f->chain_fence = NULL;
		}

		f->syncobj = ptr_pack_bits(syncobj, user_fence.flags, 2);
		f->dma_fence = fence;
		f->value = point;
		f++;
		eb->num_fences++;
	}

	return 0;
}

static int add_fence_array(struct i915_execbuffer *eb)
{
	struct drm_i915_gem_execbuffer2 *args = eb->args;
	struct drm_i915_gem_exec_fence __user *user;
	unsigned long num_fences = args->num_cliprects;
	struct eb_fence *f;

	if (!(args->flags & I915_EXEC_FENCE_ARRAY))
		return 0;

	if (!num_fences)
		return 0;

	/* Check multiplication overflow for access_ok() and kvmalloc_array() */
	BUILD_BUG_ON(sizeof(size_t) > sizeof(unsigned long));
	if (num_fences > min_t(unsigned long,
			       ULONG_MAX / sizeof(*user),
			       SIZE_MAX / sizeof(*f) - eb->num_fences))
		return -EINVAL;

	user = u64_to_user_ptr(args->cliprects_ptr);
	if (!access_ok(user, num_fences * sizeof(*user)))
		return -EFAULT;

	f = krealloc(eb->fences,
		     (eb->num_fences + num_fences) * sizeof(*f),
		     __GFP_NOWARN | GFP_KERNEL);
	if (!f)
		return -ENOMEM;

	eb->fences = f;
	f += eb->num_fences;
	while (num_fences--) {
		struct drm_i915_gem_exec_fence user_fence;
		struct drm_syncobj *syncobj;
		struct dma_fence *fence = NULL;

		if (__copy_from_user(&user_fence, user++, sizeof(user_fence)))
			return -EFAULT;

		if (user_fence.flags & __I915_EXEC_FENCE_UNKNOWN_FLAGS)
			return -EINVAL;

		syncobj = drm_syncobj_find(eb->file, user_fence.handle);
		if (!syncobj) {
			DRM_DEBUG("Invalid syncobj handle provided\n");
			return -ENOENT;
		}

		if (user_fence.flags & I915_EXEC_FENCE_WAIT) {
			fence = drm_syncobj_fence_get(syncobj);
			if (!fence) {
				DRM_DEBUG("Syncobj handle has no fence\n");
				drm_syncobj_put(syncobj);
				return -EINVAL;
			}
		}

		BUILD_BUG_ON(~(ARCH_KMALLOC_MINALIGN - 1) &
			     ~__I915_EXEC_FENCE_UNKNOWN_FLAGS);

		f->syncobj = ptr_pack_bits(syncobj, user_fence.flags, 2);
		f->dma_fence = fence;
		f->value = 0;
		f->chain_fence = NULL;
		f++;
		eb->num_fences++;
	}

	return 0;
}

static void put_fence_array(struct eb_fence *fences, int num_fences)
{
	if (fences)
		__free_fence_array(fences, num_fences);
}

static int
await_fence_array(struct i915_execbuffer *eb)
{
	unsigned int n;
	int err;

	for (n = 0; n < eb->num_fences; n++) {
		struct drm_syncobj *syncobj;
		unsigned int flags;

		syncobj = ptr_unpack_bits(eb->fences[n].syncobj, &flags, 2);

		if (!eb->fences[n].dma_fence)
			continue;

		err = i915_request_await_dma_fence(eb->request,
						   eb->fences[n].dma_fence);
		if (err < 0)
			return err;
	}

	return 0;
}

static void signal_fence_array(const struct i915_execbuffer *eb)
{
	struct dma_fence * const fence = &eb->request->fence;
	unsigned int n;

	for (n = 0; n < eb->num_fences; n++) {
		struct drm_syncobj *syncobj;
		unsigned int flags;

		syncobj = ptr_unpack_bits(eb->fences[n].syncobj, &flags, 2);
		if (!(flags & I915_EXEC_FENCE_SIGNAL))
			continue;

		if (eb->fences[n].chain_fence) {
			drm_syncobj_add_point(syncobj,
					      eb->fences[n].chain_fence,
					      fence,
					      eb->fences[n].value);
			/*
			 * The chain's ownership is transferred to the
			 * timeline.
			 */
			eb->fences[n].chain_fence = NULL;
		} else {
			drm_syncobj_replace_fence(syncobj, fence);
		}
	}
}

static int
parse_timeline_fences(struct i915_user_extension __user *ext, void *data)
{
	struct i915_execbuffer *eb = data;
	struct drm_i915_gem_execbuffer_ext_timeline_fences timeline_fences;

	if (copy_from_user(&timeline_fences, ext, sizeof(timeline_fences)))
		return -EFAULT;

	return add_timeline_fence_array(eb, &timeline_fences);
}

static void retire_requests(struct intel_timeline *tl, struct i915_request *end)
{
	struct i915_request *rq, *rn;

	list_for_each_entry_safe(rq, rn, &tl->requests, link)
		if (rq == end || !i915_request_retire(rq))
			break;
}

static void eb_request_add(struct i915_execbuffer *eb)
{
	struct i915_request *rq = eb->request;
	struct intel_timeline * const tl = i915_request_timeline(rq);
	struct i915_sched_attr attr = {};
	struct i915_request *prev;

	lockdep_assert_held(&tl->mutex);
	lockdep_unpin_lock(&tl->mutex, rq->cookie);

	trace_i915_request_add(rq);

	prev = __i915_request_commit(rq);

	/* Check that the context wasn't destroyed before submission */
	if (likely(!intel_context_is_closed(eb->context))) {
		attr = eb->gem_context->sched;
	} else {
		/* Serialise with context_close via the add_to_timeline */
		i915_request_set_error_once(rq, -ENOENT);
		__i915_request_skip(rq);
	}

	__i915_request_queue(rq, &attr);

	/* Try to clean up the client's timeline after submitting the request */
	if (prev)
		retire_requests(tl, prev);

	mutex_unlock(&tl->mutex);
}

static const i915_user_extension_fn execbuf_extensions[] = {
	[DRM_I915_GEM_EXECBUFFER_EXT_TIMELINE_FENCES] = parse_timeline_fences,
};

static int
parse_execbuf2_extensions(struct drm_i915_gem_execbuffer2 *args,
			  struct i915_execbuffer *eb)
{
	if (!(args->flags & I915_EXEC_USE_EXTENSIONS))
		return 0;

	/* The execbuf2 extension mechanism reuses cliprects_ptr. So we cannot
	 * have another flag also using it at the same time.
	 */
	if (eb->args->flags & I915_EXEC_FENCE_ARRAY)
		return -EINVAL;

	if (args->num_cliprects != 0)
		return -EINVAL;

	return i915_user_extensions(u64_to_user_ptr(args->cliprects_ptr),
				    execbuf_extensions,
				    ARRAY_SIZE(execbuf_extensions),
				    eb);
}

static int
i915_gem_do_execbuffer(struct drm_device *dev,
		       struct drm_file *file,
		       struct drm_i915_gem_execbuffer2 *args,
		       struct drm_i915_gem_exec_object2 *exec)
{
	struct drm_i915_private *i915 = to_i915(dev);
	struct i915_execbuffer eb;
	struct dma_fence *in_fence = NULL;
	struct sync_file *out_fence = NULL;
	struct i915_vma *batch;
	int out_fence_fd = -1;
	int err;

	BUILD_BUG_ON(__EXEC_INTERNAL_FLAGS & ~__I915_EXEC_ILLEGAL_FLAGS);
	BUILD_BUG_ON(__EXEC_OBJECT_INTERNAL_FLAGS &
		     ~__EXEC_OBJECT_UNKNOWN_FLAGS);

	eb.i915 = i915;
	eb.file = file;
	eb.args = args;
	if (DBG_FORCE_RELOC || !(args->flags & I915_EXEC_NO_RELOC))
		args->flags |= __EXEC_HAS_RELOC;

	eb.exec = exec;
	eb.vma = (struct eb_vma *)(exec + args->buffer_count + 1);
	eb.vma[0].vma = NULL;
	eb.reloc_pool = eb.batch_pool = NULL;
	eb.reloc_context = NULL;

	eb.invalid_flags = __EXEC_OBJECT_UNKNOWN_FLAGS;
	reloc_cache_init(&eb.reloc_cache, eb.i915);

	eb.buffer_count = args->buffer_count;
	eb.batch_start_offset = args->batch_start_offset;
	eb.batch_len = args->batch_len;
	eb.trampoline = NULL;

	eb.fences = NULL;
	eb.num_fences = 0;

	eb.batch_flags = 0;
	if (args->flags & I915_EXEC_SECURE) {
		if (INTEL_GEN(i915) >= 11)
			return -ENODEV;

		/* Return -EPERM to trigger fallback code on old binaries. */
		if (!HAS_SECURE_BATCHES(i915))
			return -EPERM;

		if (!drm_is_current_master(file) || !capable(CAP_SYS_ADMIN))
			return -EPERM;

		eb.batch_flags |= I915_DISPATCH_SECURE;
	}
	if (args->flags & I915_EXEC_IS_PINNED)
		eb.batch_flags |= I915_DISPATCH_PINNED;

	err = parse_execbuf2_extensions(args, &eb);
	if (err)
		goto err_ext;

	err = add_fence_array(&eb);
	if (err)
		goto err_ext;

#define IN_FENCES (I915_EXEC_FENCE_IN | I915_EXEC_FENCE_SUBMIT)
	if (args->flags & IN_FENCES) {
		if ((args->flags & IN_FENCES) == IN_FENCES)
			return -EINVAL;

		in_fence = sync_file_get_fence(lower_32_bits(args->rsvd2));
		if (!in_fence) {
			err = -EINVAL;
			goto err_ext;
		}
	}
#undef IN_FENCES

	if (args->flags & I915_EXEC_FENCE_OUT) {
		out_fence_fd = get_unused_fd_flags(O_CLOEXEC);
		if (out_fence_fd < 0) {
			err = out_fence_fd;
			goto err_in_fence;
		}
	}

	err = eb_create(&eb);
	if (err)
		goto err_out_fence;

	GEM_BUG_ON(!eb.lut_size);

	err = eb_select_context(&eb);
	if (unlikely(err))
		goto err_destroy;

	err = eb_select_engine(&eb);
	if (unlikely(err))
		goto err_context;

	err = eb_lookup_vmas(&eb);
	if (err) {
		eb_release_vmas(&eb, true);
		goto err_engine;
	}

	i915_gem_ww_ctx_init(&eb.ww, true);

	err = eb_relocate_parse(&eb);
	if (err) {
		/*
		 * If the user expects the execobject.offset and
		 * reloc.presumed_offset to be an exact match,
		 * as for using NO_RELOC, then we cannot update
		 * the execobject.offset until we have completed
		 * relocation.
		 */
		args->flags &= ~__EXEC_HAS_RELOC;
		goto err_vma;
	}

	ww_acquire_done(&eb.ww.ctx);

	batch = eb.batch->vma;

	/* All GPU relocation batches must be submitted prior to the user rq */
	GEM_BUG_ON(eb.reloc_cache.rq);

	/* Allocate a request for this batch buffer nice and early. */
	eb.request = i915_request_create(eb.context);
	if (IS_ERR(eb.request)) {
		err = PTR_ERR(eb.request);
		goto err_vma;
	}

	if (in_fence) {
		if (args->flags & I915_EXEC_FENCE_SUBMIT)
			err = i915_request_await_execution(eb.request,
							   in_fence,
							   eb.engine->bond_execute);
		else
			err = i915_request_await_dma_fence(eb.request,
							   in_fence);
		if (err < 0)
			goto err_request;
	}

	if (eb.fences) {
		err = await_fence_array(&eb);
		if (err)
			goto err_request;
	}

	if (out_fence_fd != -1) {
		out_fence = sync_file_create(&eb.request->fence);
		if (!out_fence) {
			err = -ENOMEM;
			goto err_request;
		}
	}

	/*
	 * Whilst this request exists, batch_obj will be on the
	 * active_list, and so will hold the active reference. Only when this
	 * request is retired will the the batch_obj be moved onto the
	 * inactive_list and lose its active reference. Hence we do not need
	 * to explicitly hold another reference here.
	 */
	eb.request->batch = batch;
	if (eb.batch_pool)
		intel_gt_buffer_pool_mark_active(eb.batch_pool, eb.request);

	trace_i915_request_queue(eb.request, eb.batch_flags);
	err = eb_submit(&eb, batch);
err_request:
	i915_request_get(eb.request);
	eb_request_add(&eb);

	if (eb.fences)
		signal_fence_array(&eb);

	if (out_fence) {
		if (err == 0) {
			fd_install(out_fence_fd, out_fence->file);
			args->rsvd2 &= GENMASK_ULL(31, 0); /* keep in-fence */
			args->rsvd2 |= (u64)out_fence_fd << 32;
			out_fence_fd = -1;
		} else {
			fput(out_fence->file);
		}
	}
	i915_request_put(eb.request);

err_vma:
	eb_release_vmas(&eb, true);
	if (eb.trampoline)
		i915_vma_unpin(eb.trampoline);
	WARN_ON(err == -EDEADLK);
	i915_gem_ww_ctx_fini(&eb.ww);

	if (eb.batch_pool)
		intel_gt_buffer_pool_put(eb.batch_pool);
	if (eb.reloc_pool)
		intel_gt_buffer_pool_put(eb.reloc_pool);
	if (eb.reloc_context)
		intel_context_put(eb.reloc_context);
err_engine:
	eb_put_engine(&eb);
err_context:
	i915_gem_context_put(eb.gem_context);
err_destroy:
	eb_destroy(&eb);
err_out_fence:
	if (out_fence_fd != -1)
		put_unused_fd(out_fence_fd);
err_in_fence:
	dma_fence_put(in_fence);
err_ext:
	put_fence_array(eb.fences, eb.num_fences);
	return err;
}

static size_t eb_element_size(void)
{
	return sizeof(struct drm_i915_gem_exec_object2) + sizeof(struct eb_vma);
}

static bool check_buffer_count(size_t count)
{
	const size_t sz = eb_element_size();

	/*
	 * When using LUT_HANDLE, we impose a limit of INT_MAX for the lookup
	 * array size (see eb_create()). Otherwise, we can accept an array as
	 * large as can be addressed (though use large arrays at your peril)!
	 */

	return !(count < 1 || count > INT_MAX || count > SIZE_MAX / sz - 1);
}

/*
 * Legacy execbuffer just creates an exec2 list from the original exec object
 * list array and passes it to the real function.
 */
int
i915_gem_execbuffer_ioctl(struct drm_device *dev, void *data,
			  struct drm_file *file)
{
	struct drm_i915_private *i915 = to_i915(dev);
	struct drm_i915_gem_execbuffer *args = data;
	struct drm_i915_gem_execbuffer2 exec2;
	struct drm_i915_gem_exec_object *exec_list = NULL;
	struct drm_i915_gem_exec_object2 *exec2_list = NULL;
	const size_t count = args->buffer_count;
	unsigned int i;
	int err;

	if (!check_buffer_count(count)) {
		drm_dbg(&i915->drm, "execbuf2 with %zd buffers\n", count);
		return -EINVAL;
	}

	exec2.buffers_ptr = args->buffers_ptr;
	exec2.buffer_count = args->buffer_count;
	exec2.batch_start_offset = args->batch_start_offset;
	exec2.batch_len = args->batch_len;
	exec2.DR1 = args->DR1;
	exec2.DR4 = args->DR4;
	exec2.num_cliprects = args->num_cliprects;
	exec2.cliprects_ptr = args->cliprects_ptr;
	exec2.flags = I915_EXEC_RENDER;
	i915_execbuffer2_set_context_id(exec2, 0);

	err = i915_gem_check_execbuffer(&exec2);
	if (err)
		return err;

	/* Copy in the exec list from userland */
	exec_list = kvmalloc_array(count, sizeof(*exec_list),
				   __GFP_NOWARN | GFP_KERNEL);

	/* Allocate extra slots for use by the command parser */
	exec2_list = kvmalloc_array(count + 2, eb_element_size(),
				    __GFP_NOWARN | GFP_KERNEL);
	if (exec_list == NULL || exec2_list == NULL) {
		drm_dbg(&i915->drm,
			"Failed to allocate exec list for %d buffers\n",
			args->buffer_count);
		kvfree(exec_list);
		kvfree(exec2_list);
		return -ENOMEM;
	}
	err = copy_from_user(exec_list,
			     u64_to_user_ptr(args->buffers_ptr),
			     sizeof(*exec_list) * count);
	if (err) {
		drm_dbg(&i915->drm, "copy %d exec entries failed %d\n",
			args->buffer_count, err);
		kvfree(exec_list);
		kvfree(exec2_list);
		return -EFAULT;
	}

	for (i = 0; i < args->buffer_count; i++) {
		exec2_list[i].handle = exec_list[i].handle;
		exec2_list[i].relocation_count = exec_list[i].relocation_count;
		exec2_list[i].relocs_ptr = exec_list[i].relocs_ptr;
		exec2_list[i].alignment = exec_list[i].alignment;
		exec2_list[i].offset = exec_list[i].offset;
		if (INTEL_GEN(to_i915(dev)) < 4)
			exec2_list[i].flags = EXEC_OBJECT_NEEDS_FENCE;
		else
			exec2_list[i].flags = 0;
	}

	err = i915_gem_do_execbuffer(dev, file, &exec2, exec2_list);
	if (exec2.flags & __EXEC_HAS_RELOC) {
		struct drm_i915_gem_exec_object __user *user_exec_list =
			u64_to_user_ptr(args->buffers_ptr);

		/* Copy the new buffer offsets back to the user's exec list. */
		for (i = 0; i < args->buffer_count; i++) {
			if (!(exec2_list[i].offset & UPDATE))
				continue;

			exec2_list[i].offset =
				gen8_canonical_addr(exec2_list[i].offset & PIN_OFFSET_MASK);
			exec2_list[i].offset &= PIN_OFFSET_MASK;
			if (__copy_to_user(&user_exec_list[i].offset,
					   &exec2_list[i].offset,
					   sizeof(user_exec_list[i].offset)))
				break;
		}
	}

	kvfree(exec_list);
	kvfree(exec2_list);
	return err;
}

int
i915_gem_execbuffer2_ioctl(struct drm_device *dev, void *data,
			   struct drm_file *file)
{
	struct drm_i915_private *i915 = to_i915(dev);
	struct drm_i915_gem_execbuffer2 *args = data;
	struct drm_i915_gem_exec_object2 *exec2_list;
	const size_t count = args->buffer_count;
	int err;

	if (!check_buffer_count(count)) {
		drm_dbg(&i915->drm, "execbuf2 with %zd buffers\n", count);
		return -EINVAL;
	}

	err = i915_gem_check_execbuffer(args);
	if (err)
		return err;

	/* Allocate extra slots for use by the command parser */
	exec2_list = kvmalloc_array(count + 2, eb_element_size(),
				    __GFP_NOWARN | GFP_KERNEL);
	if (exec2_list == NULL) {
		drm_dbg(&i915->drm, "Failed to allocate exec list for %zd buffers\n",
			count);
		return -ENOMEM;
	}
	if (copy_from_user(exec2_list,
			   u64_to_user_ptr(args->buffers_ptr),
			   sizeof(*exec2_list) * count)) {
		drm_dbg(&i915->drm, "copy %zd exec entries failed\n", count);
		kvfree(exec2_list);
		return -EFAULT;
	}

	err = i915_gem_do_execbuffer(dev, file, args, exec2_list);

	/*
	 * Now that we have begun execution of the batchbuffer, we ignore
	 * any new error after this point. Also given that we have already
	 * updated the associated relocations, we try to write out the current
	 * object locations irrespective of any error.
	 */
	if (args->flags & __EXEC_HAS_RELOC) {
		struct drm_i915_gem_exec_object2 __user *user_exec_list =
			u64_to_user_ptr(args->buffers_ptr);
		unsigned int i;

		/* Copy the new buffer offsets back to the user's exec list. */
		/*
		 * Note: count * sizeof(*user_exec_list) does not overflow,
		 * because we checked 'count' in check_buffer_count().
		 *
		 * And this range already got effectively checked earlier
		 * when we did the "copy_from_user()" above.
		 */
		if (!user_write_access_begin(user_exec_list,
					     count * sizeof(*user_exec_list)))
			goto end;

		for (i = 0; i < args->buffer_count; i++) {
			if (!(exec2_list[i].offset & UPDATE))
				continue;

			exec2_list[i].offset =
				gen8_canonical_addr(exec2_list[i].offset & PIN_OFFSET_MASK);
			unsafe_put_user(exec2_list[i].offset,
					&user_exec_list[i].offset,
					end_user);
		}
end_user:
		user_write_access_end();
end:;
	}

	args->flags &= ~__I915_EXEC_UNKNOWN_FLAGS;
	kvfree(exec2_list);
	return err;
}

#if IS_ENABLED(CONFIG_DRM_I915_SELFTEST)
#include "selftests/i915_gem_execbuffer.c"
#endif<|MERGE_RESOLUTION|>--- conflicted
+++ resolved
@@ -39,13 +39,6 @@
 
 	struct hlist_node node;
 	u32 handle;
-};
-
-enum {
-	FORCE_CPU_RELOC = 1,
-	FORCE_GTT_RELOC,
-	FORCE_GPU_RELOC,
-#define DBG_FORCE_RELOC 0 /* choose one of the above! */
 };
 
 enum {
@@ -594,28 +587,7 @@
 		obj->cache_level != I915_CACHE_NONE);
 }
 
-<<<<<<< HEAD
-static inline int use_cpu_reloc(const struct reloc_cache *cache,
-				const struct drm_i915_gem_object *obj)
-{
-	if (!i915_gem_object_has_struct_page(obj))
-		return false;
-
-	if (DBG_FORCE_RELOC == FORCE_CPU_RELOC)
-		return true;
-
-	if (DBG_FORCE_RELOC == FORCE_GTT_RELOC)
-		return false;
-
-	return (cache->has_llc ||
-		obj->cache_dirty ||
-		obj->cache_level != I915_CACHE_NONE);
-}
-
-static int eb_reserve_vma(const struct i915_execbuffer *eb,
-=======
 static int eb_reserve_vma(struct i915_execbuffer *eb,
->>>>>>> 640eee06
 			  struct eb_vma *ev,
 			  u64 pin_flags)
 {
@@ -1032,25 +1004,6 @@
 {
 	return (void *)(uintptr_t)(p & PAGE_MASK);
 }
-<<<<<<< HEAD
-
-static inline unsigned int unmask_flags(unsigned long p)
-{
-	return p & ~PAGE_MASK;
-}
-
-#define KMAP 0x4 /* after CLFLUSH_FLAGS */
-
-static inline struct i915_ggtt *cache_to_ggtt(struct reloc_cache *cache)
-{
-	struct drm_i915_private *i915 =
-		container_of(cache, struct i915_execbuffer, reloc_cache)->i915;
-	return &i915->ggtt;
-}
-
-#define RELOC_TAIL 4
-=======
->>>>>>> 640eee06
 
 static inline unsigned int unmask_flags(unsigned long p)
 {
@@ -1289,181 +1242,6 @@
 		*addr = value;
 }
 
-static void reloc_cache_reset(struct reloc_cache *cache)
-{
-	void *vaddr;
-
-	if (!cache->vaddr)
-		return;
-
-	vaddr = unmask_page(cache->vaddr);
-	if (cache->vaddr & KMAP) {
-		if (cache->vaddr & CLFLUSH_AFTER)
-			mb();
-
-		kunmap_atomic(vaddr);
-		i915_gem_object_finish_access((struct drm_i915_gem_object *)cache->node.mm);
-	} else {
-		struct i915_ggtt *ggtt = cache_to_ggtt(cache);
-
-		intel_gt_flush_ggtt_writes(ggtt->vm.gt);
-		io_mapping_unmap_atomic((void __iomem *)vaddr);
-
-		if (drm_mm_node_allocated(&cache->node)) {
-			ggtt->vm.clear_range(&ggtt->vm,
-					     cache->node.start,
-					     cache->node.size);
-			mutex_lock(&ggtt->vm.mutex);
-			drm_mm_remove_node(&cache->node);
-			mutex_unlock(&ggtt->vm.mutex);
-		} else {
-			i915_vma_unpin((struct i915_vma *)cache->node.mm);
-		}
-	}
-
-	cache->vaddr = 0;
-	cache->page = -1;
-}
-
-static void *reloc_kmap(struct drm_i915_gem_object *obj,
-			struct reloc_cache *cache,
-			unsigned long page)
-{
-	void *vaddr;
-
-	if (cache->vaddr) {
-		kunmap_atomic(unmask_page(cache->vaddr));
-	} else {
-		unsigned int flushes;
-		int err;
-
-		err = i915_gem_object_prepare_write(obj, &flushes);
-		if (err)
-			return ERR_PTR(err);
-
-		BUILD_BUG_ON(KMAP & CLFLUSH_FLAGS);
-		BUILD_BUG_ON((KMAP | CLFLUSH_FLAGS) & PAGE_MASK);
-
-		cache->vaddr = flushes | KMAP;
-		cache->node.mm = (void *)obj;
-		if (flushes)
-			mb();
-	}
-
-	vaddr = kmap_atomic(i915_gem_object_get_dirty_page(obj, page));
-	cache->vaddr = unmask_flags(cache->vaddr) | (unsigned long)vaddr;
-	cache->page = page;
-
-	return vaddr;
-}
-
-static void *reloc_iomap(struct drm_i915_gem_object *obj,
-			 struct reloc_cache *cache,
-			 unsigned long page)
-{
-	struct i915_ggtt *ggtt = cache_to_ggtt(cache);
-	unsigned long offset;
-	void *vaddr;
-
-	if (cache->vaddr) {
-		intel_gt_flush_ggtt_writes(ggtt->vm.gt);
-		io_mapping_unmap_atomic((void __force __iomem *) unmask_page(cache->vaddr));
-	} else {
-		struct i915_vma *vma;
-		int err;
-
-		if (i915_gem_object_is_tiled(obj))
-			return ERR_PTR(-EINVAL);
-
-		if (use_cpu_reloc(cache, obj))
-			return NULL;
-
-		i915_gem_object_lock(obj);
-		err = i915_gem_object_set_to_gtt_domain(obj, true);
-		i915_gem_object_unlock(obj);
-		if (err)
-			return ERR_PTR(err);
-
-		vma = i915_gem_object_ggtt_pin(obj, NULL, 0, 0,
-					       PIN_MAPPABLE |
-					       PIN_NONBLOCK /* NOWARN */ |
-					       PIN_NOEVICT);
-		if (IS_ERR(vma)) {
-			memset(&cache->node, 0, sizeof(cache->node));
-			mutex_lock(&ggtt->vm.mutex);
-			err = drm_mm_insert_node_in_range
-				(&ggtt->vm.mm, &cache->node,
-				 PAGE_SIZE, 0, I915_COLOR_UNEVICTABLE,
-				 0, ggtt->mappable_end,
-				 DRM_MM_INSERT_LOW);
-			mutex_unlock(&ggtt->vm.mutex);
-			if (err) /* no inactive aperture space, use cpu reloc */
-				return NULL;
-		} else {
-			cache->node.start = vma->node.start;
-			cache->node.mm = (void *)vma;
-		}
-	}
-
-	offset = cache->node.start;
-	if (drm_mm_node_allocated(&cache->node)) {
-		ggtt->vm.insert_page(&ggtt->vm,
-				     i915_gem_object_get_dma_address(obj, page),
-				     offset, I915_CACHE_NONE, 0);
-	} else {
-		offset += page << PAGE_SHIFT;
-	}
-
-	vaddr = (void __force *)io_mapping_map_atomic_wc(&ggtt->iomap,
-							 offset);
-	cache->page = page;
-	cache->vaddr = (unsigned long)vaddr;
-
-	return vaddr;
-}
-
-static void *reloc_vaddr(struct drm_i915_gem_object *obj,
-			 struct reloc_cache *cache,
-			 unsigned long page)
-{
-	void *vaddr;
-
-	if (cache->page == page) {
-		vaddr = unmask_page(cache->vaddr);
-	} else {
-		vaddr = NULL;
-		if ((cache->vaddr & KMAP) == 0)
-			vaddr = reloc_iomap(obj, cache, page);
-		if (!vaddr)
-			vaddr = reloc_kmap(obj, cache, page);
-	}
-
-	return vaddr;
-}
-
-static void clflush_write32(u32 *addr, u32 value, unsigned int flushes)
-{
-	if (unlikely(flushes & (CLFLUSH_BEFORE | CLFLUSH_AFTER))) {
-		if (flushes & CLFLUSH_BEFORE) {
-			clflushopt(addr);
-			mb();
-		}
-
-		*addr = value;
-
-		/*
-		 * Writes to the same cacheline are serialised by the CPU
-		 * (including clflush). On the write path, we only require
-		 * that it hits memory in an orderly fashion and place
-		 * mb barriers at the start and end of the relocation phase
-		 * to ensure ordering of clflush wrt to the system.
-		 */
-		if (flushes & CLFLUSH_AFTER)
-			clflushopt(addr);
-	} else
-		*addr = value;
-}
-
 static int reloc_move_to_gpu(struct i915_request *rq, struct i915_vma *vma)
 {
 	struct drm_i915_gem_object *obj = vma->obj;
@@ -1659,11 +1437,7 @@
 	return addr + offset_in_page(offset);
 }
 
-<<<<<<< HEAD
-static bool __reloc_entry_gpu(struct i915_execbuffer *eb,
-=======
 static int __reloc_entry_gpu(struct i915_execbuffer *eb,
->>>>>>> 640eee06
 			      struct i915_vma *vma,
 			      u64 offset,
 			      u64 target_addr)
@@ -1681,13 +1455,9 @@
 		len = 3;
 
 	batch = reloc_gpu(eb, vma, len);
-<<<<<<< HEAD
-	if (IS_ERR(batch))
-=======
 	if (batch == ERR_PTR(-EDEADLK))
 		return -EDEADLK;
 	else if (IS_ERR(batch))
->>>>>>> 640eee06
 		return false;
 
 	addr = gen8_canonical_addr(vma->node.start + offset);
@@ -1740,11 +1510,7 @@
 	return true;
 }
 
-<<<<<<< HEAD
-static bool reloc_entry_gpu(struct i915_execbuffer *eb,
-=======
 static int reloc_entry_gpu(struct i915_execbuffer *eb,
->>>>>>> 640eee06
 			    struct i915_vma *vma,
 			    u64 offset,
 			    u64 target_addr)
@@ -1766,27 +1532,17 @@
 {
 	u64 target_addr = relocation_target(reloc, target);
 	u64 offset = reloc->offset;
-<<<<<<< HEAD
-
-	if (!reloc_entry_gpu(eb, vma, offset, target_addr)) {
-=======
 	int reloc_gpu = reloc_entry_gpu(eb, vma, offset, target_addr);
 
 	if (reloc_gpu < 0)
 		return reloc_gpu;
 
 	if (!reloc_gpu) {
->>>>>>> 640eee06
 		bool wide = eb->reloc_cache.use_64bit_reloc;
 		void *vaddr;
 
 repeat:
-<<<<<<< HEAD
-		vaddr = reloc_vaddr(vma->obj,
-				    &eb->reloc_cache,
-=======
 		vaddr = reloc_vaddr(vma->obj, eb,
->>>>>>> 640eee06
 				    offset >> PAGE_SHIFT);
 		if (IS_ERR(vaddr))
 			return PTR_ERR(vaddr);
@@ -1937,13 +1693,9 @@
 		 * we would try to acquire the struct mutex again. Obviously
 		 * this is bad and so lockdep complains vehemently.
 		 */
-<<<<<<< HEAD
-		copied = __copy_from_user(r, urelocs, count * sizeof(r[0]));
-=======
 		pagefault_disable();
 		copied = __copy_from_user_inatomic(r, urelocs, count * sizeof(r[0]));
 		pagefault_enable();
->>>>>>> 640eee06
 		if (unlikely(copied)) {
 			remain = -EFAULT;
 			goto out;
@@ -1987,10 +1739,6 @@
 		urelocs += ARRAY_SIZE(stack);
 	} while (remain);
 out:
-<<<<<<< HEAD
-	reloc_cache_reset(&eb->reloc_cache);
-	return remain;
-=======
 	reloc_cache_reset(&eb->reloc_cache, eb);
 	return remain;
 }
@@ -2043,7 +1791,6 @@
 			return err;
 	}
 	return __get_user(c, end - 1);
->>>>>>> 640eee06
 }
 
 static int eb_copy_relocations(const struct i915_execbuffer *eb)
