--- conflicted
+++ resolved
@@ -165,10 +165,6 @@
 	func(has_media_ratio_mode); \
 	func(has_mslice_steering); \
 	func(has_one_eu_per_fuse_bit); \
-<<<<<<< HEAD
-	func(has_pooled_eu); \
-=======
->>>>>>> 7365df19
 	func(has_pxp); \
 	func(has_rc6); \
 	func(has_rc6p); \
@@ -240,8 +236,6 @@
 
 	u32 memory_regions; /* regions supported by the HW */
 
-<<<<<<< HEAD
-=======
 	bool has_pooled_eu;
 
 	/* display */
@@ -267,7 +261,6 @@
 
 	const struct intel_gt_definition *extra_gt_list;
 
->>>>>>> 7365df19
 	u8 gt; /* GT number, 0 if undefined */
 
 #define DEFINE_FLAG(name) u8 name:1
@@ -288,7 +281,6 @@
 
 		/* Global register offset for the display engine */
 		u32 mmio_offset;
-<<<<<<< HEAD
 
 		/* Register offsets for the various display pipes and transcoders */
 		u32 pipe_offsets[I915_MAX_TRANSCODERS];
@@ -302,22 +294,6 @@
 			u32 gamma_lut_tests;
 		} color;
 	} display;
-};
-=======
->>>>>>> 7365df19
-
-		/* Register offsets for the various display pipes and transcoders */
-		u32 pipe_offsets[I915_MAX_TRANSCODERS];
-		u32 trans_offsets[I915_MAX_TRANSCODERS];
-		u32 cursor_offsets[I915_MAX_PIPES];
-
-		struct {
-			u32 degamma_lut_size;
-			u32 gamma_lut_size;
-			u32 degamma_lut_tests;
-			u32 gamma_lut_tests;
-		} color;
-	} display;
 
 	/*
 	 * Initial runtime info. Do not access outside of i915_driver_create().
