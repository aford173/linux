--- conflicted
+++ resolved
@@ -109,11 +109,7 @@
 unsigned int get_num_sdma_queues(struct device_queue_manager *dqm)
 {
 	return dqm->dev->device_info->num_sdma_engines
-<<<<<<< HEAD
-			* KFD_SDMA_QUEUES_PER_ENGINE;
-=======
 			* dqm->dev->device_info->num_sdma_queues_per_engine;
->>>>>>> f9885ef8
 }
 
 void program_sh_mem_settings(struct device_queue_manager *dqm,
@@ -364,10 +360,6 @@
 {
 	struct mqd_manager *mqd_mgr;
 	int retval;
-<<<<<<< HEAD
-	struct mqd_manager *mqd_mgr;
-=======
->>>>>>> f9885ef8
 
 	mqd_mgr = dqm->ops.get_mqd_manager(dqm, KFD_MQD_TYPE_COMPUTE);
 	if (!mqd_mgr)
@@ -395,17 +387,12 @@
 	if (!q->properties.is_active)
 		return 0;
 
-<<<<<<< HEAD
-	retval = mqd_mgr->load_mqd(mqd_mgr, q->mqd, q->pipe, q->queue,
-			&q->properties, q->process->mm);
-=======
 	if (WARN(q->process->mm != current->mm,
 		 "should only run in user thread"))
 		retval = -EFAULT;
 	else
 		retval = mqd_mgr->load_mqd(mqd_mgr, q->mqd, q->pipe, q->queue,
 					   &q->properties, current->mm);
->>>>>>> f9885ef8
 	if (retval)
 		goto out_uninit_mqd;
 
@@ -562,11 +549,6 @@
 		retval = map_queues_cpsch(dqm);
 	else if (q->properties.is_active &&
 		 (q->properties.type == KFD_QUEUE_TYPE_COMPUTE ||
-<<<<<<< HEAD
-		  q->properties.type == KFD_QUEUE_TYPE_SDMA))
-		retval = mqd_mgr->load_mqd(mqd_mgr, q->mqd, q->pipe, q->queue,
-				       &q->properties, q->process->mm);
-=======
 		  q->properties.type == KFD_QUEUE_TYPE_SDMA)) {
 		if (WARN(q->process->mm != current->mm,
 			 "should only run in user thread"))
@@ -576,7 +558,6 @@
 						   q->pipe, q->queue,
 						   &q->properties, current->mm);
 	}
->>>>>>> f9885ef8
 
 out_unlock:
 	dqm_unlock(dqm);
@@ -739,23 +720,15 @@
 		q->properties.is_evicted = false;
 		q->properties.is_active = true;
 		retval = mqd_mgr->load_mqd(mqd_mgr, q->mqd, q->pipe,
-<<<<<<< HEAD
-				       q->queue, &q->properties,
-				       q->process->mm);
-=======
 				       q->queue, &q->properties, mm);
->>>>>>> f9885ef8
 		if (retval)
 			goto out;
 		dqm->queue_count++;
 	}
 	qpd->evicted = 0;
 out:
-<<<<<<< HEAD
-=======
 	if (mm)
 		mmput(mm);
->>>>>>> f9885ef8
 	dqm_unlock(dqm);
 	return retval;
 }
@@ -1391,12 +1364,6 @@
 {
 	int retval;
 	struct mqd_manager *mqd_mgr;
-<<<<<<< HEAD
-	bool preempt_all_queues;
-
-	preempt_all_queues = false;
-=======
->>>>>>> f9885ef8
 
 	retval = 0;
 
@@ -1896,13 +1863,9 @@
 	}
 
 	for (pipe = 0; pipe < get_num_sdma_engines(dqm); pipe++) {
-<<<<<<< HEAD
-		for (queue = 0; queue < KFD_SDMA_QUEUES_PER_ENGINE; queue++) {
-=======
 		for (queue = 0;
 		     queue < dqm->dev->device_info->num_sdma_queues_per_engine;
 		     queue++) {
->>>>>>> f9885ef8
 			r = dqm->dev->kfd2kgd->hqd_sdma_dump(
 				dqm->dev->kgd, pipe, queue, &dump, &n_regs);
 			if (r)
