--- conflicted
+++ resolved
@@ -165,8 +165,6 @@
 	MSG_MAP(SetSoftMaxGfxClk,                    PPSMC_MSG_SetSoftMaxGfxClk,                0),
 	MSG_MAP(PrepareMp1ForUnload,                 PPSMC_MSG_PrepareForDriverUnload,          0),
 	MSG_MAP(GetCTFLimit,                         PPSMC_MSG_GetCTFLimit,                     0),
-<<<<<<< HEAD
-=======
 	MSG_MAP(GetThermalLimit,                     PPSMC_MSG_ReadThrottlerLimit,              0),
 	MSG_MAP(ClearMcaOnRead,	                     PPSMC_MSG_ClearMcaOnRead,                  0),
 	MSG_MAP(QueryValidMcaCount,                  PPSMC_MSG_QueryValidMcaCount,              0),
@@ -174,7 +172,6 @@
 	MSG_MAP(McaBankDumpDW,                       PPSMC_MSG_McaBankDumpDW,                   0),
 	MSG_MAP(McaBankCeDumpDW,                     PPSMC_MSG_McaBankCeDumpDW,                 0),
 	MSG_MAP(SelectPLPDMode,                      PPSMC_MSG_SelectPLPDMode,                  0),
->>>>>>> c8e7df37
 };
 
 static const struct cmn2asic_mapping smu_v13_0_6_clk_map[SMU_CLK_COUNT] = {
@@ -2102,11 +2099,7 @@
 						     struct smu_temperature_range *range)
 {
 	struct amdgpu_device *adev = smu->adev;
-<<<<<<< HEAD
-	u32 aid_temp, xcd_temp, mem_temp;
-=======
 	u32 aid_temp, xcd_temp, max_temp;
->>>>>>> c8e7df37
 	uint32_t smu_version;
 	u32 ccd_temp = 0;
 	int ret;
@@ -2122,43 +2115,21 @@
 	if (smu_version < 0x554500)
 		return 0;
 
-<<<<<<< HEAD
-=======
 	/* Get SOC Max operating temperature */
->>>>>>> c8e7df37
 	ret = smu_cmn_send_smc_msg_with_param(smu, SMU_MSG_GetCTFLimit,
 					      PPSMC_AID_THM_TYPE, &aid_temp);
 	if (ret)
 		goto failed;
-<<<<<<< HEAD
-
-=======
->>>>>>> c8e7df37
 	if (adev->flags & AMD_IS_APU) {
 		ret = smu_cmn_send_smc_msg_with_param(smu, SMU_MSG_GetCTFLimit,
 						      PPSMC_CCD_THM_TYPE, &ccd_temp);
 		if (ret)
 			goto failed;
 	}
-<<<<<<< HEAD
-
-=======
->>>>>>> c8e7df37
 	ret = smu_cmn_send_smc_msg_with_param(smu, SMU_MSG_GetCTFLimit,
 					      PPSMC_XCD_THM_TYPE, &xcd_temp);
 	if (ret)
 		goto failed;
-<<<<<<< HEAD
-
-	range->hotspot_crit_max = max3(aid_temp, xcd_temp, ccd_temp) *
-				       SMU_TEMPERATURE_UNITS_PER_CENTIGRADES;
-	ret = smu_cmn_send_smc_msg_with_param(smu, SMU_MSG_GetCTFLimit,
-					      PPSMC_HBM_THM_TYPE, &mem_temp);
-	if (ret)
-		goto failed;
-
-	range->mem_crit_max = mem_temp * SMU_TEMPERATURE_UNITS_PER_CENTIGRADES;
-=======
 	range->hotspot_emergency_max = max3(aid_temp, xcd_temp, ccd_temp) *
 				       SMU_TEMPERATURE_UNITS_PER_CENTIGRADES;
 
@@ -2188,7 +2159,6 @@
 
 	range->mem_crit_max = max_temp * SMU_TEMPERATURE_UNITS_PER_CENTIGRADES;
 
->>>>>>> c8e7df37
 failed:
 	return ret;
 }
