/*
 * Copyright 2017 Advanced Micro Devices, Inc.
 *
 * Permission is hereby granted, free of charge, to any person obtaining a
 * copy of this software and associated documentation files (the "Software"),
 * to deal in the Software without restriction, including without limitation
 * the rights to use, copy, modify, merge, publish, distribute, sublicense,
 * and/or sell copies of the Software, and to permit persons to whom the
 * Software is furnished to do so, subject to the following conditions:
 *
 * The above copyright notice and this permission notice shall be included in
 * all copies or substantial portions of the Software.
 *
 * THE SOFTWARE IS PROVIDED "AS IS", WITHOUT WARRANTY OF ANY KIND, EXPRESS OR
 * IMPLIED, INCLUDING BUT NOT LIMITED TO THE WARRANTIES OF MERCHANTABILITY,
 * FITNESS FOR A PARTICULAR PURPOSE AND NONINFRINGEMENT.  IN NO EVENT SHALL
 * THE COPYRIGHT HOLDER(S) OR AUTHOR(S) BE LIABLE FOR ANY CLAIM, DAMAGES OR
 * OTHER LIABILITY, WHETHER IN AN ACTION OF CONTRACT, TORT OR OTHERWISE,
 * ARISING FROM, OUT OF OR IN CONNECTION WITH THE SOFTWARE OR THE USE OR
 * OTHER DEALINGS IN THE SOFTWARE.
 *
 * Authors: Rafał Miłecki <zajec5@gmail.com>
 *          Alex Deucher <alexdeucher@gmail.com>
 */

#include "amdgpu.h"
#include "amdgpu_drv.h"
#include "amdgpu_pm.h"
#include "amdgpu_dpm.h"
#include "atom.h"
#include <linux/pci.h>
#include <linux/hwmon.h>
#include <linux/hwmon-sysfs.h>
#include <linux/nospec.h>
#include <linux/pm_runtime.h>
#include <asm/processor.h>

#define MAX_NUM_OF_FEATURES_PER_SUBSET		8
#define MAX_NUM_OF_SUBSETS			8

struct od_attribute {
	struct kobj_attribute	attribute;
	struct list_head	entry;
};

struct od_kobj {
	struct kobject		kobj;
	struct list_head	entry;
	struct list_head	attribute;
	void			*priv;
};

struct od_feature_ops {
	umode_t (*is_visible)(struct amdgpu_device *adev);
	ssize_t (*show)(struct kobject *kobj, struct kobj_attribute *attr,
			char *buf);
	ssize_t (*store)(struct kobject *kobj, struct kobj_attribute *attr,
			 const char *buf, size_t count);
};

struct od_feature_item {
	const char		*name;
	struct od_feature_ops	ops;
};

struct od_feature_container {
	char				*name;
	struct od_feature_ops		ops;
	struct od_feature_item		sub_feature[MAX_NUM_OF_FEATURES_PER_SUBSET];
};

struct od_feature_set {
	struct od_feature_container	containers[MAX_NUM_OF_SUBSETS];
};

static const struct hwmon_temp_label {
	enum PP_HWMON_TEMP channel;
	const char *label;
} temp_label[] = {
	{PP_TEMP_EDGE, "edge"},
	{PP_TEMP_JUNCTION, "junction"},
	{PP_TEMP_MEM, "mem"},
};

const char * const amdgpu_pp_profile_name[] = {
	"BOOTUP_DEFAULT",
	"3D_FULL_SCREEN",
	"POWER_SAVING",
	"VIDEO",
	"VR",
	"COMPUTE",
	"CUSTOM",
	"WINDOW_3D",
	"CAPPED",
	"UNCAPPED",
};

/**
 * DOC: power_dpm_state
 *
 * The power_dpm_state file is a legacy interface and is only provided for
 * backwards compatibility. The amdgpu driver provides a sysfs API for adjusting
 * certain power related parameters.  The file power_dpm_state is used for this.
 * It accepts the following arguments:
 *
 * - battery
 *
 * - balanced
 *
 * - performance
 *
 * battery
 *
 * On older GPUs, the vbios provided a special power state for battery
 * operation.  Selecting battery switched to this state.  This is no
 * longer provided on newer GPUs so the option does nothing in that case.
 *
 * balanced
 *
 * On older GPUs, the vbios provided a special power state for balanced
 * operation.  Selecting balanced switched to this state.  This is no
 * longer provided on newer GPUs so the option does nothing in that case.
 *
 * performance
 *
 * On older GPUs, the vbios provided a special power state for performance
 * operation.  Selecting performance switched to this state.  This is no
 * longer provided on newer GPUs so the option does nothing in that case.
 *
 */

static ssize_t amdgpu_get_power_dpm_state(struct device *dev,
					  struct device_attribute *attr,
					  char *buf)
{
	struct drm_device *ddev = dev_get_drvdata(dev);
	struct amdgpu_device *adev = drm_to_adev(ddev);
	enum amd_pm_state_type pm;
	int ret;

	if (amdgpu_in_reset(adev))
		return -EPERM;
	if (adev->in_suspend && !adev->in_runpm)
		return -EPERM;

	ret = pm_runtime_get_sync(ddev->dev);
	if (ret < 0) {
		pm_runtime_put_autosuspend(ddev->dev);
		return ret;
	}

	amdgpu_dpm_get_current_power_state(adev, &pm);

	pm_runtime_mark_last_busy(ddev->dev);
	pm_runtime_put_autosuspend(ddev->dev);

	return sysfs_emit(buf, "%s\n",
			  (pm == POWER_STATE_TYPE_BATTERY) ? "battery" :
			  (pm == POWER_STATE_TYPE_BALANCED) ? "balanced" : "performance");
}

static ssize_t amdgpu_set_power_dpm_state(struct device *dev,
					  struct device_attribute *attr,
					  const char *buf,
					  size_t count)
{
	struct drm_device *ddev = dev_get_drvdata(dev);
	struct amdgpu_device *adev = drm_to_adev(ddev);
	enum amd_pm_state_type  state;
	int ret;

	if (amdgpu_in_reset(adev))
		return -EPERM;
	if (adev->in_suspend && !adev->in_runpm)
		return -EPERM;

	if (strncmp("battery", buf, strlen("battery")) == 0)
		state = POWER_STATE_TYPE_BATTERY;
	else if (strncmp("balanced", buf, strlen("balanced")) == 0)
		state = POWER_STATE_TYPE_BALANCED;
	else if (strncmp("performance", buf, strlen("performance")) == 0)
		state = POWER_STATE_TYPE_PERFORMANCE;
	else
		return -EINVAL;

	ret = pm_runtime_get_sync(ddev->dev);
	if (ret < 0) {
		pm_runtime_put_autosuspend(ddev->dev);
		return ret;
	}

	amdgpu_dpm_set_power_state(adev, state);

	pm_runtime_mark_last_busy(ddev->dev);
	pm_runtime_put_autosuspend(ddev->dev);

	return count;
}


/**
 * DOC: power_dpm_force_performance_level
 *
 * The amdgpu driver provides a sysfs API for adjusting certain power
 * related parameters.  The file power_dpm_force_performance_level is
 * used for this.  It accepts the following arguments:
 *
 * - auto
 *
 * - low
 *
 * - high
 *
 * - manual
 *
 * - profile_standard
 *
 * - profile_min_sclk
 *
 * - profile_min_mclk
 *
 * - profile_peak
 *
 * auto
 *
 * When auto is selected, the driver will attempt to dynamically select
 * the optimal power profile for current conditions in the driver.
 *
 * low
 *
 * When low is selected, the clocks are forced to the lowest power state.
 *
 * high
 *
 * When high is selected, the clocks are forced to the highest power state.
 *
 * manual
 *
 * When manual is selected, the user can manually adjust which power states
 * are enabled for each clock domain via the sysfs pp_dpm_mclk, pp_dpm_sclk,
 * and pp_dpm_pcie files and adjust the power state transition heuristics
 * via the pp_power_profile_mode sysfs file.
 *
 * profile_standard
 * profile_min_sclk
 * profile_min_mclk
 * profile_peak
 *
 * When the profiling modes are selected, clock and power gating are
 * disabled and the clocks are set for different profiling cases. This
 * mode is recommended for profiling specific work loads where you do
 * not want clock or power gating for clock fluctuation to interfere
 * with your results. profile_standard sets the clocks to a fixed clock
 * level which varies from asic to asic.  profile_min_sclk forces the sclk
 * to the lowest level.  profile_min_mclk forces the mclk to the lowest level.
 * profile_peak sets all clocks (mclk, sclk, pcie) to the highest levels.
 *
 */

static ssize_t amdgpu_get_power_dpm_force_performance_level(struct device *dev,
							    struct device_attribute *attr,
							    char *buf)
{
	struct drm_device *ddev = dev_get_drvdata(dev);
	struct amdgpu_device *adev = drm_to_adev(ddev);
	enum amd_dpm_forced_level level = 0xff;
	int ret;

	if (amdgpu_in_reset(adev))
		return -EPERM;
	if (adev->in_suspend && !adev->in_runpm)
		return -EPERM;

	ret = pm_runtime_get_sync(ddev->dev);
	if (ret < 0) {
		pm_runtime_put_autosuspend(ddev->dev);
		return ret;
	}

	level = amdgpu_dpm_get_performance_level(adev);

	pm_runtime_mark_last_busy(ddev->dev);
	pm_runtime_put_autosuspend(ddev->dev);

	return sysfs_emit(buf, "%s\n",
			  (level == AMD_DPM_FORCED_LEVEL_AUTO) ? "auto" :
			  (level == AMD_DPM_FORCED_LEVEL_LOW) ? "low" :
			  (level == AMD_DPM_FORCED_LEVEL_HIGH) ? "high" :
			  (level == AMD_DPM_FORCED_LEVEL_MANUAL) ? "manual" :
			  (level == AMD_DPM_FORCED_LEVEL_PROFILE_STANDARD) ? "profile_standard" :
			  (level == AMD_DPM_FORCED_LEVEL_PROFILE_MIN_SCLK) ? "profile_min_sclk" :
			  (level == AMD_DPM_FORCED_LEVEL_PROFILE_MIN_MCLK) ? "profile_min_mclk" :
			  (level == AMD_DPM_FORCED_LEVEL_PROFILE_PEAK) ? "profile_peak" :
			  (level == AMD_DPM_FORCED_LEVEL_PERF_DETERMINISM) ? "perf_determinism" :
			  "unknown");
}

static ssize_t amdgpu_set_power_dpm_force_performance_level(struct device *dev,
							    struct device_attribute *attr,
							    const char *buf,
							    size_t count)
{
	struct drm_device *ddev = dev_get_drvdata(dev);
	struct amdgpu_device *adev = drm_to_adev(ddev);
	enum amd_dpm_forced_level level;
	int ret = 0;

	if (amdgpu_in_reset(adev))
		return -EPERM;
	if (adev->in_suspend && !adev->in_runpm)
		return -EPERM;

	if (strncmp("low", buf, strlen("low")) == 0) {
		level = AMD_DPM_FORCED_LEVEL_LOW;
	} else if (strncmp("high", buf, strlen("high")) == 0) {
		level = AMD_DPM_FORCED_LEVEL_HIGH;
	} else if (strncmp("auto", buf, strlen("auto")) == 0) {
		level = AMD_DPM_FORCED_LEVEL_AUTO;
	} else if (strncmp("manual", buf, strlen("manual")) == 0) {
		level = AMD_DPM_FORCED_LEVEL_MANUAL;
	} else if (strncmp("profile_exit", buf, strlen("profile_exit")) == 0) {
		level = AMD_DPM_FORCED_LEVEL_PROFILE_EXIT;
	} else if (strncmp("profile_standard", buf, strlen("profile_standard")) == 0) {
		level = AMD_DPM_FORCED_LEVEL_PROFILE_STANDARD;
	} else if (strncmp("profile_min_sclk", buf, strlen("profile_min_sclk")) == 0) {
		level = AMD_DPM_FORCED_LEVEL_PROFILE_MIN_SCLK;
	} else if (strncmp("profile_min_mclk", buf, strlen("profile_min_mclk")) == 0) {
		level = AMD_DPM_FORCED_LEVEL_PROFILE_MIN_MCLK;
	} else if (strncmp("profile_peak", buf, strlen("profile_peak")) == 0) {
		level = AMD_DPM_FORCED_LEVEL_PROFILE_PEAK;
	} else if (strncmp("perf_determinism", buf, strlen("perf_determinism")) == 0) {
		level = AMD_DPM_FORCED_LEVEL_PERF_DETERMINISM;
	}  else {
		return -EINVAL;
	}

	ret = pm_runtime_get_sync(ddev->dev);
	if (ret < 0) {
		pm_runtime_put_autosuspend(ddev->dev);
		return ret;
	}

	mutex_lock(&adev->pm.stable_pstate_ctx_lock);
	if (amdgpu_dpm_force_performance_level(adev, level)) {
		pm_runtime_mark_last_busy(ddev->dev);
		pm_runtime_put_autosuspend(ddev->dev);
		mutex_unlock(&adev->pm.stable_pstate_ctx_lock);
		return -EINVAL;
	}
	/* override whatever a user ctx may have set */
	adev->pm.stable_pstate_ctx = NULL;
	mutex_unlock(&adev->pm.stable_pstate_ctx_lock);

	pm_runtime_mark_last_busy(ddev->dev);
	pm_runtime_put_autosuspend(ddev->dev);

	return count;
}

static ssize_t amdgpu_get_pp_num_states(struct device *dev,
		struct device_attribute *attr,
		char *buf)
{
	struct drm_device *ddev = dev_get_drvdata(dev);
	struct amdgpu_device *adev = drm_to_adev(ddev);
	struct pp_states_info data;
	uint32_t i;
	int buf_len, ret;

	if (amdgpu_in_reset(adev))
		return -EPERM;
	if (adev->in_suspend && !adev->in_runpm)
		return -EPERM;

	ret = pm_runtime_get_sync(ddev->dev);
	if (ret < 0) {
		pm_runtime_put_autosuspend(ddev->dev);
		return ret;
	}

	if (amdgpu_dpm_get_pp_num_states(adev, &data))
		memset(&data, 0, sizeof(data));

	pm_runtime_mark_last_busy(ddev->dev);
	pm_runtime_put_autosuspend(ddev->dev);

	buf_len = sysfs_emit(buf, "states: %d\n", data.nums);
	for (i = 0; i < data.nums; i++)
		buf_len += sysfs_emit_at(buf, buf_len, "%d %s\n", i,
				(data.states[i] == POWER_STATE_TYPE_INTERNAL_BOOT) ? "boot" :
				(data.states[i] == POWER_STATE_TYPE_BATTERY) ? "battery" :
				(data.states[i] == POWER_STATE_TYPE_BALANCED) ? "balanced" :
				(data.states[i] == POWER_STATE_TYPE_PERFORMANCE) ? "performance" : "default");

	return buf_len;
}

static ssize_t amdgpu_get_pp_cur_state(struct device *dev,
		struct device_attribute *attr,
		char *buf)
{
	struct drm_device *ddev = dev_get_drvdata(dev);
	struct amdgpu_device *adev = drm_to_adev(ddev);
	struct pp_states_info data = {0};
	enum amd_pm_state_type pm = 0;
	int i = 0, ret = 0;

	if (amdgpu_in_reset(adev))
		return -EPERM;
	if (adev->in_suspend && !adev->in_runpm)
		return -EPERM;

	ret = pm_runtime_get_sync(ddev->dev);
	if (ret < 0) {
		pm_runtime_put_autosuspend(ddev->dev);
		return ret;
	}

	amdgpu_dpm_get_current_power_state(adev, &pm);

	ret = amdgpu_dpm_get_pp_num_states(adev, &data);

	pm_runtime_mark_last_busy(ddev->dev);
	pm_runtime_put_autosuspend(ddev->dev);

	if (ret)
		return ret;

	for (i = 0; i < data.nums; i++) {
		if (pm == data.states[i])
			break;
	}

	if (i == data.nums)
		i = -EINVAL;

	return sysfs_emit(buf, "%d\n", i);
}

static ssize_t amdgpu_get_pp_force_state(struct device *dev,
		struct device_attribute *attr,
		char *buf)
{
	struct drm_device *ddev = dev_get_drvdata(dev);
	struct amdgpu_device *adev = drm_to_adev(ddev);

	if (amdgpu_in_reset(adev))
		return -EPERM;
	if (adev->in_suspend && !adev->in_runpm)
		return -EPERM;

	if (adev->pm.pp_force_state_enabled)
		return amdgpu_get_pp_cur_state(dev, attr, buf);
	else
		return sysfs_emit(buf, "\n");
}

static ssize_t amdgpu_set_pp_force_state(struct device *dev,
		struct device_attribute *attr,
		const char *buf,
		size_t count)
{
	struct drm_device *ddev = dev_get_drvdata(dev);
	struct amdgpu_device *adev = drm_to_adev(ddev);
	enum amd_pm_state_type state = 0;
	struct pp_states_info data;
	unsigned long idx;
	int ret;

	if (amdgpu_in_reset(adev))
		return -EPERM;
	if (adev->in_suspend && !adev->in_runpm)
		return -EPERM;

	adev->pm.pp_force_state_enabled = false;

	if (strlen(buf) == 1)
		return count;

	ret = kstrtoul(buf, 0, &idx);
	if (ret || idx >= ARRAY_SIZE(data.states))
		return -EINVAL;

	idx = array_index_nospec(idx, ARRAY_SIZE(data.states));

	ret = pm_runtime_get_sync(ddev->dev);
	if (ret < 0) {
		pm_runtime_put_autosuspend(ddev->dev);
		return ret;
	}

	ret = amdgpu_dpm_get_pp_num_states(adev, &data);
	if (ret)
		goto err_out;

	state = data.states[idx];

	/* only set user selected power states */
	if (state != POWER_STATE_TYPE_INTERNAL_BOOT &&
	    state != POWER_STATE_TYPE_DEFAULT) {
		ret = amdgpu_dpm_dispatch_task(adev,
				AMD_PP_TASK_ENABLE_USER_STATE, &state);
		if (ret)
			goto err_out;

		adev->pm.pp_force_state_enabled = true;
	}

	pm_runtime_mark_last_busy(ddev->dev);
	pm_runtime_put_autosuspend(ddev->dev);

	return count;

err_out:
	pm_runtime_mark_last_busy(ddev->dev);
	pm_runtime_put_autosuspend(ddev->dev);
	return ret;
}

/**
 * DOC: pp_table
 *
 * The amdgpu driver provides a sysfs API for uploading new powerplay
 * tables.  The file pp_table is used for this.  Reading the file
 * will dump the current power play table.  Writing to the file
 * will attempt to upload a new powerplay table and re-initialize
 * powerplay using that new table.
 *
 */

static ssize_t amdgpu_get_pp_table(struct device *dev,
		struct device_attribute *attr,
		char *buf)
{
	struct drm_device *ddev = dev_get_drvdata(dev);
	struct amdgpu_device *adev = drm_to_adev(ddev);
	char *table = NULL;
	int size, ret;

	if (amdgpu_in_reset(adev))
		return -EPERM;
	if (adev->in_suspend && !adev->in_runpm)
		return -EPERM;

	ret = pm_runtime_get_sync(ddev->dev);
	if (ret < 0) {
		pm_runtime_put_autosuspend(ddev->dev);
		return ret;
	}

	size = amdgpu_dpm_get_pp_table(adev, &table);

	pm_runtime_mark_last_busy(ddev->dev);
	pm_runtime_put_autosuspend(ddev->dev);

	if (size <= 0)
		return size;

	if (size >= PAGE_SIZE)
		size = PAGE_SIZE - 1;

	memcpy(buf, table, size);

	return size;
}

static ssize_t amdgpu_set_pp_table(struct device *dev,
		struct device_attribute *attr,
		const char *buf,
		size_t count)
{
	struct drm_device *ddev = dev_get_drvdata(dev);
	struct amdgpu_device *adev = drm_to_adev(ddev);
	int ret = 0;

	if (amdgpu_in_reset(adev))
		return -EPERM;
	if (adev->in_suspend && !adev->in_runpm)
		return -EPERM;

	ret = pm_runtime_get_sync(ddev->dev);
	if (ret < 0) {
		pm_runtime_put_autosuspend(ddev->dev);
		return ret;
	}

	ret = amdgpu_dpm_set_pp_table(adev, buf, count);

	pm_runtime_mark_last_busy(ddev->dev);
	pm_runtime_put_autosuspend(ddev->dev);

	if (ret)
		return ret;

	return count;
}

/**
 * DOC: pp_od_clk_voltage
 *
 * The amdgpu driver provides a sysfs API for adjusting the clocks and voltages
 * in each power level within a power state.  The pp_od_clk_voltage is used for
 * this.
 *
 * Note that the actual memory controller clock rate are exposed, not
 * the effective memory clock of the DRAMs. To translate it, use the
 * following formula:
 *
 * Clock conversion (Mhz):
 *
 * HBM: effective_memory_clock = memory_controller_clock * 1
 *
 * G5: effective_memory_clock = memory_controller_clock * 1
 *
 * G6: effective_memory_clock = memory_controller_clock * 2
 *
 * DRAM data rate (MT/s):
 *
 * HBM: effective_memory_clock * 2 = data_rate
 *
 * G5: effective_memory_clock * 4 = data_rate
 *
 * G6: effective_memory_clock * 8 = data_rate
 *
 * Bandwidth (MB/s):
 *
 * data_rate * vram_bit_width / 8 = memory_bandwidth
 *
 * Some examples:
 *
 * G5 on RX460:
 *
 * memory_controller_clock = 1750 Mhz
 *
 * effective_memory_clock = 1750 Mhz * 1 = 1750 Mhz
 *
 * data rate = 1750 * 4 = 7000 MT/s
 *
 * memory_bandwidth = 7000 * 128 bits / 8 = 112000 MB/s
 *
 * G6 on RX5700:
 *
 * memory_controller_clock = 875 Mhz
 *
 * effective_memory_clock = 875 Mhz * 2 = 1750 Mhz
 *
 * data rate = 1750 * 8 = 14000 MT/s
 *
 * memory_bandwidth = 14000 * 256 bits / 8 = 448000 MB/s
 *
 * < For Vega10 and previous ASICs >
 *
 * Reading the file will display:
 *
 * - a list of engine clock levels and voltages labeled OD_SCLK
 *
 * - a list of memory clock levels and voltages labeled OD_MCLK
 *
 * - a list of valid ranges for sclk, mclk, and voltage labeled OD_RANGE
 *
 * To manually adjust these settings, first select manual using
 * power_dpm_force_performance_level. Enter a new value for each
 * level by writing a string that contains "s/m level clock voltage" to
 * the file.  E.g., "s 1 500 820" will update sclk level 1 to be 500 MHz
 * at 820 mV; "m 0 350 810" will update mclk level 0 to be 350 MHz at
 * 810 mV.  When you have edited all of the states as needed, write
 * "c" (commit) to the file to commit your changes.  If you want to reset to the
 * default power levels, write "r" (reset) to the file to reset them.
 *
 *
 * < For Vega20 and newer ASICs >
 *
 * Reading the file will display:
 *
 * - minimum and maximum engine clock labeled OD_SCLK
 *
 * - minimum(not available for Vega20 and Navi1x) and maximum memory
 *   clock labeled OD_MCLK
 *
 * - three <frequency, voltage> points labeled OD_VDDC_CURVE.
 *   They can be used to calibrate the sclk voltage curve. This is
 *   available for Vega20 and NV1X.
 *
 * - voltage offset(in mV) applied on target voltage calculation.
 *   This is available for Sienna Cichlid, Navy Flounder, Dimgrey
 *   Cavefish and some later SMU13 ASICs. For these ASICs, the target
 *   voltage calculation can be illustrated by "voltage = voltage
 *   calculated from v/f curve + overdrive vddgfx offset"
 *
 * - a list of valid ranges for sclk, mclk, voltage curve points
 *   or voltage offset labeled OD_RANGE
 *
 * < For APUs >
 *
 * Reading the file will display:
 *
 * - minimum and maximum engine clock labeled OD_SCLK
 *
 * - a list of valid ranges for sclk labeled OD_RANGE
 *
 * < For VanGogh >
 *
 * Reading the file will display:
 *
 * - minimum and maximum engine clock labeled OD_SCLK
 * - minimum and maximum core clocks labeled OD_CCLK
 *
 * - a list of valid ranges for sclk and cclk labeled OD_RANGE
 *
 * To manually adjust these settings:
 *
 * - First select manual using power_dpm_force_performance_level
 *
 * - For clock frequency setting, enter a new value by writing a
 *   string that contains "s/m index clock" to the file. The index
 *   should be 0 if to set minimum clock. And 1 if to set maximum
 *   clock. E.g., "s 0 500" will update minimum sclk to be 500 MHz.
 *   "m 1 800" will update maximum mclk to be 800Mhz. For core
 *   clocks on VanGogh, the string contains "p core index clock".
 *   E.g., "p 2 0 800" would set the minimum core clock on core
 *   2 to 800Mhz.
 *
 *   For sclk voltage curve supported by Vega20 and NV1X, enter the new
 *   values by writing a string that contains "vc point clock voltage"
 *   to the file. The points are indexed by 0, 1 and 2. E.g., "vc 0 300
 *   600" will update point1 with clock set as 300Mhz and voltage as 600mV.
 *   "vc 2 1000 1000" will update point3 with clock set as 1000Mhz and
 *   voltage 1000mV.
 *
 *   For voltage offset supported by Sienna Cichlid, Navy Flounder, Dimgrey
 *   Cavefish and some later SMU13 ASICs, enter the new value by writing a
 *   string that contains "vo offset". E.g., "vo -10" will update the extra
 *   voltage offset applied to the whole v/f curve line as -10mv.
 *
 * - When you have edited all of the states as needed, write "c" (commit)
 *   to the file to commit your changes
 *
 * - If you want to reset to the default power levels, write "r" (reset)
 *   to the file to reset them
 *
 */

static ssize_t amdgpu_set_pp_od_clk_voltage(struct device *dev,
		struct device_attribute *attr,
		const char *buf,
		size_t count)
{
	struct drm_device *ddev = dev_get_drvdata(dev);
	struct amdgpu_device *adev = drm_to_adev(ddev);
	int ret;
	uint32_t parameter_size = 0;
	long parameter[64];
	char buf_cpy[128];
	char *tmp_str;
	char *sub_str;
	const char delimiter[3] = {' ', '\n', '\0'};
	uint32_t type;

	if (amdgpu_in_reset(adev))
		return -EPERM;
	if (adev->in_suspend && !adev->in_runpm)
		return -EPERM;

	if (count > 127 || count == 0)
		return -EINVAL;

	if (*buf == 's')
		type = PP_OD_EDIT_SCLK_VDDC_TABLE;
	else if (*buf == 'p')
		type = PP_OD_EDIT_CCLK_VDDC_TABLE;
	else if (*buf == 'm')
		type = PP_OD_EDIT_MCLK_VDDC_TABLE;
	else if (*buf == 'r')
		type = PP_OD_RESTORE_DEFAULT_TABLE;
	else if (*buf == 'c')
		type = PP_OD_COMMIT_DPM_TABLE;
	else if (!strncmp(buf, "vc", 2))
		type = PP_OD_EDIT_VDDC_CURVE;
	else if (!strncmp(buf, "vo", 2))
		type = PP_OD_EDIT_VDDGFX_OFFSET;
	else
		return -EINVAL;

	memcpy(buf_cpy, buf, count);
	buf_cpy[count] = 0;

	tmp_str = buf_cpy;

	if ((type == PP_OD_EDIT_VDDC_CURVE) ||
	     (type == PP_OD_EDIT_VDDGFX_OFFSET))
		tmp_str++;
	while (isspace(*++tmp_str));

	while ((sub_str = strsep(&tmp_str, delimiter)) != NULL) {
		if (strlen(sub_str) == 0)
			continue;
		ret = kstrtol(sub_str, 0, &parameter[parameter_size]);
		if (ret)
			return -EINVAL;
		parameter_size++;

		if (!tmp_str)
			break;

		while (isspace(*tmp_str))
			tmp_str++;
	}

	ret = pm_runtime_get_sync(ddev->dev);
	if (ret < 0) {
		pm_runtime_put_autosuspend(ddev->dev);
		return ret;
	}

	if (amdgpu_dpm_set_fine_grain_clk_vol(adev,
					      type,
					      parameter,
					      parameter_size))
		goto err_out;

	if (amdgpu_dpm_odn_edit_dpm_table(adev, type,
					  parameter, parameter_size))
		goto err_out;

	if (type == PP_OD_COMMIT_DPM_TABLE) {
		if (amdgpu_dpm_dispatch_task(adev,
					     AMD_PP_TASK_READJUST_POWER_STATE,
					     NULL))
			goto err_out;
	}

	pm_runtime_mark_last_busy(ddev->dev);
	pm_runtime_put_autosuspend(ddev->dev);

	return count;

err_out:
	pm_runtime_mark_last_busy(ddev->dev);
	pm_runtime_put_autosuspend(ddev->dev);
	return -EINVAL;
}

static ssize_t amdgpu_get_pp_od_clk_voltage(struct device *dev,
		struct device_attribute *attr,
		char *buf)
{
	struct drm_device *ddev = dev_get_drvdata(dev);
	struct amdgpu_device *adev = drm_to_adev(ddev);
	int size = 0;
	int ret;
	enum pp_clock_type od_clocks[6] = {
		OD_SCLK,
		OD_MCLK,
		OD_VDDC_CURVE,
		OD_RANGE,
		OD_VDDGFX_OFFSET,
		OD_CCLK,
	};
	uint clk_index;

	if (amdgpu_in_reset(adev))
		return -EPERM;
	if (adev->in_suspend && !adev->in_runpm)
		return -EPERM;

	ret = pm_runtime_get_sync(ddev->dev);
	if (ret < 0) {
		pm_runtime_put_autosuspend(ddev->dev);
		return ret;
	}

	for (clk_index = 0 ; clk_index < 6 ; clk_index++) {
		ret = amdgpu_dpm_emit_clock_levels(adev, od_clocks[clk_index], buf, &size);
		if (ret)
			break;
	}
	if (ret == -ENOENT) {
		size = amdgpu_dpm_print_clock_levels(adev, OD_SCLK, buf);
		size += amdgpu_dpm_print_clock_levels(adev, OD_MCLK, buf + size);
		size += amdgpu_dpm_print_clock_levels(adev, OD_VDDC_CURVE, buf + size);
		size += amdgpu_dpm_print_clock_levels(adev, OD_VDDGFX_OFFSET, buf + size);
		size += amdgpu_dpm_print_clock_levels(adev, OD_RANGE, buf + size);
		size += amdgpu_dpm_print_clock_levels(adev, OD_CCLK, buf + size);
	}

	if (size == 0)
		size = sysfs_emit(buf, "\n");

	pm_runtime_mark_last_busy(ddev->dev);
	pm_runtime_put_autosuspend(ddev->dev);

	return size;
}

/**
 * DOC: pp_features
 *
 * The amdgpu driver provides a sysfs API for adjusting what powerplay
 * features to be enabled. The file pp_features is used for this. And
 * this is only available for Vega10 and later dGPUs.
 *
 * Reading back the file will show you the followings:
 * - Current ppfeature masks
 * - List of the all supported powerplay features with their naming,
 *   bitmasks and enablement status('Y'/'N' means "enabled"/"disabled").
 *
 * To manually enable or disable a specific feature, just set or clear
 * the corresponding bit from original ppfeature masks and input the
 * new ppfeature masks.
 */
static ssize_t amdgpu_set_pp_features(struct device *dev,
				      struct device_attribute *attr,
				      const char *buf,
				      size_t count)
{
	struct drm_device *ddev = dev_get_drvdata(dev);
	struct amdgpu_device *adev = drm_to_adev(ddev);
	uint64_t featuremask;
	int ret;

	if (amdgpu_in_reset(adev))
		return -EPERM;
	if (adev->in_suspend && !adev->in_runpm)
		return -EPERM;

	ret = kstrtou64(buf, 0, &featuremask);
	if (ret)
		return -EINVAL;

	ret = pm_runtime_get_sync(ddev->dev);
	if (ret < 0) {
		pm_runtime_put_autosuspend(ddev->dev);
		return ret;
	}

	ret = amdgpu_dpm_set_ppfeature_status(adev, featuremask);

	pm_runtime_mark_last_busy(ddev->dev);
	pm_runtime_put_autosuspend(ddev->dev);

	if (ret)
		return -EINVAL;

	return count;
}

static ssize_t amdgpu_get_pp_features(struct device *dev,
				      struct device_attribute *attr,
				      char *buf)
{
	struct drm_device *ddev = dev_get_drvdata(dev);
	struct amdgpu_device *adev = drm_to_adev(ddev);
	ssize_t size;
	int ret;

	if (amdgpu_in_reset(adev))
		return -EPERM;
	if (adev->in_suspend && !adev->in_runpm)
		return -EPERM;

	ret = pm_runtime_get_sync(ddev->dev);
	if (ret < 0) {
		pm_runtime_put_autosuspend(ddev->dev);
		return ret;
	}

	size = amdgpu_dpm_get_ppfeature_status(adev, buf);
	if (size <= 0)
		size = sysfs_emit(buf, "\n");

	pm_runtime_mark_last_busy(ddev->dev);
	pm_runtime_put_autosuspend(ddev->dev);

	return size;
}

/**
 * DOC: pp_dpm_sclk pp_dpm_mclk pp_dpm_socclk pp_dpm_fclk pp_dpm_dcefclk pp_dpm_pcie
 *
 * The amdgpu driver provides a sysfs API for adjusting what power levels
 * are enabled for a given power state.  The files pp_dpm_sclk, pp_dpm_mclk,
 * pp_dpm_socclk, pp_dpm_fclk, pp_dpm_dcefclk and pp_dpm_pcie are used for
 * this.
 *
 * pp_dpm_socclk and pp_dpm_dcefclk interfaces are only available for
 * Vega10 and later ASICs.
 * pp_dpm_fclk interface is only available for Vega20 and later ASICs.
 *
 * Reading back the files will show you the available power levels within
 * the power state and the clock information for those levels. If deep sleep is
 * applied to a clock, the level will be denoted by a special level 'S:'
 * E.g., ::
 *
 *  S: 19Mhz *
 *  0: 615Mhz
 *  1: 800Mhz
 *  2: 888Mhz
 *  3: 1000Mhz
 *
 *
 * To manually adjust these states, first select manual using
 * power_dpm_force_performance_level.
 * Secondly, enter a new value for each level by inputing a string that
 * contains " echo xx xx xx > pp_dpm_sclk/mclk/pcie"
 * E.g.,
 *
 * .. code-block:: bash
 *
 *	echo "4 5 6" > pp_dpm_sclk
 *
 * will enable sclk levels 4, 5, and 6.
 *
 * NOTE: change to the dcefclk max dpm level is not supported now
 */

static ssize_t amdgpu_get_pp_dpm_clock(struct device *dev,
		enum pp_clock_type type,
		char *buf)
{
	struct drm_device *ddev = dev_get_drvdata(dev);
	struct amdgpu_device *adev = drm_to_adev(ddev);
	int size = 0;
	int ret = 0;

	if (amdgpu_in_reset(adev))
		return -EPERM;
	if (adev->in_suspend && !adev->in_runpm)
		return -EPERM;

	ret = pm_runtime_get_sync(ddev->dev);
	if (ret < 0) {
		pm_runtime_put_autosuspend(ddev->dev);
		return ret;
	}

	ret = amdgpu_dpm_emit_clock_levels(adev, type, buf, &size);
	if (ret == -ENOENT)
		size = amdgpu_dpm_print_clock_levels(adev, type, buf);

	if (size == 0)
		size = sysfs_emit(buf, "\n");

	pm_runtime_mark_last_busy(ddev->dev);
	pm_runtime_put_autosuspend(ddev->dev);

	return size;
}

/*
 * Worst case: 32 bits individually specified, in octal at 12 characters
 * per line (+1 for \n).
 */
#define AMDGPU_MASK_BUF_MAX	(32 * 13)

static ssize_t amdgpu_read_mask(const char *buf, size_t count, uint32_t *mask)
{
	int ret;
	unsigned long level;
	char *sub_str = NULL;
	char *tmp;
	char buf_cpy[AMDGPU_MASK_BUF_MAX + 1];
	const char delimiter[3] = {' ', '\n', '\0'};
	size_t bytes;

	*mask = 0;

	bytes = min(count, sizeof(buf_cpy) - 1);
	memcpy(buf_cpy, buf, bytes);
	buf_cpy[bytes] = '\0';
	tmp = buf_cpy;
	while ((sub_str = strsep(&tmp, delimiter)) != NULL) {
		if (strlen(sub_str)) {
			ret = kstrtoul(sub_str, 0, &level);
			if (ret || level > 31)
				return -EINVAL;
			*mask |= 1 << level;
		} else
			break;
	}

	return 0;
}

static ssize_t amdgpu_set_pp_dpm_clock(struct device *dev,
		enum pp_clock_type type,
		const char *buf,
		size_t count)
{
	struct drm_device *ddev = dev_get_drvdata(dev);
	struct amdgpu_device *adev = drm_to_adev(ddev);
	int ret;
	uint32_t mask = 0;

	if (amdgpu_in_reset(adev))
		return -EPERM;
	if (adev->in_suspend && !adev->in_runpm)
		return -EPERM;

	ret = amdgpu_read_mask(buf, count, &mask);
	if (ret)
		return ret;

	ret = pm_runtime_get_sync(ddev->dev);
	if (ret < 0) {
		pm_runtime_put_autosuspend(ddev->dev);
		return ret;
	}

	ret = amdgpu_dpm_force_clock_level(adev, type, mask);

	pm_runtime_mark_last_busy(ddev->dev);
	pm_runtime_put_autosuspend(ddev->dev);

	if (ret)
		return -EINVAL;

	return count;
}

static ssize_t amdgpu_get_pp_dpm_sclk(struct device *dev,
		struct device_attribute *attr,
		char *buf)
{
	return amdgpu_get_pp_dpm_clock(dev, PP_SCLK, buf);
}

static ssize_t amdgpu_set_pp_dpm_sclk(struct device *dev,
		struct device_attribute *attr,
		const char *buf,
		size_t count)
{
	return amdgpu_set_pp_dpm_clock(dev, PP_SCLK, buf, count);
}

static ssize_t amdgpu_get_pp_dpm_mclk(struct device *dev,
		struct device_attribute *attr,
		char *buf)
{
	return amdgpu_get_pp_dpm_clock(dev, PP_MCLK, buf);
}

static ssize_t amdgpu_set_pp_dpm_mclk(struct device *dev,
		struct device_attribute *attr,
		const char *buf,
		size_t count)
{
	return amdgpu_set_pp_dpm_clock(dev, PP_MCLK, buf, count);
}

static ssize_t amdgpu_get_pp_dpm_socclk(struct device *dev,
		struct device_attribute *attr,
		char *buf)
{
	return amdgpu_get_pp_dpm_clock(dev, PP_SOCCLK, buf);
}

static ssize_t amdgpu_set_pp_dpm_socclk(struct device *dev,
		struct device_attribute *attr,
		const char *buf,
		size_t count)
{
	return amdgpu_set_pp_dpm_clock(dev, PP_SOCCLK, buf, count);
}

static ssize_t amdgpu_get_pp_dpm_fclk(struct device *dev,
		struct device_attribute *attr,
		char *buf)
{
	return amdgpu_get_pp_dpm_clock(dev, PP_FCLK, buf);
}

static ssize_t amdgpu_set_pp_dpm_fclk(struct device *dev,
		struct device_attribute *attr,
		const char *buf,
		size_t count)
{
	return amdgpu_set_pp_dpm_clock(dev, PP_FCLK, buf, count);
}

static ssize_t amdgpu_get_pp_dpm_vclk(struct device *dev,
		struct device_attribute *attr,
		char *buf)
{
	return amdgpu_get_pp_dpm_clock(dev, PP_VCLK, buf);
}

static ssize_t amdgpu_set_pp_dpm_vclk(struct device *dev,
		struct device_attribute *attr,
		const char *buf,
		size_t count)
{
	return amdgpu_set_pp_dpm_clock(dev, PP_VCLK, buf, count);
}

static ssize_t amdgpu_get_pp_dpm_vclk1(struct device *dev,
		struct device_attribute *attr,
		char *buf)
{
	return amdgpu_get_pp_dpm_clock(dev, PP_VCLK1, buf);
}

static ssize_t amdgpu_set_pp_dpm_vclk1(struct device *dev,
		struct device_attribute *attr,
		const char *buf,
		size_t count)
{
	return amdgpu_set_pp_dpm_clock(dev, PP_VCLK1, buf, count);
}

static ssize_t amdgpu_get_pp_dpm_dclk(struct device *dev,
		struct device_attribute *attr,
		char *buf)
{
	return amdgpu_get_pp_dpm_clock(dev, PP_DCLK, buf);
}

static ssize_t amdgpu_set_pp_dpm_dclk(struct device *dev,
		struct device_attribute *attr,
		const char *buf,
		size_t count)
{
	return amdgpu_set_pp_dpm_clock(dev, PP_DCLK, buf, count);
}

static ssize_t amdgpu_get_pp_dpm_dclk1(struct device *dev,
		struct device_attribute *attr,
		char *buf)
{
	return amdgpu_get_pp_dpm_clock(dev, PP_DCLK1, buf);
}

static ssize_t amdgpu_set_pp_dpm_dclk1(struct device *dev,
		struct device_attribute *attr,
		const char *buf,
		size_t count)
{
	return amdgpu_set_pp_dpm_clock(dev, PP_DCLK1, buf, count);
}

static ssize_t amdgpu_get_pp_dpm_dcefclk(struct device *dev,
		struct device_attribute *attr,
		char *buf)
{
	return amdgpu_get_pp_dpm_clock(dev, PP_DCEFCLK, buf);
}

static ssize_t amdgpu_set_pp_dpm_dcefclk(struct device *dev,
		struct device_attribute *attr,
		const char *buf,
		size_t count)
{
	return amdgpu_set_pp_dpm_clock(dev, PP_DCEFCLK, buf, count);
}

static ssize_t amdgpu_get_pp_dpm_pcie(struct device *dev,
		struct device_attribute *attr,
		char *buf)
{
	return amdgpu_get_pp_dpm_clock(dev, PP_PCIE, buf);
}

static ssize_t amdgpu_set_pp_dpm_pcie(struct device *dev,
		struct device_attribute *attr,
		const char *buf,
		size_t count)
{
	return amdgpu_set_pp_dpm_clock(dev, PP_PCIE, buf, count);
}

static ssize_t amdgpu_get_pp_sclk_od(struct device *dev,
		struct device_attribute *attr,
		char *buf)
{
	struct drm_device *ddev = dev_get_drvdata(dev);
	struct amdgpu_device *adev = drm_to_adev(ddev);
	uint32_t value = 0;
	int ret;

	if (amdgpu_in_reset(adev))
		return -EPERM;
	if (adev->in_suspend && !adev->in_runpm)
		return -EPERM;

	ret = pm_runtime_get_sync(ddev->dev);
	if (ret < 0) {
		pm_runtime_put_autosuspend(ddev->dev);
		return ret;
	}

	value = amdgpu_dpm_get_sclk_od(adev);

	pm_runtime_mark_last_busy(ddev->dev);
	pm_runtime_put_autosuspend(ddev->dev);

	return sysfs_emit(buf, "%d\n", value);
}

static ssize_t amdgpu_set_pp_sclk_od(struct device *dev,
		struct device_attribute *attr,
		const char *buf,
		size_t count)
{
	struct drm_device *ddev = dev_get_drvdata(dev);
	struct amdgpu_device *adev = drm_to_adev(ddev);
	int ret;
	long int value;

	if (amdgpu_in_reset(adev))
		return -EPERM;
	if (adev->in_suspend && !adev->in_runpm)
		return -EPERM;

	ret = kstrtol(buf, 0, &value);

	if (ret)
		return -EINVAL;

	ret = pm_runtime_get_sync(ddev->dev);
	if (ret < 0) {
		pm_runtime_put_autosuspend(ddev->dev);
		return ret;
	}

	amdgpu_dpm_set_sclk_od(adev, (uint32_t)value);

	pm_runtime_mark_last_busy(ddev->dev);
	pm_runtime_put_autosuspend(ddev->dev);

	return count;
}

static ssize_t amdgpu_get_pp_mclk_od(struct device *dev,
		struct device_attribute *attr,
		char *buf)
{
	struct drm_device *ddev = dev_get_drvdata(dev);
	struct amdgpu_device *adev = drm_to_adev(ddev);
	uint32_t value = 0;
	int ret;

	if (amdgpu_in_reset(adev))
		return -EPERM;
	if (adev->in_suspend && !adev->in_runpm)
		return -EPERM;

	ret = pm_runtime_get_sync(ddev->dev);
	if (ret < 0) {
		pm_runtime_put_autosuspend(ddev->dev);
		return ret;
	}

	value = amdgpu_dpm_get_mclk_od(adev);

	pm_runtime_mark_last_busy(ddev->dev);
	pm_runtime_put_autosuspend(ddev->dev);

	return sysfs_emit(buf, "%d\n", value);
}

static ssize_t amdgpu_set_pp_mclk_od(struct device *dev,
		struct device_attribute *attr,
		const char *buf,
		size_t count)
{
	struct drm_device *ddev = dev_get_drvdata(dev);
	struct amdgpu_device *adev = drm_to_adev(ddev);
	int ret;
	long int value;

	if (amdgpu_in_reset(adev))
		return -EPERM;
	if (adev->in_suspend && !adev->in_runpm)
		return -EPERM;

	ret = kstrtol(buf, 0, &value);

	if (ret)
		return -EINVAL;

	ret = pm_runtime_get_sync(ddev->dev);
	if (ret < 0) {
		pm_runtime_put_autosuspend(ddev->dev);
		return ret;
	}

	amdgpu_dpm_set_mclk_od(adev, (uint32_t)value);

	pm_runtime_mark_last_busy(ddev->dev);
	pm_runtime_put_autosuspend(ddev->dev);

	return count;
}

/**
 * DOC: pp_power_profile_mode
 *
 * The amdgpu driver provides a sysfs API for adjusting the heuristics
 * related to switching between power levels in a power state.  The file
 * pp_power_profile_mode is used for this.
 *
 * Reading this file outputs a list of all of the predefined power profiles
 * and the relevant heuristics settings for that profile.
 *
 * To select a profile or create a custom profile, first select manual using
 * power_dpm_force_performance_level.  Writing the number of a predefined
 * profile to pp_power_profile_mode will enable those heuristics.  To
 * create a custom set of heuristics, write a string of numbers to the file
 * starting with the number of the custom profile along with a setting
 * for each heuristic parameter.  Due to differences across asic families
 * the heuristic parameters vary from family to family.
 *
 */

static ssize_t amdgpu_get_pp_power_profile_mode(struct device *dev,
		struct device_attribute *attr,
		char *buf)
{
	struct drm_device *ddev = dev_get_drvdata(dev);
	struct amdgpu_device *adev = drm_to_adev(ddev);
	ssize_t size;
	int ret;

	if (amdgpu_in_reset(adev))
		return -EPERM;
	if (adev->in_suspend && !adev->in_runpm)
		return -EPERM;

	ret = pm_runtime_get_sync(ddev->dev);
	if (ret < 0) {
		pm_runtime_put_autosuspend(ddev->dev);
		return ret;
	}

	size = amdgpu_dpm_get_power_profile_mode(adev, buf);
	if (size <= 0)
		size = sysfs_emit(buf, "\n");

	pm_runtime_mark_last_busy(ddev->dev);
	pm_runtime_put_autosuspend(ddev->dev);

	return size;
}


static ssize_t amdgpu_set_pp_power_profile_mode(struct device *dev,
		struct device_attribute *attr,
		const char *buf,
		size_t count)
{
	int ret;
	struct drm_device *ddev = dev_get_drvdata(dev);
	struct amdgpu_device *adev = drm_to_adev(ddev);
	uint32_t parameter_size = 0;
	long parameter[64];
	char *sub_str, buf_cpy[128];
	char *tmp_str;
	uint32_t i = 0;
	char tmp[2];
	long int profile_mode = 0;
	const char delimiter[3] = {' ', '\n', '\0'};

	if (amdgpu_in_reset(adev))
		return -EPERM;
	if (adev->in_suspend && !adev->in_runpm)
		return -EPERM;

	tmp[0] = *(buf);
	tmp[1] = '\0';
	ret = kstrtol(tmp, 0, &profile_mode);
	if (ret)
		return -EINVAL;

	if (profile_mode == PP_SMC_POWER_PROFILE_CUSTOM) {
		if (count < 2 || count > 127)
			return -EINVAL;
		while (isspace(*++buf))
			i++;
		memcpy(buf_cpy, buf, count-i);
		tmp_str = buf_cpy;
		while ((sub_str = strsep(&tmp_str, delimiter)) != NULL) {
			if (strlen(sub_str) == 0)
				continue;
			ret = kstrtol(sub_str, 0, &parameter[parameter_size]);
			if (ret)
				return -EINVAL;
			parameter_size++;
			while (isspace(*tmp_str))
				tmp_str++;
		}
	}
	parameter[parameter_size] = profile_mode;

	ret = pm_runtime_get_sync(ddev->dev);
	if (ret < 0) {
		pm_runtime_put_autosuspend(ddev->dev);
		return ret;
	}

	ret = amdgpu_dpm_set_power_profile_mode(adev, parameter, parameter_size);

	pm_runtime_mark_last_busy(ddev->dev);
	pm_runtime_put_autosuspend(ddev->dev);

	if (!ret)
		return count;

	return -EINVAL;
}

static int amdgpu_hwmon_get_sensor_generic(struct amdgpu_device *adev,
					   enum amd_pp_sensors sensor,
					   void *query)
{
	int r, size = sizeof(uint32_t);

	if (amdgpu_in_reset(adev))
		return -EPERM;
	if (adev->in_suspend && !adev->in_runpm)
		return -EPERM;

	r = pm_runtime_get_sync(adev_to_drm(adev)->dev);
	if (r < 0) {
		pm_runtime_put_autosuspend(adev_to_drm(adev)->dev);
		return r;
	}

	/* get the sensor value */
	r = amdgpu_dpm_read_sensor(adev, sensor, query, &size);

	pm_runtime_mark_last_busy(adev_to_drm(adev)->dev);
	pm_runtime_put_autosuspend(adev_to_drm(adev)->dev);

	return r;
}

/**
 * DOC: gpu_busy_percent
 *
 * The amdgpu driver provides a sysfs API for reading how busy the GPU
 * is as a percentage.  The file gpu_busy_percent is used for this.
 * The SMU firmware computes a percentage of load based on the
 * aggregate activity level in the IP cores.
 */
static ssize_t amdgpu_get_gpu_busy_percent(struct device *dev,
					   struct device_attribute *attr,
					   char *buf)
{
	struct drm_device *ddev = dev_get_drvdata(dev);
	struct amdgpu_device *adev = drm_to_adev(ddev);
	unsigned int value;
	int r;

	r = amdgpu_hwmon_get_sensor_generic(adev, AMDGPU_PP_SENSOR_GPU_LOAD, &value);
	if (r)
		return r;

	return sysfs_emit(buf, "%d\n", value);
}

/**
 * DOC: mem_busy_percent
 *
 * The amdgpu driver provides a sysfs API for reading how busy the VRAM
 * is as a percentage.  The file mem_busy_percent is used for this.
 * The SMU firmware computes a percentage of load based on the
 * aggregate activity level in the IP cores.
 */
static ssize_t amdgpu_get_mem_busy_percent(struct device *dev,
					   struct device_attribute *attr,
					   char *buf)
{
	struct drm_device *ddev = dev_get_drvdata(dev);
	struct amdgpu_device *adev = drm_to_adev(ddev);
	unsigned int value;
	int r;

	r = amdgpu_hwmon_get_sensor_generic(adev, AMDGPU_PP_SENSOR_MEM_LOAD, &value);
	if (r)
		return r;

	return sysfs_emit(buf, "%d\n", value);
}

/**
 * DOC: pcie_bw
 *
 * The amdgpu driver provides a sysfs API for estimating how much data
 * has been received and sent by the GPU in the last second through PCIe.
 * The file pcie_bw is used for this.
 * The Perf counters count the number of received and sent messages and return
 * those values, as well as the maximum payload size of a PCIe packet (mps).
 * Note that it is not possible to easily and quickly obtain the size of each
 * packet transmitted, so we output the max payload size (mps) to allow for
 * quick estimation of the PCIe bandwidth usage
 */
static ssize_t amdgpu_get_pcie_bw(struct device *dev,
		struct device_attribute *attr,
		char *buf)
{
	struct drm_device *ddev = dev_get_drvdata(dev);
	struct amdgpu_device *adev = drm_to_adev(ddev);
	uint64_t count0 = 0, count1 = 0;
	int ret;

	if (amdgpu_in_reset(adev))
		return -EPERM;
	if (adev->in_suspend && !adev->in_runpm)
		return -EPERM;

	if (adev->flags & AMD_IS_APU)
		return -ENODATA;

	if (!adev->asic_funcs->get_pcie_usage)
		return -ENODATA;

	ret = pm_runtime_get_sync(ddev->dev);
	if (ret < 0) {
		pm_runtime_put_autosuspend(ddev->dev);
		return ret;
	}

	amdgpu_asic_get_pcie_usage(adev, &count0, &count1);

	pm_runtime_mark_last_busy(ddev->dev);
	pm_runtime_put_autosuspend(ddev->dev);

	return sysfs_emit(buf, "%llu %llu %i\n",
			  count0, count1, pcie_get_mps(adev->pdev));
}

/**
 * DOC: unique_id
 *
 * The amdgpu driver provides a sysfs API for providing a unique ID for the GPU
 * The file unique_id is used for this.
 * This will provide a Unique ID that will persist from machine to machine
 *
 * NOTE: This will only work for GFX9 and newer. This file will be absent
 * on unsupported ASICs (GFX8 and older)
 */
static ssize_t amdgpu_get_unique_id(struct device *dev,
		struct device_attribute *attr,
		char *buf)
{
	struct drm_device *ddev = dev_get_drvdata(dev);
	struct amdgpu_device *adev = drm_to_adev(ddev);

	if (amdgpu_in_reset(adev))
		return -EPERM;
	if (adev->in_suspend && !adev->in_runpm)
		return -EPERM;

	if (adev->unique_id)
		return sysfs_emit(buf, "%016llx\n", adev->unique_id);

	return 0;
}

/**
 * DOC: thermal_throttling_logging
 *
 * Thermal throttling pulls down the clock frequency and thus the performance.
 * It's an useful mechanism to protect the chip from overheating. Since it
 * impacts performance, the user controls whether it is enabled and if so,
 * the log frequency.
 *
 * Reading back the file shows you the status(enabled or disabled) and
 * the interval(in seconds) between each thermal logging.
 *
 * Writing an integer to the file, sets a new logging interval, in seconds.
 * The value should be between 1 and 3600. If the value is less than 1,
 * thermal logging is disabled. Values greater than 3600 are ignored.
 */
static ssize_t amdgpu_get_thermal_throttling_logging(struct device *dev,
						     struct device_attribute *attr,
						     char *buf)
{
	struct drm_device *ddev = dev_get_drvdata(dev);
	struct amdgpu_device *adev = drm_to_adev(ddev);

	return sysfs_emit(buf, "%s: thermal throttling logging %s, with interval %d seconds\n",
			  adev_to_drm(adev)->unique,
			  atomic_read(&adev->throttling_logging_enabled) ? "enabled" : "disabled",
			  adev->throttling_logging_rs.interval / HZ + 1);
}

static ssize_t amdgpu_set_thermal_throttling_logging(struct device *dev,
						     struct device_attribute *attr,
						     const char *buf,
						     size_t count)
{
	struct drm_device *ddev = dev_get_drvdata(dev);
	struct amdgpu_device *adev = drm_to_adev(ddev);
	long throttling_logging_interval;
	unsigned long flags;
	int ret = 0;

	ret = kstrtol(buf, 0, &throttling_logging_interval);
	if (ret)
		return ret;

	if (throttling_logging_interval > 3600)
		return -EINVAL;

	if (throttling_logging_interval > 0) {
		raw_spin_lock_irqsave(&adev->throttling_logging_rs.lock, flags);
		/*
		 * Reset the ratelimit timer internals.
		 * This can effectively restart the timer.
		 */
		adev->throttling_logging_rs.interval =
			(throttling_logging_interval - 1) * HZ;
		adev->throttling_logging_rs.begin = 0;
		adev->throttling_logging_rs.printed = 0;
		adev->throttling_logging_rs.missed = 0;
		raw_spin_unlock_irqrestore(&adev->throttling_logging_rs.lock, flags);

		atomic_set(&adev->throttling_logging_enabled, 1);
	} else {
		atomic_set(&adev->throttling_logging_enabled, 0);
	}

	return count;
}

/**
 * DOC: apu_thermal_cap
 *
 * The amdgpu driver provides a sysfs API for retrieving/updating thermal
 * limit temperature in millidegrees Celsius
 *
 * Reading back the file shows you core limit value
 *
 * Writing an integer to the file, sets a new thermal limit. The value
 * should be between 0 and 100. If the value is less than 0 or greater
 * than 100, then the write request will be ignored.
 */
static ssize_t amdgpu_get_apu_thermal_cap(struct device *dev,
					 struct device_attribute *attr,
					 char *buf)
{
	int ret, size;
	u32 limit;
	struct drm_device *ddev = dev_get_drvdata(dev);
	struct amdgpu_device *adev = drm_to_adev(ddev);

	ret = pm_runtime_get_sync(ddev->dev);
	if (ret < 0) {
		pm_runtime_put_autosuspend(ddev->dev);
		return ret;
	}

	ret = amdgpu_dpm_get_apu_thermal_limit(adev, &limit);
	if (!ret)
		size = sysfs_emit(buf, "%u\n", limit);
	else
		size = sysfs_emit(buf, "failed to get thermal limit\n");

	pm_runtime_mark_last_busy(ddev->dev);
	pm_runtime_put_autosuspend(ddev->dev);

	return size;
}

static ssize_t amdgpu_set_apu_thermal_cap(struct device *dev,
					 struct device_attribute *attr,
					 const char *buf,
					 size_t count)
{
	int ret;
	u32 value;
	struct drm_device *ddev = dev_get_drvdata(dev);
	struct amdgpu_device *adev = drm_to_adev(ddev);

	ret = kstrtou32(buf, 10, &value);
	if (ret)
		return ret;

	if (value > 100) {
		dev_err(dev, "Invalid argument !\n");
		return -EINVAL;
	}

	ret = pm_runtime_get_sync(ddev->dev);
	if (ret < 0) {
		pm_runtime_put_autosuspend(ddev->dev);
		return ret;
	}

	ret = amdgpu_dpm_set_apu_thermal_limit(adev, value);
	if (ret) {
		dev_err(dev, "failed to update thermal limit\n");
		return ret;
	}

	pm_runtime_mark_last_busy(ddev->dev);
	pm_runtime_put_autosuspend(ddev->dev);

	return count;
}

/**
 * DOC: gpu_metrics
 *
 * The amdgpu driver provides a sysfs API for retrieving current gpu
 * metrics data. The file gpu_metrics is used for this. Reading the
 * file will dump all the current gpu metrics data.
 *
 * These data include temperature, frequency, engines utilization,
 * power consume, throttler status, fan speed and cpu core statistics(
 * available for APU only). That's it will give a snapshot of all sensors
 * at the same time.
 */
static ssize_t amdgpu_get_gpu_metrics(struct device *dev,
				      struct device_attribute *attr,
				      char *buf)
{
	struct drm_device *ddev = dev_get_drvdata(dev);
	struct amdgpu_device *adev = drm_to_adev(ddev);
	void *gpu_metrics;
	ssize_t size = 0;
	int ret;

	if (amdgpu_in_reset(adev))
		return -EPERM;
	if (adev->in_suspend && !adev->in_runpm)
		return -EPERM;

	ret = pm_runtime_get_sync(ddev->dev);
	if (ret < 0) {
		pm_runtime_put_autosuspend(ddev->dev);
		return ret;
	}

	size = amdgpu_dpm_get_gpu_metrics(adev, &gpu_metrics);
	if (size <= 0)
		goto out;

	if (size >= PAGE_SIZE)
		size = PAGE_SIZE - 1;

	memcpy(buf, gpu_metrics, size);

out:
	pm_runtime_mark_last_busy(ddev->dev);
	pm_runtime_put_autosuspend(ddev->dev);

	return size;
}

static int amdgpu_show_powershift_percent(struct device *dev,
					char *buf, enum amd_pp_sensors sensor)
{
	struct drm_device *ddev = dev_get_drvdata(dev);
	struct amdgpu_device *adev = drm_to_adev(ddev);
	uint32_t ss_power;
	int r = 0, i;

	r = amdgpu_hwmon_get_sensor_generic(adev, sensor, (void *)&ss_power);
	if (r == -EOPNOTSUPP) {
		/* sensor not available on dGPU, try to read from APU */
		adev = NULL;
		mutex_lock(&mgpu_info.mutex);
		for (i = 0; i < mgpu_info.num_gpu; i++) {
			if (mgpu_info.gpu_ins[i].adev->flags & AMD_IS_APU) {
				adev = mgpu_info.gpu_ins[i].adev;
				break;
			}
		}
		mutex_unlock(&mgpu_info.mutex);
		if (adev)
			r = amdgpu_hwmon_get_sensor_generic(adev, sensor, (void *)&ss_power);
	}

	if (r)
		return r;

	return sysfs_emit(buf, "%u%%\n", ss_power);
}

/**
 * DOC: smartshift_apu_power
 *
 * The amdgpu driver provides a sysfs API for reporting APU power
 * shift in percentage if platform supports smartshift. Value 0 means that
 * there is no powershift and values between [1-100] means that the power
 * is shifted to APU, the percentage of boost is with respect to APU power
 * limit on the platform.
 */

static ssize_t amdgpu_get_smartshift_apu_power(struct device *dev, struct device_attribute *attr,
					       char *buf)
{
	return amdgpu_show_powershift_percent(dev, buf, AMDGPU_PP_SENSOR_SS_APU_SHARE);
}

/**
 * DOC: smartshift_dgpu_power
 *
 * The amdgpu driver provides a sysfs API for reporting dGPU power
 * shift in percentage if platform supports smartshift. Value 0 means that
 * there is no powershift and values between [1-100] means that the power is
 * shifted to dGPU, the percentage of boost is with respect to dGPU power
 * limit on the platform.
 */

static ssize_t amdgpu_get_smartshift_dgpu_power(struct device *dev, struct device_attribute *attr,
						char *buf)
{
	return amdgpu_show_powershift_percent(dev, buf, AMDGPU_PP_SENSOR_SS_DGPU_SHARE);
}

/**
 * DOC: smartshift_bias
 *
 * The amdgpu driver provides a sysfs API for reporting the
 * smartshift(SS2.0) bias level. The value ranges from -100 to 100
 * and the default is 0. -100 sets maximum preference to APU
 * and 100 sets max perference to dGPU.
 */

static ssize_t amdgpu_get_smartshift_bias(struct device *dev,
					  struct device_attribute *attr,
					  char *buf)
{
	int r = 0;

	r = sysfs_emit(buf, "%d\n", amdgpu_smartshift_bias);

	return r;
}

static ssize_t amdgpu_set_smartshift_bias(struct device *dev,
					  struct device_attribute *attr,
					  const char *buf, size_t count)
{
	struct drm_device *ddev = dev_get_drvdata(dev);
	struct amdgpu_device *adev = drm_to_adev(ddev);
	int r = 0;
	int bias = 0;

	if (amdgpu_in_reset(adev))
		return -EPERM;
	if (adev->in_suspend && !adev->in_runpm)
		return -EPERM;

	r = pm_runtime_get_sync(ddev->dev);
	if (r < 0) {
		pm_runtime_put_autosuspend(ddev->dev);
		return r;
	}

	r = kstrtoint(buf, 10, &bias);
	if (r)
		goto out;

	if (bias > AMDGPU_SMARTSHIFT_MAX_BIAS)
		bias = AMDGPU_SMARTSHIFT_MAX_BIAS;
	else if (bias < AMDGPU_SMARTSHIFT_MIN_BIAS)
		bias = AMDGPU_SMARTSHIFT_MIN_BIAS;

	amdgpu_smartshift_bias = bias;
	r = count;

	/* TODO: update bias level with SMU message */

out:
	pm_runtime_mark_last_busy(ddev->dev);
	pm_runtime_put_autosuspend(ddev->dev);
	return r;
}

static int ss_power_attr_update(struct amdgpu_device *adev, struct amdgpu_device_attr *attr,
				uint32_t mask, enum amdgpu_device_attr_states *states)
{
	if (!amdgpu_device_supports_smart_shift(adev_to_drm(adev)))
		*states = ATTR_STATE_UNSUPPORTED;

	return 0;
}

static int ss_bias_attr_update(struct amdgpu_device *adev, struct amdgpu_device_attr *attr,
			       uint32_t mask, enum amdgpu_device_attr_states *states)
{
	uint32_t ss_power;

	if (!amdgpu_device_supports_smart_shift(adev_to_drm(adev)))
		*states = ATTR_STATE_UNSUPPORTED;
	else if (amdgpu_hwmon_get_sensor_generic(adev, AMDGPU_PP_SENSOR_SS_APU_SHARE,
		 (void *)&ss_power))
		*states = ATTR_STATE_UNSUPPORTED;
	else if (amdgpu_hwmon_get_sensor_generic(adev, AMDGPU_PP_SENSOR_SS_DGPU_SHARE,
		 (void *)&ss_power))
		*states = ATTR_STATE_UNSUPPORTED;

	return 0;
}

/* Following items will be read out to indicate current plpd policy:
 *  - -1: none
 *  - 0: disallow
 *  - 1: default
 *  - 2: optimized
 */
static ssize_t amdgpu_get_xgmi_plpd_policy(struct device *dev,
					   struct device_attribute *attr,
					   char *buf)
{
	struct drm_device *ddev = dev_get_drvdata(dev);
	struct amdgpu_device *adev = drm_to_adev(ddev);
	char *mode_desc = "none";
	int mode;

	if (amdgpu_in_reset(adev))
		return -EPERM;
	if (adev->in_suspend && !adev->in_runpm)
		return -EPERM;

	mode = amdgpu_dpm_get_xgmi_plpd_mode(adev, &mode_desc);

	return sysfs_emit(buf, "%d: %s\n", mode, mode_desc);
}

/* Following argument value is expected from user to change plpd policy
 *  - arg 0: disallow plpd
 *  - arg 1: default policy
 *  - arg 2: optimized policy
 */
static ssize_t amdgpu_set_xgmi_plpd_policy(struct device *dev,
					   struct device_attribute *attr,
					   const char *buf, size_t count)
{
	struct drm_device *ddev = dev_get_drvdata(dev);
	struct amdgpu_device *adev = drm_to_adev(ddev);
	int mode, ret;

	if (amdgpu_in_reset(adev))
		return -EPERM;
	if (adev->in_suspend && !adev->in_runpm)
		return -EPERM;

	ret = kstrtos32(buf, 0, &mode);
	if (ret)
		return -EINVAL;

	ret = pm_runtime_get_sync(ddev->dev);
	if (ret < 0) {
		pm_runtime_put_autosuspend(ddev->dev);
		return ret;
	}

	ret = amdgpu_dpm_set_xgmi_plpd_mode(adev, mode);

	pm_runtime_mark_last_busy(ddev->dev);
	pm_runtime_put_autosuspend(ddev->dev);

	if (ret)
		return ret;

	return count;
}

static struct amdgpu_device_attr amdgpu_device_attrs[] = {
	AMDGPU_DEVICE_ATTR_RW(power_dpm_state,				ATTR_FLAG_BASIC|ATTR_FLAG_ONEVF),
	AMDGPU_DEVICE_ATTR_RW(power_dpm_force_performance_level,	ATTR_FLAG_BASIC|ATTR_FLAG_ONEVF),
	AMDGPU_DEVICE_ATTR_RO(pp_num_states,				ATTR_FLAG_BASIC|ATTR_FLAG_ONEVF),
	AMDGPU_DEVICE_ATTR_RO(pp_cur_state,				ATTR_FLAG_BASIC|ATTR_FLAG_ONEVF),
	AMDGPU_DEVICE_ATTR_RW(pp_force_state,				ATTR_FLAG_BASIC|ATTR_FLAG_ONEVF),
	AMDGPU_DEVICE_ATTR_RW(pp_table,					ATTR_FLAG_BASIC|ATTR_FLAG_ONEVF),
	AMDGPU_DEVICE_ATTR_RW(pp_dpm_sclk,				ATTR_FLAG_BASIC|ATTR_FLAG_ONEVF),
	AMDGPU_DEVICE_ATTR_RW(pp_dpm_mclk,				ATTR_FLAG_BASIC|ATTR_FLAG_ONEVF),
	AMDGPU_DEVICE_ATTR_RW(pp_dpm_socclk,				ATTR_FLAG_BASIC|ATTR_FLAG_ONEVF),
	AMDGPU_DEVICE_ATTR_RW(pp_dpm_fclk,				ATTR_FLAG_BASIC|ATTR_FLAG_ONEVF),
	AMDGPU_DEVICE_ATTR_RW(pp_dpm_vclk,				ATTR_FLAG_BASIC|ATTR_FLAG_ONEVF),
	AMDGPU_DEVICE_ATTR_RW(pp_dpm_vclk1,				ATTR_FLAG_BASIC|ATTR_FLAG_ONEVF),
	AMDGPU_DEVICE_ATTR_RW(pp_dpm_dclk,				ATTR_FLAG_BASIC|ATTR_FLAG_ONEVF),
	AMDGPU_DEVICE_ATTR_RW(pp_dpm_dclk1,				ATTR_FLAG_BASIC|ATTR_FLAG_ONEVF),
	AMDGPU_DEVICE_ATTR_RW(pp_dpm_dcefclk,				ATTR_FLAG_BASIC|ATTR_FLAG_ONEVF),
	AMDGPU_DEVICE_ATTR_RW(pp_dpm_pcie,				ATTR_FLAG_BASIC|ATTR_FLAG_ONEVF),
	AMDGPU_DEVICE_ATTR_RW(pp_sclk_od,				ATTR_FLAG_BASIC),
	AMDGPU_DEVICE_ATTR_RW(pp_mclk_od,				ATTR_FLAG_BASIC),
	AMDGPU_DEVICE_ATTR_RW(pp_power_profile_mode,			ATTR_FLAG_BASIC|ATTR_FLAG_ONEVF),
	AMDGPU_DEVICE_ATTR_RW(pp_od_clk_voltage,			ATTR_FLAG_BASIC),
	AMDGPU_DEVICE_ATTR_RO(gpu_busy_percent,				ATTR_FLAG_BASIC|ATTR_FLAG_ONEVF),
	AMDGPU_DEVICE_ATTR_RO(mem_busy_percent,				ATTR_FLAG_BASIC|ATTR_FLAG_ONEVF),
	AMDGPU_DEVICE_ATTR_RO(pcie_bw,					ATTR_FLAG_BASIC),
	AMDGPU_DEVICE_ATTR_RW(pp_features,				ATTR_FLAG_BASIC|ATTR_FLAG_ONEVF),
	AMDGPU_DEVICE_ATTR_RO(unique_id,				ATTR_FLAG_BASIC|ATTR_FLAG_ONEVF),
	AMDGPU_DEVICE_ATTR_RW(thermal_throttling_logging,		ATTR_FLAG_BASIC|ATTR_FLAG_ONEVF),
	AMDGPU_DEVICE_ATTR_RW(apu_thermal_cap,				ATTR_FLAG_BASIC|ATTR_FLAG_ONEVF),
	AMDGPU_DEVICE_ATTR_RO(gpu_metrics,				ATTR_FLAG_BASIC|ATTR_FLAG_ONEVF),
	AMDGPU_DEVICE_ATTR_RO(smartshift_apu_power,			ATTR_FLAG_BASIC,
			      .attr_update = ss_power_attr_update),
	AMDGPU_DEVICE_ATTR_RO(smartshift_dgpu_power,			ATTR_FLAG_BASIC,
			      .attr_update = ss_power_attr_update),
	AMDGPU_DEVICE_ATTR_RW(smartshift_bias,				ATTR_FLAG_BASIC,
			      .attr_update = ss_bias_attr_update),
	AMDGPU_DEVICE_ATTR_RW(xgmi_plpd_policy,				ATTR_FLAG_BASIC),
};

static int default_attr_update(struct amdgpu_device *adev, struct amdgpu_device_attr *attr,
			       uint32_t mask, enum amdgpu_device_attr_states *states)
{
	struct device_attribute *dev_attr = &attr->dev_attr;
	uint32_t mp1_ver = amdgpu_ip_version(adev, MP1_HWIP, 0);
	uint32_t gc_ver = amdgpu_ip_version(adev, GC_HWIP, 0);
	const char *attr_name = dev_attr->attr.name;

	if (!(attr->flags & mask)) {
		*states = ATTR_STATE_UNSUPPORTED;
		return 0;
	}

#define DEVICE_ATTR_IS(_name)	(!strcmp(attr_name, #_name))

	if (DEVICE_ATTR_IS(pp_dpm_socclk)) {
		if (gc_ver < IP_VERSION(9, 0, 0))
			*states = ATTR_STATE_UNSUPPORTED;
	} else if (DEVICE_ATTR_IS(pp_dpm_dcefclk)) {
		if (gc_ver < IP_VERSION(9, 0, 0) ||
		    !amdgpu_device_has_display_hardware(adev))
			*states = ATTR_STATE_UNSUPPORTED;
	} else if (DEVICE_ATTR_IS(pp_dpm_fclk)) {
		if (mp1_ver < IP_VERSION(10, 0, 0))
			*states = ATTR_STATE_UNSUPPORTED;
	} else if (DEVICE_ATTR_IS(pp_od_clk_voltage)) {
		*states = ATTR_STATE_UNSUPPORTED;
		if (amdgpu_dpm_is_overdrive_supported(adev))
			*states = ATTR_STATE_SUPPORTED;
	} else if (DEVICE_ATTR_IS(mem_busy_percent)) {
		if (adev->flags & AMD_IS_APU || gc_ver == IP_VERSION(9, 0, 1))
			*states = ATTR_STATE_UNSUPPORTED;
	} else if (DEVICE_ATTR_IS(pcie_bw)) {
		/* PCIe Perf counters won't work on APU nodes */
		if (adev->flags & AMD_IS_APU)
			*states = ATTR_STATE_UNSUPPORTED;
	} else if (DEVICE_ATTR_IS(unique_id)) {
		switch (gc_ver) {
		case IP_VERSION(9, 0, 1):
		case IP_VERSION(9, 4, 0):
		case IP_VERSION(9, 4, 1):
		case IP_VERSION(9, 4, 2):
		case IP_VERSION(9, 4, 3):
		case IP_VERSION(10, 3, 0):
		case IP_VERSION(11, 0, 0):
		case IP_VERSION(11, 0, 1):
		case IP_VERSION(11, 0, 2):
		case IP_VERSION(11, 0, 3):
			*states = ATTR_STATE_SUPPORTED;
			break;
		default:
			*states = ATTR_STATE_UNSUPPORTED;
		}
	} else if (DEVICE_ATTR_IS(pp_features)) {
		if ((adev->flags & AMD_IS_APU &&
		     gc_ver != IP_VERSION(9, 4, 3)) ||
		    gc_ver < IP_VERSION(9, 0, 0))
			*states = ATTR_STATE_UNSUPPORTED;
	} else if (DEVICE_ATTR_IS(gpu_metrics)) {
		if (gc_ver < IP_VERSION(9, 1, 0))
			*states = ATTR_STATE_UNSUPPORTED;
	} else if (DEVICE_ATTR_IS(pp_dpm_vclk)) {
		if (!(gc_ver == IP_VERSION(10, 3, 1) ||
		      gc_ver == IP_VERSION(10, 3, 0) ||
		      gc_ver == IP_VERSION(10, 1, 2) ||
		      gc_ver == IP_VERSION(11, 0, 0) ||
		      gc_ver == IP_VERSION(11, 0, 2) ||
		      gc_ver == IP_VERSION(11, 0, 3) ||
		      gc_ver == IP_VERSION(9, 4, 3)))
			*states = ATTR_STATE_UNSUPPORTED;
	} else if (DEVICE_ATTR_IS(pp_dpm_vclk1)) {
		if (!((gc_ver == IP_VERSION(10, 3, 1) ||
			   gc_ver == IP_VERSION(10, 3, 0) ||
			   gc_ver == IP_VERSION(11, 0, 2) ||
			   gc_ver == IP_VERSION(11, 0, 3)) && adev->vcn.num_vcn_inst >= 2))
			*states = ATTR_STATE_UNSUPPORTED;
	} else if (DEVICE_ATTR_IS(pp_dpm_dclk)) {
		if (!(gc_ver == IP_VERSION(10, 3, 1) ||
		      gc_ver == IP_VERSION(10, 3, 0) ||
		      gc_ver == IP_VERSION(10, 1, 2) ||
		      gc_ver == IP_VERSION(11, 0, 0) ||
		      gc_ver == IP_VERSION(11, 0, 2) ||
		      gc_ver == IP_VERSION(11, 0, 3) ||
		      gc_ver == IP_VERSION(9, 4, 3)))
			*states = ATTR_STATE_UNSUPPORTED;
	} else if (DEVICE_ATTR_IS(pp_dpm_dclk1)) {
		if (!((gc_ver == IP_VERSION(10, 3, 1) ||
			   gc_ver == IP_VERSION(10, 3, 0) ||
			   gc_ver == IP_VERSION(11, 0, 2) ||
			   gc_ver == IP_VERSION(11, 0, 3)) && adev->vcn.num_vcn_inst >= 2))
			*states = ATTR_STATE_UNSUPPORTED;
	} else if (DEVICE_ATTR_IS(pp_power_profile_mode)) {
		if (amdgpu_dpm_get_power_profile_mode(adev, NULL) == -EOPNOTSUPP)
			*states = ATTR_STATE_UNSUPPORTED;
		else if ((gc_ver == IP_VERSION(10, 3, 0) ||
			  gc_ver == IP_VERSION(11, 0, 3)) && amdgpu_sriov_vf(adev))
			*states = ATTR_STATE_UNSUPPORTED;
	} else if (DEVICE_ATTR_IS(xgmi_plpd_policy)) {
		if (amdgpu_dpm_get_xgmi_plpd_mode(adev, NULL) == XGMI_PLPD_NONE)
			*states = ATTR_STATE_UNSUPPORTED;
<<<<<<< HEAD
	} else if (DEVICE_ATTR_IS(pp_dpm_mclk_od)) {
		if (amdgpu_dpm_get_mclk_od(adev) == -EOPNOTSUPP)
			*states = ATTR_STATE_UNSUPPORTED;
	} else if (DEVICE_ATTR_IS(pp_dpm_sclk_od)) {
=======
	} else if (DEVICE_ATTR_IS(pp_mclk_od)) {
		if (amdgpu_dpm_get_mclk_od(adev) == -EOPNOTSUPP)
			*states = ATTR_STATE_UNSUPPORTED;
	} else if (DEVICE_ATTR_IS(pp_sclk_od)) {
>>>>>>> 8e2f79f4
		if (amdgpu_dpm_get_sclk_od(adev) == -EOPNOTSUPP)
			*states = ATTR_STATE_UNSUPPORTED;
	} else if (DEVICE_ATTR_IS(apu_thermal_cap)) {
		u32 limit;

		if (amdgpu_dpm_get_apu_thermal_limit(adev, &limit) ==
		    -EOPNOTSUPP)
			*states = ATTR_STATE_UNSUPPORTED;
	} else if (DEVICE_ATTR_IS(pp_dpm_pcie)) {
		if (gc_ver == IP_VERSION(9, 4, 2) ||
		    gc_ver == IP_VERSION(9, 4, 3))
			*states = ATTR_STATE_UNSUPPORTED;
	}

	switch (gc_ver) {
	case IP_VERSION(9, 4, 1):
	case IP_VERSION(9, 4, 2):
		/* the Mi series card does not support standalone mclk/socclk/fclk level setting */
		if (DEVICE_ATTR_IS(pp_dpm_mclk) ||
		    DEVICE_ATTR_IS(pp_dpm_socclk) ||
		    DEVICE_ATTR_IS(pp_dpm_fclk)) {
			dev_attr->attr.mode &= ~S_IWUGO;
			dev_attr->store = NULL;
		}
		break;
	case IP_VERSION(10, 3, 0):
		if (DEVICE_ATTR_IS(power_dpm_force_performance_level) &&
		    amdgpu_sriov_vf(adev)) {
			dev_attr->attr.mode &= ~0222;
			dev_attr->store = NULL;
		}
		break;
	default:
		break;
	}

	if (DEVICE_ATTR_IS(pp_dpm_dcefclk)) {
		/* SMU MP1 does not support dcefclk level setting */
		if (gc_ver >= IP_VERSION(10, 0, 0)) {
			dev_attr->attr.mode &= ~S_IWUGO;
			dev_attr->store = NULL;
		}
	}

	/* setting should not be allowed from VF if not in one VF mode */
	if (amdgpu_sriov_vf(adev) && !amdgpu_sriov_is_pp_one_vf(adev)) {
		dev_attr->attr.mode &= ~S_IWUGO;
		dev_attr->store = NULL;
	}

#undef DEVICE_ATTR_IS

	return 0;
}


static int amdgpu_device_attr_create(struct amdgpu_device *adev,
				     struct amdgpu_device_attr *attr,
				     uint32_t mask, struct list_head *attr_list)
{
	int ret = 0;
	enum amdgpu_device_attr_states attr_states = ATTR_STATE_SUPPORTED;
	struct amdgpu_device_attr_entry *attr_entry;
	struct device_attribute *dev_attr;
	const char *name;

	int (*attr_update)(struct amdgpu_device *adev, struct amdgpu_device_attr *attr,
			   uint32_t mask, enum amdgpu_device_attr_states *states) = default_attr_update;

	if (!attr)
		return -EINVAL;

	dev_attr = &attr->dev_attr;
	name = dev_attr->attr.name;

	attr_update = attr->attr_update ? attr->attr_update : default_attr_update;

	ret = attr_update(adev, attr, mask, &attr_states);
	if (ret) {
		dev_err(adev->dev, "failed to update device file %s, ret = %d\n",
			name, ret);
		return ret;
	}

	if (attr_states == ATTR_STATE_UNSUPPORTED)
		return 0;

	ret = device_create_file(adev->dev, dev_attr);
	if (ret) {
		dev_err(adev->dev, "failed to create device file %s, ret = %d\n",
			name, ret);
	}

	attr_entry = kmalloc(sizeof(*attr_entry), GFP_KERNEL);
	if (!attr_entry)
		return -ENOMEM;

	attr_entry->attr = attr;
	INIT_LIST_HEAD(&attr_entry->entry);

	list_add_tail(&attr_entry->entry, attr_list);

	return ret;
}

static void amdgpu_device_attr_remove(struct amdgpu_device *adev, struct amdgpu_device_attr *attr)
{
	struct device_attribute *dev_attr = &attr->dev_attr;

	device_remove_file(adev->dev, dev_attr);
}

static void amdgpu_device_attr_remove_groups(struct amdgpu_device *adev,
					     struct list_head *attr_list);

static int amdgpu_device_attr_create_groups(struct amdgpu_device *adev,
					    struct amdgpu_device_attr *attrs,
					    uint32_t counts,
					    uint32_t mask,
					    struct list_head *attr_list)
{
	int ret = 0;
	uint32_t i = 0;

	for (i = 0; i < counts; i++) {
		ret = amdgpu_device_attr_create(adev, &attrs[i], mask, attr_list);
		if (ret)
			goto failed;
	}

	return 0;

failed:
	amdgpu_device_attr_remove_groups(adev, attr_list);

	return ret;
}

static void amdgpu_device_attr_remove_groups(struct amdgpu_device *adev,
					     struct list_head *attr_list)
{
	struct amdgpu_device_attr_entry *entry, *entry_tmp;

	if (list_empty(attr_list))
		return ;

	list_for_each_entry_safe(entry, entry_tmp, attr_list, entry) {
		amdgpu_device_attr_remove(adev, entry->attr);
		list_del(&entry->entry);
		kfree(entry);
	}
}

static ssize_t amdgpu_hwmon_show_temp(struct device *dev,
				      struct device_attribute *attr,
				      char *buf)
{
	struct amdgpu_device *adev = dev_get_drvdata(dev);
	int channel = to_sensor_dev_attr(attr)->index;
	int r, temp = 0;

	if (channel >= PP_TEMP_MAX)
		return -EINVAL;

	switch (channel) {
	case PP_TEMP_JUNCTION:
		/* get current junction temperature */
		r = amdgpu_hwmon_get_sensor_generic(adev, AMDGPU_PP_SENSOR_HOTSPOT_TEMP,
					   (void *)&temp);
		break;
	case PP_TEMP_EDGE:
		/* get current edge temperature */
		r = amdgpu_hwmon_get_sensor_generic(adev, AMDGPU_PP_SENSOR_EDGE_TEMP,
					   (void *)&temp);
		break;
	case PP_TEMP_MEM:
		/* get current memory temperature */
		r = amdgpu_hwmon_get_sensor_generic(adev, AMDGPU_PP_SENSOR_MEM_TEMP,
					   (void *)&temp);
		break;
	default:
		r = -EINVAL;
		break;
	}

	if (r)
		return r;

	return sysfs_emit(buf, "%d\n", temp);
}

static ssize_t amdgpu_hwmon_show_temp_thresh(struct device *dev,
					     struct device_attribute *attr,
					     char *buf)
{
	struct amdgpu_device *adev = dev_get_drvdata(dev);
	int hyst = to_sensor_dev_attr(attr)->index;
	int temp;

	if (hyst)
		temp = adev->pm.dpm.thermal.min_temp;
	else
		temp = adev->pm.dpm.thermal.max_temp;

	return sysfs_emit(buf, "%d\n", temp);
}

static ssize_t amdgpu_hwmon_show_hotspot_temp_thresh(struct device *dev,
					     struct device_attribute *attr,
					     char *buf)
{
	struct amdgpu_device *adev = dev_get_drvdata(dev);
	int hyst = to_sensor_dev_attr(attr)->index;
	int temp;

	if (hyst)
		temp = adev->pm.dpm.thermal.min_hotspot_temp;
	else
		temp = adev->pm.dpm.thermal.max_hotspot_crit_temp;

	return sysfs_emit(buf, "%d\n", temp);
}

static ssize_t amdgpu_hwmon_show_mem_temp_thresh(struct device *dev,
					     struct device_attribute *attr,
					     char *buf)
{
	struct amdgpu_device *adev = dev_get_drvdata(dev);
	int hyst = to_sensor_dev_attr(attr)->index;
	int temp;

	if (hyst)
		temp = adev->pm.dpm.thermal.min_mem_temp;
	else
		temp = adev->pm.dpm.thermal.max_mem_crit_temp;

	return sysfs_emit(buf, "%d\n", temp);
}

static ssize_t amdgpu_hwmon_show_temp_label(struct device *dev,
					     struct device_attribute *attr,
					     char *buf)
{
	int channel = to_sensor_dev_attr(attr)->index;

	if (channel >= PP_TEMP_MAX)
		return -EINVAL;

	return sysfs_emit(buf, "%s\n", temp_label[channel].label);
}

static ssize_t amdgpu_hwmon_show_temp_emergency(struct device *dev,
					     struct device_attribute *attr,
					     char *buf)
{
	struct amdgpu_device *adev = dev_get_drvdata(dev);
	int channel = to_sensor_dev_attr(attr)->index;
	int temp = 0;

	if (channel >= PP_TEMP_MAX)
		return -EINVAL;

	switch (channel) {
	case PP_TEMP_JUNCTION:
		temp = adev->pm.dpm.thermal.max_hotspot_emergency_temp;
		break;
	case PP_TEMP_EDGE:
		temp = adev->pm.dpm.thermal.max_edge_emergency_temp;
		break;
	case PP_TEMP_MEM:
		temp = adev->pm.dpm.thermal.max_mem_emergency_temp;
		break;
	}

	return sysfs_emit(buf, "%d\n", temp);
}

static ssize_t amdgpu_hwmon_get_pwm1_enable(struct device *dev,
					    struct device_attribute *attr,
					    char *buf)
{
	struct amdgpu_device *adev = dev_get_drvdata(dev);
	u32 pwm_mode = 0;
	int ret;

	if (amdgpu_in_reset(adev))
		return -EPERM;
	if (adev->in_suspend && !adev->in_runpm)
		return -EPERM;

	ret = pm_runtime_get_sync(adev_to_drm(adev)->dev);
	if (ret < 0) {
		pm_runtime_put_autosuspend(adev_to_drm(adev)->dev);
		return ret;
	}

	ret = amdgpu_dpm_get_fan_control_mode(adev, &pwm_mode);

	pm_runtime_mark_last_busy(adev_to_drm(adev)->dev);
	pm_runtime_put_autosuspend(adev_to_drm(adev)->dev);

	if (ret)
		return -EINVAL;

	return sysfs_emit(buf, "%u\n", pwm_mode);
}

static ssize_t amdgpu_hwmon_set_pwm1_enable(struct device *dev,
					    struct device_attribute *attr,
					    const char *buf,
					    size_t count)
{
	struct amdgpu_device *adev = dev_get_drvdata(dev);
	int err, ret;
	int value;

	if (amdgpu_in_reset(adev))
		return -EPERM;
	if (adev->in_suspend && !adev->in_runpm)
		return -EPERM;

	err = kstrtoint(buf, 10, &value);
	if (err)
		return err;

	ret = pm_runtime_get_sync(adev_to_drm(adev)->dev);
	if (ret < 0) {
		pm_runtime_put_autosuspend(adev_to_drm(adev)->dev);
		return ret;
	}

	ret = amdgpu_dpm_set_fan_control_mode(adev, value);

	pm_runtime_mark_last_busy(adev_to_drm(adev)->dev);
	pm_runtime_put_autosuspend(adev_to_drm(adev)->dev);

	if (ret)
		return -EINVAL;

	return count;
}

static ssize_t amdgpu_hwmon_get_pwm1_min(struct device *dev,
					 struct device_attribute *attr,
					 char *buf)
{
	return sysfs_emit(buf, "%i\n", 0);
}

static ssize_t amdgpu_hwmon_get_pwm1_max(struct device *dev,
					 struct device_attribute *attr,
					 char *buf)
{
	return sysfs_emit(buf, "%i\n", 255);
}

static ssize_t amdgpu_hwmon_set_pwm1(struct device *dev,
				     struct device_attribute *attr,
				     const char *buf, size_t count)
{
	struct amdgpu_device *adev = dev_get_drvdata(dev);
	int err;
	u32 value;
	u32 pwm_mode;

	if (amdgpu_in_reset(adev))
		return -EPERM;
	if (adev->in_suspend && !adev->in_runpm)
		return -EPERM;

	err = kstrtou32(buf, 10, &value);
	if (err)
		return err;

	err = pm_runtime_get_sync(adev_to_drm(adev)->dev);
	if (err < 0) {
		pm_runtime_put_autosuspend(adev_to_drm(adev)->dev);
		return err;
	}

	err = amdgpu_dpm_get_fan_control_mode(adev, &pwm_mode);
	if (err)
		goto out;

	if (pwm_mode != AMD_FAN_CTRL_MANUAL) {
		pr_info("manual fan speed control should be enabled first\n");
		err = -EINVAL;
		goto out;
	}

	err = amdgpu_dpm_set_fan_speed_pwm(adev, value);

out:
	pm_runtime_mark_last_busy(adev_to_drm(adev)->dev);
	pm_runtime_put_autosuspend(adev_to_drm(adev)->dev);

	if (err)
		return err;

	return count;
}

static ssize_t amdgpu_hwmon_get_pwm1(struct device *dev,
				     struct device_attribute *attr,
				     char *buf)
{
	struct amdgpu_device *adev = dev_get_drvdata(dev);
	int err;
	u32 speed = 0;

	if (amdgpu_in_reset(adev))
		return -EPERM;
	if (adev->in_suspend && !adev->in_runpm)
		return -EPERM;

	err = pm_runtime_get_sync(adev_to_drm(adev)->dev);
	if (err < 0) {
		pm_runtime_put_autosuspend(adev_to_drm(adev)->dev);
		return err;
	}

	err = amdgpu_dpm_get_fan_speed_pwm(adev, &speed);

	pm_runtime_mark_last_busy(adev_to_drm(adev)->dev);
	pm_runtime_put_autosuspend(adev_to_drm(adev)->dev);

	if (err)
		return err;

	return sysfs_emit(buf, "%i\n", speed);
}

static ssize_t amdgpu_hwmon_get_fan1_input(struct device *dev,
					   struct device_attribute *attr,
					   char *buf)
{
	struct amdgpu_device *adev = dev_get_drvdata(dev);
	int err;
	u32 speed = 0;

	if (amdgpu_in_reset(adev))
		return -EPERM;
	if (adev->in_suspend && !adev->in_runpm)
		return -EPERM;

	err = pm_runtime_get_sync(adev_to_drm(adev)->dev);
	if (err < 0) {
		pm_runtime_put_autosuspend(adev_to_drm(adev)->dev);
		return err;
	}

	err = amdgpu_dpm_get_fan_speed_rpm(adev, &speed);

	pm_runtime_mark_last_busy(adev_to_drm(adev)->dev);
	pm_runtime_put_autosuspend(adev_to_drm(adev)->dev);

	if (err)
		return err;

	return sysfs_emit(buf, "%i\n", speed);
}

static ssize_t amdgpu_hwmon_get_fan1_min(struct device *dev,
					 struct device_attribute *attr,
					 char *buf)
{
	struct amdgpu_device *adev = dev_get_drvdata(dev);
	u32 min_rpm = 0;
	int r;

	r = amdgpu_hwmon_get_sensor_generic(adev, AMDGPU_PP_SENSOR_MIN_FAN_RPM,
				   (void *)&min_rpm);

	if (r)
		return r;

	return sysfs_emit(buf, "%d\n", min_rpm);
}

static ssize_t amdgpu_hwmon_get_fan1_max(struct device *dev,
					 struct device_attribute *attr,
					 char *buf)
{
	struct amdgpu_device *adev = dev_get_drvdata(dev);
	u32 max_rpm = 0;
	int r;

	r = amdgpu_hwmon_get_sensor_generic(adev, AMDGPU_PP_SENSOR_MAX_FAN_RPM,
				   (void *)&max_rpm);

	if (r)
		return r;

	return sysfs_emit(buf, "%d\n", max_rpm);
}

static ssize_t amdgpu_hwmon_get_fan1_target(struct device *dev,
					   struct device_attribute *attr,
					   char *buf)
{
	struct amdgpu_device *adev = dev_get_drvdata(dev);
	int err;
	u32 rpm = 0;

	if (amdgpu_in_reset(adev))
		return -EPERM;
	if (adev->in_suspend && !adev->in_runpm)
		return -EPERM;

	err = pm_runtime_get_sync(adev_to_drm(adev)->dev);
	if (err < 0) {
		pm_runtime_put_autosuspend(adev_to_drm(adev)->dev);
		return err;
	}

	err = amdgpu_dpm_get_fan_speed_rpm(adev, &rpm);

	pm_runtime_mark_last_busy(adev_to_drm(adev)->dev);
	pm_runtime_put_autosuspend(adev_to_drm(adev)->dev);

	if (err)
		return err;

	return sysfs_emit(buf, "%i\n", rpm);
}

static ssize_t amdgpu_hwmon_set_fan1_target(struct device *dev,
				     struct device_attribute *attr,
				     const char *buf, size_t count)
{
	struct amdgpu_device *adev = dev_get_drvdata(dev);
	int err;
	u32 value;
	u32 pwm_mode;

	if (amdgpu_in_reset(adev))
		return -EPERM;
	if (adev->in_suspend && !adev->in_runpm)
		return -EPERM;

	err = kstrtou32(buf, 10, &value);
	if (err)
		return err;

	err = pm_runtime_get_sync(adev_to_drm(adev)->dev);
	if (err < 0) {
		pm_runtime_put_autosuspend(adev_to_drm(adev)->dev);
		return err;
	}

	err = amdgpu_dpm_get_fan_control_mode(adev, &pwm_mode);
	if (err)
		goto out;

	if (pwm_mode != AMD_FAN_CTRL_MANUAL) {
		err = -ENODATA;
		goto out;
	}

	err = amdgpu_dpm_set_fan_speed_rpm(adev, value);

out:
	pm_runtime_mark_last_busy(adev_to_drm(adev)->dev);
	pm_runtime_put_autosuspend(adev_to_drm(adev)->dev);

	if (err)
		return err;

	return count;
}

static ssize_t amdgpu_hwmon_get_fan1_enable(struct device *dev,
					    struct device_attribute *attr,
					    char *buf)
{
	struct amdgpu_device *adev = dev_get_drvdata(dev);
	u32 pwm_mode = 0;
	int ret;

	if (amdgpu_in_reset(adev))
		return -EPERM;
	if (adev->in_suspend && !adev->in_runpm)
		return -EPERM;

	ret = pm_runtime_get_sync(adev_to_drm(adev)->dev);
	if (ret < 0) {
		pm_runtime_put_autosuspend(adev_to_drm(adev)->dev);
		return ret;
	}

	ret = amdgpu_dpm_get_fan_control_mode(adev, &pwm_mode);

	pm_runtime_mark_last_busy(adev_to_drm(adev)->dev);
	pm_runtime_put_autosuspend(adev_to_drm(adev)->dev);

	if (ret)
		return -EINVAL;

	return sysfs_emit(buf, "%i\n", pwm_mode == AMD_FAN_CTRL_AUTO ? 0 : 1);
}

static ssize_t amdgpu_hwmon_set_fan1_enable(struct device *dev,
					    struct device_attribute *attr,
					    const char *buf,
					    size_t count)
{
	struct amdgpu_device *adev = dev_get_drvdata(dev);
	int err;
	int value;
	u32 pwm_mode;

	if (amdgpu_in_reset(adev))
		return -EPERM;
	if (adev->in_suspend && !adev->in_runpm)
		return -EPERM;

	err = kstrtoint(buf, 10, &value);
	if (err)
		return err;

	if (value == 0)
		pwm_mode = AMD_FAN_CTRL_AUTO;
	else if (value == 1)
		pwm_mode = AMD_FAN_CTRL_MANUAL;
	else
		return -EINVAL;

	err = pm_runtime_get_sync(adev_to_drm(adev)->dev);
	if (err < 0) {
		pm_runtime_put_autosuspend(adev_to_drm(adev)->dev);
		return err;
	}

	err = amdgpu_dpm_set_fan_control_mode(adev, pwm_mode);

	pm_runtime_mark_last_busy(adev_to_drm(adev)->dev);
	pm_runtime_put_autosuspend(adev_to_drm(adev)->dev);

	if (err)
		return -EINVAL;

	return count;
}

static ssize_t amdgpu_hwmon_show_vddgfx(struct device *dev,
					struct device_attribute *attr,
					char *buf)
{
	struct amdgpu_device *adev = dev_get_drvdata(dev);
	u32 vddgfx;
	int r;

	/* get the voltage */
	r = amdgpu_hwmon_get_sensor_generic(adev, AMDGPU_PP_SENSOR_VDDGFX,
				   (void *)&vddgfx);
	if (r)
		return r;

	return sysfs_emit(buf, "%d\n", vddgfx);
}

static ssize_t amdgpu_hwmon_show_vddgfx_label(struct device *dev,
					      struct device_attribute *attr,
					      char *buf)
{
	return sysfs_emit(buf, "vddgfx\n");
}

static ssize_t amdgpu_hwmon_show_vddnb(struct device *dev,
				       struct device_attribute *attr,
				       char *buf)
{
	struct amdgpu_device *adev = dev_get_drvdata(dev);
	u32 vddnb;
	int r;

	/* only APUs have vddnb */
	if  (!(adev->flags & AMD_IS_APU))
		return -EINVAL;

	/* get the voltage */
	r = amdgpu_hwmon_get_sensor_generic(adev, AMDGPU_PP_SENSOR_VDDNB,
				   (void *)&vddnb);
	if (r)
		return r;

	return sysfs_emit(buf, "%d\n", vddnb);
}

static ssize_t amdgpu_hwmon_show_vddnb_label(struct device *dev,
					      struct device_attribute *attr,
					      char *buf)
{
	return sysfs_emit(buf, "vddnb\n");
}

static int amdgpu_hwmon_get_power(struct device *dev,
				  enum amd_pp_sensors sensor)
{
	struct amdgpu_device *adev = dev_get_drvdata(dev);
	unsigned int uw;
	u32 query = 0;
	int r;

	r = amdgpu_hwmon_get_sensor_generic(adev, sensor, (void *)&query);
	if (r)
		return r;

	/* convert to microwatts */
	uw = (query >> 8) * 1000000 + (query & 0xff) * 1000;

	return uw;
}

static ssize_t amdgpu_hwmon_show_power_avg(struct device *dev,
					   struct device_attribute *attr,
					   char *buf)
{
	ssize_t val;

	val = amdgpu_hwmon_get_power(dev, AMDGPU_PP_SENSOR_GPU_AVG_POWER);
	if (val < 0)
		return val;

	return sysfs_emit(buf, "%zd\n", val);
}

static ssize_t amdgpu_hwmon_show_power_input(struct device *dev,
					     struct device_attribute *attr,
					     char *buf)
{
	ssize_t val;

	val = amdgpu_hwmon_get_power(dev, AMDGPU_PP_SENSOR_GPU_INPUT_POWER);
	if (val < 0)
		return val;

	return sysfs_emit(buf, "%zd\n", val);
}

static ssize_t amdgpu_hwmon_show_power_cap_generic(struct device *dev,
					struct device_attribute *attr,
					char *buf,
					enum pp_power_limit_level pp_limit_level)
{
	struct amdgpu_device *adev = dev_get_drvdata(dev);
	enum pp_power_type power_type = to_sensor_dev_attr(attr)->index;
	uint32_t limit;
	ssize_t size;
	int r;

	if (amdgpu_in_reset(adev))
		return -EPERM;
	if (adev->in_suspend && !adev->in_runpm)
		return -EPERM;

	r = pm_runtime_get_sync(adev_to_drm(adev)->dev);
	if (r < 0) {
		pm_runtime_put_autosuspend(adev_to_drm(adev)->dev);
		return r;
	}

	r = amdgpu_dpm_get_power_limit(adev, &limit,
				      pp_limit_level, power_type);

	if (!r)
		size = sysfs_emit(buf, "%u\n", limit * 1000000);
	else
		size = sysfs_emit(buf, "\n");

	pm_runtime_mark_last_busy(adev_to_drm(adev)->dev);
	pm_runtime_put_autosuspend(adev_to_drm(adev)->dev);

	return size;
}

static ssize_t amdgpu_hwmon_show_power_cap_min(struct device *dev,
					 struct device_attribute *attr,
					 char *buf)
{
	return amdgpu_hwmon_show_power_cap_generic(dev, attr, buf, PP_PWR_LIMIT_MIN);
}

static ssize_t amdgpu_hwmon_show_power_cap_max(struct device *dev,
					 struct device_attribute *attr,
					 char *buf)
{
	return amdgpu_hwmon_show_power_cap_generic(dev, attr, buf, PP_PWR_LIMIT_MAX);

}

static ssize_t amdgpu_hwmon_show_power_cap(struct device *dev,
					 struct device_attribute *attr,
					 char *buf)
{
	return amdgpu_hwmon_show_power_cap_generic(dev, attr, buf, PP_PWR_LIMIT_CURRENT);

}

static ssize_t amdgpu_hwmon_show_power_cap_default(struct device *dev,
					 struct device_attribute *attr,
					 char *buf)
{
	return amdgpu_hwmon_show_power_cap_generic(dev, attr, buf, PP_PWR_LIMIT_DEFAULT);

}

static ssize_t amdgpu_hwmon_show_power_label(struct device *dev,
					 struct device_attribute *attr,
					 char *buf)
{
	struct amdgpu_device *adev = dev_get_drvdata(dev);
	uint32_t gc_ver = amdgpu_ip_version(adev, GC_HWIP, 0);

	if (gc_ver == IP_VERSION(10, 3, 1))
		return sysfs_emit(buf, "%s\n",
				  to_sensor_dev_attr(attr)->index == PP_PWR_TYPE_FAST ?
				  "fastPPT" : "slowPPT");
	else
		return sysfs_emit(buf, "PPT\n");
}

static ssize_t amdgpu_hwmon_set_power_cap(struct device *dev,
		struct device_attribute *attr,
		const char *buf,
		size_t count)
{
	struct amdgpu_device *adev = dev_get_drvdata(dev);
	int limit_type = to_sensor_dev_attr(attr)->index;
	int err;
	u32 value;

	if (amdgpu_in_reset(adev))
		return -EPERM;
	if (adev->in_suspend && !adev->in_runpm)
		return -EPERM;

	if (amdgpu_sriov_vf(adev))
		return -EINVAL;

	err = kstrtou32(buf, 10, &value);
	if (err)
		return err;

	value = value / 1000000; /* convert to Watt */
	value |= limit_type << 24;

	err = pm_runtime_get_sync(adev_to_drm(adev)->dev);
	if (err < 0) {
		pm_runtime_put_autosuspend(adev_to_drm(adev)->dev);
		return err;
	}

	err = amdgpu_dpm_set_power_limit(adev, value);

	pm_runtime_mark_last_busy(adev_to_drm(adev)->dev);
	pm_runtime_put_autosuspend(adev_to_drm(adev)->dev);

	if (err)
		return err;

	return count;
}

static ssize_t amdgpu_hwmon_show_sclk(struct device *dev,
				      struct device_attribute *attr,
				      char *buf)
{
	struct amdgpu_device *adev = dev_get_drvdata(dev);
	uint32_t sclk;
	int r;

	/* get the sclk */
	r = amdgpu_hwmon_get_sensor_generic(adev, AMDGPU_PP_SENSOR_GFX_SCLK,
				   (void *)&sclk);
	if (r)
		return r;

	return sysfs_emit(buf, "%u\n", sclk * 10 * 1000);
}

static ssize_t amdgpu_hwmon_show_sclk_label(struct device *dev,
					    struct device_attribute *attr,
					    char *buf)
{
	return sysfs_emit(buf, "sclk\n");
}

static ssize_t amdgpu_hwmon_show_mclk(struct device *dev,
				      struct device_attribute *attr,
				      char *buf)
{
	struct amdgpu_device *adev = dev_get_drvdata(dev);
	uint32_t mclk;
	int r;

	/* get the sclk */
	r = amdgpu_hwmon_get_sensor_generic(adev, AMDGPU_PP_SENSOR_GFX_MCLK,
				   (void *)&mclk);
	if (r)
		return r;

	return sysfs_emit(buf, "%u\n", mclk * 10 * 1000);
}

static ssize_t amdgpu_hwmon_show_mclk_label(struct device *dev,
					    struct device_attribute *attr,
					    char *buf)
{
	return sysfs_emit(buf, "mclk\n");
}

/**
 * DOC: hwmon
 *
 * The amdgpu driver exposes the following sensor interfaces:
 *
 * - GPU temperature (via the on-die sensor)
 *
 * - GPU voltage
 *
 * - Northbridge voltage (APUs only)
 *
 * - GPU power
 *
 * - GPU fan
 *
 * - GPU gfx/compute engine clock
 *
 * - GPU memory clock (dGPU only)
 *
 * hwmon interfaces for GPU temperature:
 *
 * - temp[1-3]_input: the on die GPU temperature in millidegrees Celsius
 *   - temp2_input and temp3_input are supported on SOC15 dGPUs only
 *
 * - temp[1-3]_label: temperature channel label
 *   - temp2_label and temp3_label are supported on SOC15 dGPUs only
 *
 * - temp[1-3]_crit: temperature critical max value in millidegrees Celsius
 *   - temp2_crit and temp3_crit are supported on SOC15 dGPUs only
 *
 * - temp[1-3]_crit_hyst: temperature hysteresis for critical limit in millidegrees Celsius
 *   - temp2_crit_hyst and temp3_crit_hyst are supported on SOC15 dGPUs only
 *
 * - temp[1-3]_emergency: temperature emergency max value(asic shutdown) in millidegrees Celsius
 *   - these are supported on SOC15 dGPUs only
 *
 * hwmon interfaces for GPU voltage:
 *
 * - in0_input: the voltage on the GPU in millivolts
 *
 * - in1_input: the voltage on the Northbridge in millivolts
 *
 * hwmon interfaces for GPU power:
 *
 * - power1_average: average power used by the SoC in microWatts.  On APUs this includes the CPU.
 *
 * - power1_input: instantaneous power used by the SoC in microWatts.  On APUs this includes the CPU.
 *
 * - power1_cap_min: minimum cap supported in microWatts
 *
 * - power1_cap_max: maximum cap supported in microWatts
 *
 * - power1_cap: selected power cap in microWatts
 *
 * hwmon interfaces for GPU fan:
 *
 * - pwm1: pulse width modulation fan level (0-255)
 *
 * - pwm1_enable: pulse width modulation fan control method (0: no fan speed control, 1: manual fan speed control using pwm interface, 2: automatic fan speed control)
 *
 * - pwm1_min: pulse width modulation fan control minimum level (0)
 *
 * - pwm1_max: pulse width modulation fan control maximum level (255)
 *
 * - fan1_min: a minimum value Unit: revolution/min (RPM)
 *
 * - fan1_max: a maximum value Unit: revolution/max (RPM)
 *
 * - fan1_input: fan speed in RPM
 *
 * - fan[1-\*]_target: Desired fan speed Unit: revolution/min (RPM)
 *
 * - fan[1-\*]_enable: Enable or disable the sensors.1: Enable 0: Disable
 *
 * NOTE: DO NOT set the fan speed via "pwm1" and "fan[1-\*]_target" interfaces at the same time.
 *       That will get the former one overridden.
 *
 * hwmon interfaces for GPU clocks:
 *
 * - freq1_input: the gfx/compute clock in hertz
 *
 * - freq2_input: the memory clock in hertz
 *
 * You can use hwmon tools like sensors to view this information on your system.
 *
 */

static SENSOR_DEVICE_ATTR(temp1_input, S_IRUGO, amdgpu_hwmon_show_temp, NULL, PP_TEMP_EDGE);
static SENSOR_DEVICE_ATTR(temp1_crit, S_IRUGO, amdgpu_hwmon_show_temp_thresh, NULL, 0);
static SENSOR_DEVICE_ATTR(temp1_crit_hyst, S_IRUGO, amdgpu_hwmon_show_temp_thresh, NULL, 1);
static SENSOR_DEVICE_ATTR(temp1_emergency, S_IRUGO, amdgpu_hwmon_show_temp_emergency, NULL, PP_TEMP_EDGE);
static SENSOR_DEVICE_ATTR(temp2_input, S_IRUGO, amdgpu_hwmon_show_temp, NULL, PP_TEMP_JUNCTION);
static SENSOR_DEVICE_ATTR(temp2_crit, S_IRUGO, amdgpu_hwmon_show_hotspot_temp_thresh, NULL, 0);
static SENSOR_DEVICE_ATTR(temp2_crit_hyst, S_IRUGO, amdgpu_hwmon_show_hotspot_temp_thresh, NULL, 1);
static SENSOR_DEVICE_ATTR(temp2_emergency, S_IRUGO, amdgpu_hwmon_show_temp_emergency, NULL, PP_TEMP_JUNCTION);
static SENSOR_DEVICE_ATTR(temp3_input, S_IRUGO, amdgpu_hwmon_show_temp, NULL, PP_TEMP_MEM);
static SENSOR_DEVICE_ATTR(temp3_crit, S_IRUGO, amdgpu_hwmon_show_mem_temp_thresh, NULL, 0);
static SENSOR_DEVICE_ATTR(temp3_crit_hyst, S_IRUGO, amdgpu_hwmon_show_mem_temp_thresh, NULL, 1);
static SENSOR_DEVICE_ATTR(temp3_emergency, S_IRUGO, amdgpu_hwmon_show_temp_emergency, NULL, PP_TEMP_MEM);
static SENSOR_DEVICE_ATTR(temp1_label, S_IRUGO, amdgpu_hwmon_show_temp_label, NULL, PP_TEMP_EDGE);
static SENSOR_DEVICE_ATTR(temp2_label, S_IRUGO, amdgpu_hwmon_show_temp_label, NULL, PP_TEMP_JUNCTION);
static SENSOR_DEVICE_ATTR(temp3_label, S_IRUGO, amdgpu_hwmon_show_temp_label, NULL, PP_TEMP_MEM);
static SENSOR_DEVICE_ATTR(pwm1, S_IRUGO | S_IWUSR, amdgpu_hwmon_get_pwm1, amdgpu_hwmon_set_pwm1, 0);
static SENSOR_DEVICE_ATTR(pwm1_enable, S_IRUGO | S_IWUSR, amdgpu_hwmon_get_pwm1_enable, amdgpu_hwmon_set_pwm1_enable, 0);
static SENSOR_DEVICE_ATTR(pwm1_min, S_IRUGO, amdgpu_hwmon_get_pwm1_min, NULL, 0);
static SENSOR_DEVICE_ATTR(pwm1_max, S_IRUGO, amdgpu_hwmon_get_pwm1_max, NULL, 0);
static SENSOR_DEVICE_ATTR(fan1_input, S_IRUGO, amdgpu_hwmon_get_fan1_input, NULL, 0);
static SENSOR_DEVICE_ATTR(fan1_min, S_IRUGO, amdgpu_hwmon_get_fan1_min, NULL, 0);
static SENSOR_DEVICE_ATTR(fan1_max, S_IRUGO, amdgpu_hwmon_get_fan1_max, NULL, 0);
static SENSOR_DEVICE_ATTR(fan1_target, S_IRUGO | S_IWUSR, amdgpu_hwmon_get_fan1_target, amdgpu_hwmon_set_fan1_target, 0);
static SENSOR_DEVICE_ATTR(fan1_enable, S_IRUGO | S_IWUSR, amdgpu_hwmon_get_fan1_enable, amdgpu_hwmon_set_fan1_enable, 0);
static SENSOR_DEVICE_ATTR(in0_input, S_IRUGO, amdgpu_hwmon_show_vddgfx, NULL, 0);
static SENSOR_DEVICE_ATTR(in0_label, S_IRUGO, amdgpu_hwmon_show_vddgfx_label, NULL, 0);
static SENSOR_DEVICE_ATTR(in1_input, S_IRUGO, amdgpu_hwmon_show_vddnb, NULL, 0);
static SENSOR_DEVICE_ATTR(in1_label, S_IRUGO, amdgpu_hwmon_show_vddnb_label, NULL, 0);
static SENSOR_DEVICE_ATTR(power1_average, S_IRUGO, amdgpu_hwmon_show_power_avg, NULL, 0);
static SENSOR_DEVICE_ATTR(power1_input, S_IRUGO, amdgpu_hwmon_show_power_input, NULL, 0);
static SENSOR_DEVICE_ATTR(power1_cap_max, S_IRUGO, amdgpu_hwmon_show_power_cap_max, NULL, 0);
static SENSOR_DEVICE_ATTR(power1_cap_min, S_IRUGO, amdgpu_hwmon_show_power_cap_min, NULL, 0);
static SENSOR_DEVICE_ATTR(power1_cap, S_IRUGO | S_IWUSR, amdgpu_hwmon_show_power_cap, amdgpu_hwmon_set_power_cap, 0);
static SENSOR_DEVICE_ATTR(power1_cap_default, S_IRUGO, amdgpu_hwmon_show_power_cap_default, NULL, 0);
static SENSOR_DEVICE_ATTR(power1_label, S_IRUGO, amdgpu_hwmon_show_power_label, NULL, 0);
static SENSOR_DEVICE_ATTR(power2_average, S_IRUGO, amdgpu_hwmon_show_power_avg, NULL, 1);
static SENSOR_DEVICE_ATTR(power2_cap_max, S_IRUGO, amdgpu_hwmon_show_power_cap_max, NULL, 1);
static SENSOR_DEVICE_ATTR(power2_cap_min, S_IRUGO, amdgpu_hwmon_show_power_cap_min, NULL, 1);
static SENSOR_DEVICE_ATTR(power2_cap, S_IRUGO | S_IWUSR, amdgpu_hwmon_show_power_cap, amdgpu_hwmon_set_power_cap, 1);
static SENSOR_DEVICE_ATTR(power2_cap_default, S_IRUGO, amdgpu_hwmon_show_power_cap_default, NULL, 1);
static SENSOR_DEVICE_ATTR(power2_label, S_IRUGO, amdgpu_hwmon_show_power_label, NULL, 1);
static SENSOR_DEVICE_ATTR(freq1_input, S_IRUGO, amdgpu_hwmon_show_sclk, NULL, 0);
static SENSOR_DEVICE_ATTR(freq1_label, S_IRUGO, amdgpu_hwmon_show_sclk_label, NULL, 0);
static SENSOR_DEVICE_ATTR(freq2_input, S_IRUGO, amdgpu_hwmon_show_mclk, NULL, 0);
static SENSOR_DEVICE_ATTR(freq2_label, S_IRUGO, amdgpu_hwmon_show_mclk_label, NULL, 0);

static struct attribute *hwmon_attributes[] = {
	&sensor_dev_attr_temp1_input.dev_attr.attr,
	&sensor_dev_attr_temp1_crit.dev_attr.attr,
	&sensor_dev_attr_temp1_crit_hyst.dev_attr.attr,
	&sensor_dev_attr_temp2_input.dev_attr.attr,
	&sensor_dev_attr_temp2_crit.dev_attr.attr,
	&sensor_dev_attr_temp2_crit_hyst.dev_attr.attr,
	&sensor_dev_attr_temp3_input.dev_attr.attr,
	&sensor_dev_attr_temp3_crit.dev_attr.attr,
	&sensor_dev_attr_temp3_crit_hyst.dev_attr.attr,
	&sensor_dev_attr_temp1_emergency.dev_attr.attr,
	&sensor_dev_attr_temp2_emergency.dev_attr.attr,
	&sensor_dev_attr_temp3_emergency.dev_attr.attr,
	&sensor_dev_attr_temp1_label.dev_attr.attr,
	&sensor_dev_attr_temp2_label.dev_attr.attr,
	&sensor_dev_attr_temp3_label.dev_attr.attr,
	&sensor_dev_attr_pwm1.dev_attr.attr,
	&sensor_dev_attr_pwm1_enable.dev_attr.attr,
	&sensor_dev_attr_pwm1_min.dev_attr.attr,
	&sensor_dev_attr_pwm1_max.dev_attr.attr,
	&sensor_dev_attr_fan1_input.dev_attr.attr,
	&sensor_dev_attr_fan1_min.dev_attr.attr,
	&sensor_dev_attr_fan1_max.dev_attr.attr,
	&sensor_dev_attr_fan1_target.dev_attr.attr,
	&sensor_dev_attr_fan1_enable.dev_attr.attr,
	&sensor_dev_attr_in0_input.dev_attr.attr,
	&sensor_dev_attr_in0_label.dev_attr.attr,
	&sensor_dev_attr_in1_input.dev_attr.attr,
	&sensor_dev_attr_in1_label.dev_attr.attr,
	&sensor_dev_attr_power1_average.dev_attr.attr,
	&sensor_dev_attr_power1_input.dev_attr.attr,
	&sensor_dev_attr_power1_cap_max.dev_attr.attr,
	&sensor_dev_attr_power1_cap_min.dev_attr.attr,
	&sensor_dev_attr_power1_cap.dev_attr.attr,
	&sensor_dev_attr_power1_cap_default.dev_attr.attr,
	&sensor_dev_attr_power1_label.dev_attr.attr,
	&sensor_dev_attr_power2_average.dev_attr.attr,
	&sensor_dev_attr_power2_cap_max.dev_attr.attr,
	&sensor_dev_attr_power2_cap_min.dev_attr.attr,
	&sensor_dev_attr_power2_cap.dev_attr.attr,
	&sensor_dev_attr_power2_cap_default.dev_attr.attr,
	&sensor_dev_attr_power2_label.dev_attr.attr,
	&sensor_dev_attr_freq1_input.dev_attr.attr,
	&sensor_dev_attr_freq1_label.dev_attr.attr,
	&sensor_dev_attr_freq2_input.dev_attr.attr,
	&sensor_dev_attr_freq2_label.dev_attr.attr,
	NULL
};

static umode_t hwmon_attributes_visible(struct kobject *kobj,
					struct attribute *attr, int index)
{
	struct device *dev = kobj_to_dev(kobj);
	struct amdgpu_device *adev = dev_get_drvdata(dev);
	umode_t effective_mode = attr->mode;
	uint32_t gc_ver = amdgpu_ip_version(adev, GC_HWIP, 0);
	uint32_t tmp;

	/* under pp one vf mode manage of hwmon attributes is not supported */
	if (amdgpu_sriov_is_pp_one_vf(adev))
		effective_mode &= ~S_IWUSR;

	/* Skip fan attributes if fan is not present */
	if (adev->pm.no_fan && (attr == &sensor_dev_attr_pwm1.dev_attr.attr ||
	    attr == &sensor_dev_attr_pwm1_enable.dev_attr.attr ||
	    attr == &sensor_dev_attr_pwm1_max.dev_attr.attr ||
	    attr == &sensor_dev_attr_pwm1_min.dev_attr.attr ||
	    attr == &sensor_dev_attr_fan1_input.dev_attr.attr ||
	    attr == &sensor_dev_attr_fan1_min.dev_attr.attr ||
	    attr == &sensor_dev_attr_fan1_max.dev_attr.attr ||
	    attr == &sensor_dev_attr_fan1_target.dev_attr.attr ||
	    attr == &sensor_dev_attr_fan1_enable.dev_attr.attr))
		return 0;

	/* Skip fan attributes on APU */
	if ((adev->flags & AMD_IS_APU) &&
	    (attr == &sensor_dev_attr_pwm1.dev_attr.attr ||
	     attr == &sensor_dev_attr_pwm1_enable.dev_attr.attr ||
	     attr == &sensor_dev_attr_pwm1_max.dev_attr.attr ||
	     attr == &sensor_dev_attr_pwm1_min.dev_attr.attr ||
	     attr == &sensor_dev_attr_fan1_input.dev_attr.attr ||
	     attr == &sensor_dev_attr_fan1_min.dev_attr.attr ||
	     attr == &sensor_dev_attr_fan1_max.dev_attr.attr ||
	     attr == &sensor_dev_attr_fan1_target.dev_attr.attr ||
	     attr == &sensor_dev_attr_fan1_enable.dev_attr.attr))
		return 0;

	/* Skip crit temp on APU */
	if ((((adev->flags & AMD_IS_APU) && (adev->family >= AMDGPU_FAMILY_CZ)) ||
	    (gc_ver == IP_VERSION(9, 4, 3))) &&
	    (attr == &sensor_dev_attr_temp1_crit.dev_attr.attr ||
	     attr == &sensor_dev_attr_temp1_crit_hyst.dev_attr.attr))
		return 0;

	/* Skip limit attributes if DPM is not enabled */
	if (!adev->pm.dpm_enabled &&
	    (attr == &sensor_dev_attr_temp1_crit.dev_attr.attr ||
	     attr == &sensor_dev_attr_temp1_crit_hyst.dev_attr.attr ||
	     attr == &sensor_dev_attr_pwm1.dev_attr.attr ||
	     attr == &sensor_dev_attr_pwm1_enable.dev_attr.attr ||
	     attr == &sensor_dev_attr_pwm1_max.dev_attr.attr ||
	     attr == &sensor_dev_attr_pwm1_min.dev_attr.attr ||
	     attr == &sensor_dev_attr_fan1_input.dev_attr.attr ||
	     attr == &sensor_dev_attr_fan1_min.dev_attr.attr ||
	     attr == &sensor_dev_attr_fan1_max.dev_attr.attr ||
	     attr == &sensor_dev_attr_fan1_target.dev_attr.attr ||
	     attr == &sensor_dev_attr_fan1_enable.dev_attr.attr))
		return 0;

	/* mask fan attributes if we have no bindings for this asic to expose */
	if (((amdgpu_dpm_get_fan_speed_pwm(adev, NULL) == -EOPNOTSUPP) &&
	      attr == &sensor_dev_attr_pwm1.dev_attr.attr) || /* can't query fan */
	    ((amdgpu_dpm_get_fan_control_mode(adev, NULL) == -EOPNOTSUPP) &&
	     attr == &sensor_dev_attr_pwm1_enable.dev_attr.attr)) /* can't query state */
		effective_mode &= ~S_IRUGO;

	if (((amdgpu_dpm_set_fan_speed_pwm(adev, U32_MAX) == -EOPNOTSUPP) &&
	      attr == &sensor_dev_attr_pwm1.dev_attr.attr) || /* can't manage fan */
	      ((amdgpu_dpm_set_fan_control_mode(adev, U32_MAX) == -EOPNOTSUPP) &&
	      attr == &sensor_dev_attr_pwm1_enable.dev_attr.attr)) /* can't manage state */
		effective_mode &= ~S_IWUSR;

	/* not implemented yet for APUs other than GC 10.3.1 (vangogh) and 9.4.3 */
	if (((adev->family == AMDGPU_FAMILY_SI) ||
	     ((adev->flags & AMD_IS_APU) && (gc_ver != IP_VERSION(10, 3, 1)) &&
	      (gc_ver != IP_VERSION(9, 4, 3)))) &&
	    (attr == &sensor_dev_attr_power1_cap_max.dev_attr.attr ||
	     attr == &sensor_dev_attr_power1_cap_min.dev_attr.attr ||
	     attr == &sensor_dev_attr_power1_cap.dev_attr.attr ||
	     attr == &sensor_dev_attr_power1_cap_default.dev_attr.attr))
		return 0;

	/* not implemented yet for APUs having < GC 9.3.0 (Renoir) */
	if (((adev->family == AMDGPU_FAMILY_SI) ||
	     ((adev->flags & AMD_IS_APU) && (gc_ver < IP_VERSION(9, 3, 0)))) &&
	    (attr == &sensor_dev_attr_power1_average.dev_attr.attr))
		return 0;

	/* not all products support both average and instantaneous */
	if (attr == &sensor_dev_attr_power1_average.dev_attr.attr &&
	    amdgpu_hwmon_get_sensor_generic(adev, AMDGPU_PP_SENSOR_GPU_AVG_POWER, (void *)&tmp) == -EOPNOTSUPP)
		return 0;
	if (attr == &sensor_dev_attr_power1_input.dev_attr.attr &&
	    amdgpu_hwmon_get_sensor_generic(adev, AMDGPU_PP_SENSOR_GPU_INPUT_POWER, (void *)&tmp) == -EOPNOTSUPP)
		return 0;

	/* hide max/min values if we can't both query and manage the fan */
	if (((amdgpu_dpm_set_fan_speed_pwm(adev, U32_MAX) == -EOPNOTSUPP) &&
	      (amdgpu_dpm_get_fan_speed_pwm(adev, NULL) == -EOPNOTSUPP) &&
	      (amdgpu_dpm_set_fan_speed_rpm(adev, U32_MAX) == -EOPNOTSUPP) &&
	      (amdgpu_dpm_get_fan_speed_rpm(adev, NULL) == -EOPNOTSUPP)) &&
	    (attr == &sensor_dev_attr_pwm1_max.dev_attr.attr ||
	     attr == &sensor_dev_attr_pwm1_min.dev_attr.attr))
		return 0;

	if ((amdgpu_dpm_set_fan_speed_rpm(adev, U32_MAX) == -EOPNOTSUPP) &&
	     (amdgpu_dpm_get_fan_speed_rpm(adev, NULL) == -EOPNOTSUPP) &&
	     (attr == &sensor_dev_attr_fan1_max.dev_attr.attr ||
	     attr == &sensor_dev_attr_fan1_min.dev_attr.attr))
		return 0;

	if ((adev->family == AMDGPU_FAMILY_SI ||	/* not implemented yet */
	     adev->family == AMDGPU_FAMILY_KV ||	/* not implemented yet */
	     (gc_ver == IP_VERSION(9, 4, 3))) &&
	    (attr == &sensor_dev_attr_in0_input.dev_attr.attr ||
	     attr == &sensor_dev_attr_in0_label.dev_attr.attr))
		return 0;

	/* only APUs other than gc 9,4,3 have vddnb */
	if ((!(adev->flags & AMD_IS_APU) || (gc_ver == IP_VERSION(9, 4, 3))) &&
	    (attr == &sensor_dev_attr_in1_input.dev_attr.attr ||
	     attr == &sensor_dev_attr_in1_label.dev_attr.attr))
		return 0;

	/* no mclk on APUs other than gc 9,4,3*/
	if (((adev->flags & AMD_IS_APU) && (gc_ver != IP_VERSION(9, 4, 3))) &&
	    (attr == &sensor_dev_attr_freq2_input.dev_attr.attr ||
	     attr == &sensor_dev_attr_freq2_label.dev_attr.attr))
		return 0;

	if (((adev->flags & AMD_IS_APU) || gc_ver < IP_VERSION(9, 0, 0)) &&
	    (gc_ver != IP_VERSION(9, 4, 3)) &&
	    (attr == &sensor_dev_attr_temp2_input.dev_attr.attr ||
	     attr == &sensor_dev_attr_temp2_label.dev_attr.attr ||
	     attr == &sensor_dev_attr_temp2_crit.dev_attr.attr ||
	     attr == &sensor_dev_attr_temp3_input.dev_attr.attr ||
	     attr == &sensor_dev_attr_temp3_label.dev_attr.attr ||
	     attr == &sensor_dev_attr_temp3_crit.dev_attr.attr))
		return 0;

	/* hotspot temperature for gc 9,4,3*/
	if (gc_ver == IP_VERSION(9, 4, 3)) {
		if (attr == &sensor_dev_attr_temp1_input.dev_attr.attr ||
		    attr == &sensor_dev_attr_temp1_emergency.dev_attr.attr ||
		    attr == &sensor_dev_attr_temp1_label.dev_attr.attr)
			return 0;

		if (attr == &sensor_dev_attr_temp2_emergency.dev_attr.attr ||
		    attr == &sensor_dev_attr_temp3_emergency.dev_attr.attr)
			return attr->mode;
	}

	/* only SOC15 dGPUs support hotspot and mem temperatures */
	if (((adev->flags & AMD_IS_APU) || gc_ver < IP_VERSION(9, 0, 0)) &&
	    (attr == &sensor_dev_attr_temp2_crit_hyst.dev_attr.attr ||
	     attr == &sensor_dev_attr_temp3_crit_hyst.dev_attr.attr ||
	     attr == &sensor_dev_attr_temp1_emergency.dev_attr.attr ||
	     attr == &sensor_dev_attr_temp2_emergency.dev_attr.attr ||
	     attr == &sensor_dev_attr_temp3_emergency.dev_attr.attr))
		return 0;

	/* only Vangogh has fast PPT limit and power labels */
	if (!(gc_ver == IP_VERSION(10, 3, 1)) &&
	    (attr == &sensor_dev_attr_power2_average.dev_attr.attr ||
	     attr == &sensor_dev_attr_power2_cap_max.dev_attr.attr ||
	     attr == &sensor_dev_attr_power2_cap_min.dev_attr.attr ||
	     attr == &sensor_dev_attr_power2_cap.dev_attr.attr ||
	     attr == &sensor_dev_attr_power2_cap_default.dev_attr.attr ||
	     attr == &sensor_dev_attr_power2_label.dev_attr.attr))
		return 0;

	return effective_mode;
}

static const struct attribute_group hwmon_attrgroup = {
	.attrs = hwmon_attributes,
	.is_visible = hwmon_attributes_visible,
};

static const struct attribute_group *hwmon_groups[] = {
	&hwmon_attrgroup,
	NULL
};

static int amdgpu_retrieve_od_settings(struct amdgpu_device *adev,
				       enum pp_clock_type od_type,
				       char *buf)
{
	int size = 0;
	int ret;

	if (amdgpu_in_reset(adev))
		return -EPERM;
	if (adev->in_suspend && !adev->in_runpm)
		return -EPERM;

	ret = pm_runtime_get_sync(adev->dev);
	if (ret < 0) {
		pm_runtime_put_autosuspend(adev->dev);
		return ret;
	}

	size = amdgpu_dpm_print_clock_levels(adev, od_type, buf);
	if (size == 0)
		size = sysfs_emit(buf, "\n");

	pm_runtime_mark_last_busy(adev->dev);
	pm_runtime_put_autosuspend(adev->dev);

	return size;
}

static int parse_input_od_command_lines(const char *buf,
					size_t count,
					u32 *type,
					long *params,
					uint32_t *num_of_params)
{
	const char delimiter[3] = {' ', '\n', '\0'};
	uint32_t parameter_size = 0;
	char buf_cpy[128] = {0};
	char *tmp_str, *sub_str;
	int ret;

	if (count > sizeof(buf_cpy) - 1)
		return -EINVAL;

	memcpy(buf_cpy, buf, count);
	tmp_str = buf_cpy;

	/* skip heading spaces */
	while (isspace(*tmp_str))
		tmp_str++;

	switch (*tmp_str) {
	case 'c':
		*type = PP_OD_COMMIT_DPM_TABLE;
		return 0;
	case 'r':
		params[parameter_size] = *type;
		*num_of_params = 1;
		*type = PP_OD_RESTORE_DEFAULT_TABLE;
		return 0;
	default:
		break;
	}

	while ((sub_str = strsep(&tmp_str, delimiter)) != NULL) {
		if (strlen(sub_str) == 0)
			continue;

		ret = kstrtol(sub_str, 0, &params[parameter_size]);
		if (ret)
			return -EINVAL;
		parameter_size++;

		while (isspace(*tmp_str))
			tmp_str++;
	}

	*num_of_params = parameter_size;

	return 0;
}

static int
amdgpu_distribute_custom_od_settings(struct amdgpu_device *adev,
				     enum PP_OD_DPM_TABLE_COMMAND cmd_type,
				     const char *in_buf,
				     size_t count)
{
	uint32_t parameter_size = 0;
	long parameter[64];
	int ret;

	if (amdgpu_in_reset(adev))
		return -EPERM;
	if (adev->in_suspend && !adev->in_runpm)
		return -EPERM;

	ret = parse_input_od_command_lines(in_buf,
					   count,
					   &cmd_type,
					   parameter,
					   &parameter_size);
	if (ret)
		return ret;

	ret = pm_runtime_get_sync(adev->dev);
	if (ret < 0)
		goto err_out0;

	ret = amdgpu_dpm_odn_edit_dpm_table(adev,
					    cmd_type,
					    parameter,
					    parameter_size);
	if (ret)
		goto err_out1;

	if (cmd_type == PP_OD_COMMIT_DPM_TABLE) {
		ret = amdgpu_dpm_dispatch_task(adev,
					       AMD_PP_TASK_READJUST_POWER_STATE,
					       NULL);
		if (ret)
			goto err_out1;
	}

	pm_runtime_mark_last_busy(adev->dev);
	pm_runtime_put_autosuspend(adev->dev);

	return count;

err_out1:
	pm_runtime_mark_last_busy(adev->dev);
err_out0:
	pm_runtime_put_autosuspend(adev->dev);

	return ret;
}

/**
 * DOC: fan_curve
 *
 * The amdgpu driver provides a sysfs API for checking and adjusting the fan
 * control curve line.
 *
 * Reading back the file shows you the current settings(temperature in Celsius
 * degree and fan speed in pwm) applied to every anchor point of the curve line
 * and their permitted ranges if changable.
 *
 * Writing a desired string(with the format like "anchor_point_index temperature
 * fan_speed_in_pwm") to the file, change the settings for the specific anchor
 * point accordingly.
 *
 * When you have finished the editing, write "c" (commit) to the file to commit
 * your changes.
 *
 * If you want to reset to the default value, write "r" (reset) to the file to
 * reset them
 *
 * There are two fan control modes supported: auto and manual. With auto mode,
 * PMFW handles the fan speed control(how fan speed reacts to ASIC temperature).
 * While with manual mode, users can set their own fan curve line as what
 * described here. Normally the ASIC is booted up with auto mode. Any
 * settings via this interface will switch the fan control to manual mode
 * implicitly.
 */
static ssize_t fan_curve_show(struct kobject *kobj,
			      struct kobj_attribute *attr,
			      char *buf)
{
	struct od_kobj *container = container_of(kobj, struct od_kobj, kobj);
	struct amdgpu_device *adev = (struct amdgpu_device *)container->priv;

	return (ssize_t)amdgpu_retrieve_od_settings(adev, OD_FAN_CURVE, buf);
}

static ssize_t fan_curve_store(struct kobject *kobj,
			       struct kobj_attribute *attr,
			       const char *buf,
			       size_t count)
{
	struct od_kobj *container = container_of(kobj, struct od_kobj, kobj);
	struct amdgpu_device *adev = (struct amdgpu_device *)container->priv;

	return (ssize_t)amdgpu_distribute_custom_od_settings(adev,
							     PP_OD_EDIT_FAN_CURVE,
							     buf,
							     count);
}

static umode_t fan_curve_visible(struct amdgpu_device *adev)
{
	umode_t umode = 0000;

	if (adev->pm.od_feature_mask & OD_OPS_SUPPORT_FAN_CURVE_RETRIEVE)
		umode |= S_IRUSR | S_IRGRP | S_IROTH;

	if (adev->pm.od_feature_mask & OD_OPS_SUPPORT_FAN_CURVE_SET)
		umode |= S_IWUSR;

	return umode;
}

/**
 * DOC: acoustic_limit_rpm_threshold
 *
 * The amdgpu driver provides a sysfs API for checking and adjusting the
 * acoustic limit in RPM for fan control.
 *
 * Reading back the file shows you the current setting and the permitted
 * ranges if changable.
 *
 * Writing an integer to the file, change the setting accordingly.
 *
 * When you have finished the editing, write "c" (commit) to the file to commit
 * your changes.
 *
 * If you want to reset to the default value, write "r" (reset) to the file to
 * reset them
 *
 * This setting works under auto fan control mode only. It adjusts the PMFW's
 * behavior about the maximum speed in RPM the fan can spin. Setting via this
 * interface will switch the fan control to auto mode implicitly.
 */
static ssize_t acoustic_limit_threshold_show(struct kobject *kobj,
					     struct kobj_attribute *attr,
					     char *buf)
{
	struct od_kobj *container = container_of(kobj, struct od_kobj, kobj);
	struct amdgpu_device *adev = (struct amdgpu_device *)container->priv;

	return (ssize_t)amdgpu_retrieve_od_settings(adev, OD_ACOUSTIC_LIMIT, buf);
}

static ssize_t acoustic_limit_threshold_store(struct kobject *kobj,
					      struct kobj_attribute *attr,
					      const char *buf,
					      size_t count)
{
	struct od_kobj *container = container_of(kobj, struct od_kobj, kobj);
	struct amdgpu_device *adev = (struct amdgpu_device *)container->priv;

	return (ssize_t)amdgpu_distribute_custom_od_settings(adev,
							     PP_OD_EDIT_ACOUSTIC_LIMIT,
							     buf,
							     count);
}

static umode_t acoustic_limit_threshold_visible(struct amdgpu_device *adev)
{
	umode_t umode = 0000;

	if (adev->pm.od_feature_mask & OD_OPS_SUPPORT_ACOUSTIC_LIMIT_THRESHOLD_RETRIEVE)
		umode |= S_IRUSR | S_IRGRP | S_IROTH;

	if (adev->pm.od_feature_mask & OD_OPS_SUPPORT_ACOUSTIC_LIMIT_THRESHOLD_SET)
		umode |= S_IWUSR;

	return umode;
}

/**
 * DOC: acoustic_target_rpm_threshold
 *
 * The amdgpu driver provides a sysfs API for checking and adjusting the
 * acoustic target in RPM for fan control.
 *
 * Reading back the file shows you the current setting and the permitted
 * ranges if changable.
 *
 * Writing an integer to the file, change the setting accordingly.
 *
 * When you have finished the editing, write "c" (commit) to the file to commit
 * your changes.
 *
 * If you want to reset to the default value, write "r" (reset) to the file to
 * reset them
 *
 * This setting works under auto fan control mode only. It can co-exist with
 * other settings which can work also under auto mode. It adjusts the PMFW's
 * behavior about the maximum speed in RPM the fan can spin when ASIC
 * temperature is not greater than target temperature. Setting via this
 * interface will switch the fan control to auto mode implicitly.
 */
static ssize_t acoustic_target_threshold_show(struct kobject *kobj,
					      struct kobj_attribute *attr,
					      char *buf)
{
	struct od_kobj *container = container_of(kobj, struct od_kobj, kobj);
	struct amdgpu_device *adev = (struct amdgpu_device *)container->priv;

	return (ssize_t)amdgpu_retrieve_od_settings(adev, OD_ACOUSTIC_TARGET, buf);
}

static ssize_t acoustic_target_threshold_store(struct kobject *kobj,
					       struct kobj_attribute *attr,
					       const char *buf,
					       size_t count)
{
	struct od_kobj *container = container_of(kobj, struct od_kobj, kobj);
	struct amdgpu_device *adev = (struct amdgpu_device *)container->priv;

	return (ssize_t)amdgpu_distribute_custom_od_settings(adev,
							     PP_OD_EDIT_ACOUSTIC_TARGET,
							     buf,
							     count);
}

static umode_t acoustic_target_threshold_visible(struct amdgpu_device *adev)
{
	umode_t umode = 0000;

	if (adev->pm.od_feature_mask & OD_OPS_SUPPORT_ACOUSTIC_TARGET_THRESHOLD_RETRIEVE)
		umode |= S_IRUSR | S_IRGRP | S_IROTH;

	if (adev->pm.od_feature_mask & OD_OPS_SUPPORT_ACOUSTIC_TARGET_THRESHOLD_SET)
		umode |= S_IWUSR;

	return umode;
}

/**
 * DOC: fan_target_temperature
 *
 * The amdgpu driver provides a sysfs API for checking and adjusting the
 * target tempeature in Celsius degree for fan control.
 *
 * Reading back the file shows you the current setting and the permitted
 * ranges if changable.
 *
 * Writing an integer to the file, change the setting accordingly.
 *
 * When you have finished the editing, write "c" (commit) to the file to commit
 * your changes.
 *
 * If you want to reset to the default value, write "r" (reset) to the file to
 * reset them
 *
 * This setting works under auto fan control mode only. It can co-exist with
 * other settings which can work also under auto mode. Paring with the
 * acoustic_target_rpm_threshold setting, they define the maximum speed in
 * RPM the fan can spin when ASIC temperature is not greater than target
 * temperature. Setting via this interface will switch the fan control to
 * auto mode implicitly.
 */
static ssize_t fan_target_temperature_show(struct kobject *kobj,
					   struct kobj_attribute *attr,
					   char *buf)
{
	struct od_kobj *container = container_of(kobj, struct od_kobj, kobj);
	struct amdgpu_device *adev = (struct amdgpu_device *)container->priv;

	return (ssize_t)amdgpu_retrieve_od_settings(adev, OD_FAN_TARGET_TEMPERATURE, buf);
}

static ssize_t fan_target_temperature_store(struct kobject *kobj,
					    struct kobj_attribute *attr,
					    const char *buf,
					    size_t count)
{
	struct od_kobj *container = container_of(kobj, struct od_kobj, kobj);
	struct amdgpu_device *adev = (struct amdgpu_device *)container->priv;

	return (ssize_t)amdgpu_distribute_custom_od_settings(adev,
							     PP_OD_EDIT_FAN_TARGET_TEMPERATURE,
							     buf,
							     count);
}

static umode_t fan_target_temperature_visible(struct amdgpu_device *adev)
{
	umode_t umode = 0000;

	if (adev->pm.od_feature_mask & OD_OPS_SUPPORT_FAN_TARGET_TEMPERATURE_RETRIEVE)
		umode |= S_IRUSR | S_IRGRP | S_IROTH;

	if (adev->pm.od_feature_mask & OD_OPS_SUPPORT_FAN_TARGET_TEMPERATURE_SET)
		umode |= S_IWUSR;

	return umode;
}

/**
 * DOC: fan_minimum_pwm
 *
 * The amdgpu driver provides a sysfs API for checking and adjusting the
 * minimum fan speed in PWM.
 *
 * Reading back the file shows you the current setting and the permitted
 * ranges if changable.
 *
 * Writing an integer to the file, change the setting accordingly.
 *
 * When you have finished the editing, write "c" (commit) to the file to commit
 * your changes.
 *
 * If you want to reset to the default value, write "r" (reset) to the file to
 * reset them
 *
 * This setting works under auto fan control mode only. It can co-exist with
 * other settings which can work also under auto mode. It adjusts the PMFW's
 * behavior about the minimum fan speed in PWM the fan should spin. Setting
 * via this interface will switch the fan control to auto mode implicitly.
 */
static ssize_t fan_minimum_pwm_show(struct kobject *kobj,
				    struct kobj_attribute *attr,
				    char *buf)
{
	struct od_kobj *container = container_of(kobj, struct od_kobj, kobj);
	struct amdgpu_device *adev = (struct amdgpu_device *)container->priv;

	return (ssize_t)amdgpu_retrieve_od_settings(adev, OD_FAN_MINIMUM_PWM, buf);
}

static ssize_t fan_minimum_pwm_store(struct kobject *kobj,
				     struct kobj_attribute *attr,
				     const char *buf,
				     size_t count)
{
	struct od_kobj *container = container_of(kobj, struct od_kobj, kobj);
	struct amdgpu_device *adev = (struct amdgpu_device *)container->priv;

	return (ssize_t)amdgpu_distribute_custom_od_settings(adev,
							     PP_OD_EDIT_FAN_MINIMUM_PWM,
							     buf,
							     count);
}

static umode_t fan_minimum_pwm_visible(struct amdgpu_device *adev)
{
	umode_t umode = 0000;

	if (adev->pm.od_feature_mask & OD_OPS_SUPPORT_FAN_MINIMUM_PWM_RETRIEVE)
		umode |= S_IRUSR | S_IRGRP | S_IROTH;

	if (adev->pm.od_feature_mask & OD_OPS_SUPPORT_FAN_MINIMUM_PWM_SET)
		umode |= S_IWUSR;

	return umode;
}

static struct od_feature_set amdgpu_od_set = {
	.containers = {
		[0] = {
			.name = "fan_ctrl",
			.sub_feature = {
				[0] = {
					.name = "fan_curve",
					.ops = {
						.is_visible = fan_curve_visible,
						.show = fan_curve_show,
						.store = fan_curve_store,
					},
				},
				[1] = {
					.name = "acoustic_limit_rpm_threshold",
					.ops = {
						.is_visible = acoustic_limit_threshold_visible,
						.show = acoustic_limit_threshold_show,
						.store = acoustic_limit_threshold_store,
					},
				},
				[2] = {
					.name = "acoustic_target_rpm_threshold",
					.ops = {
						.is_visible = acoustic_target_threshold_visible,
						.show = acoustic_target_threshold_show,
						.store = acoustic_target_threshold_store,
					},
				},
				[3] = {
					.name = "fan_target_temperature",
					.ops = {
						.is_visible = fan_target_temperature_visible,
						.show = fan_target_temperature_show,
						.store = fan_target_temperature_store,
					},
				},
				[4] = {
					.name = "fan_minimum_pwm",
					.ops = {
						.is_visible = fan_minimum_pwm_visible,
						.show = fan_minimum_pwm_show,
						.store = fan_minimum_pwm_store,
					},
				},
			},
		},
	},
};

static void od_kobj_release(struct kobject *kobj)
{
	struct od_kobj *od_kobj = container_of(kobj, struct od_kobj, kobj);

	kfree(od_kobj);
}

static const struct kobj_type od_ktype = {
	.release	= od_kobj_release,
	.sysfs_ops	= &kobj_sysfs_ops,
};

static void amdgpu_od_set_fini(struct amdgpu_device *adev)
{
	struct od_kobj *container, *container_next;
	struct od_attribute *attribute, *attribute_next;

	if (list_empty(&adev->pm.od_kobj_list))
		return;

	list_for_each_entry_safe(container, container_next,
				 &adev->pm.od_kobj_list, entry) {
		list_del(&container->entry);

		list_for_each_entry_safe(attribute, attribute_next,
					 &container->attribute, entry) {
			list_del(&attribute->entry);
			sysfs_remove_file(&container->kobj,
					  &attribute->attribute.attr);
			kfree(attribute);
		}

		kobject_put(&container->kobj);
	}
}

static bool amdgpu_is_od_feature_supported(struct amdgpu_device *adev,
					   struct od_feature_ops *feature_ops)
{
	umode_t mode;

	if (!feature_ops->is_visible)
		return false;

	/*
	 * If the feature has no user read and write mode set,
	 * we can assume the feature is actually not supported.(?)
	 * And the revelant sysfs interface should not be exposed.
	 */
	mode = feature_ops->is_visible(adev);
	if (mode & (S_IRUSR | S_IWUSR))
		return true;

	return false;
}

static bool amdgpu_od_is_self_contained(struct amdgpu_device *adev,
					struct od_feature_container *container)
{
	int i;

	/*
	 * If there is no valid entry within the container, the container
	 * is recognized as a self contained container. And the valid entry
	 * here means it has a valid naming and it is visible/supported by
	 * the ASIC.
	 */
	for (i = 0; i < ARRAY_SIZE(container->sub_feature); i++) {
		if (container->sub_feature[i].name &&
		    amdgpu_is_od_feature_supported(adev,
			&container->sub_feature[i].ops))
			return false;
	}

	return true;
}

static int amdgpu_od_set_init(struct amdgpu_device *adev)
{
	struct od_kobj *top_set, *sub_set;
	struct od_attribute *attribute;
	struct od_feature_container *container;
	struct od_feature_item *feature;
	int i, j;
	int ret;

	/* Setup the top `gpu_od` directory which holds all other OD interfaces */
	top_set = kzalloc(sizeof(*top_set), GFP_KERNEL);
	if (!top_set)
		return -ENOMEM;
	list_add(&top_set->entry, &adev->pm.od_kobj_list);

	ret = kobject_init_and_add(&top_set->kobj,
				   &od_ktype,
				   &adev->dev->kobj,
				   "%s",
				   "gpu_od");
	if (ret)
		goto err_out;
	INIT_LIST_HEAD(&top_set->attribute);
	top_set->priv = adev;

	for (i = 0; i < ARRAY_SIZE(amdgpu_od_set.containers); i++) {
		container = &amdgpu_od_set.containers[i];

		if (!container->name)
			continue;

		/*
		 * If there is valid entries within the container, the container
		 * will be presented as a sub directory and all its holding entries
		 * will be presented as plain files under it.
		 * While if there is no valid entry within the container, the container
		 * itself will be presented as a plain file under top `gpu_od` directory.
		 */
		if (amdgpu_od_is_self_contained(adev, container)) {
			if (!amdgpu_is_od_feature_supported(adev,
			     &container->ops))
				continue;

			/*
			 * The container is presented as a plain file under top `gpu_od`
			 * directory.
			 */
			attribute = kzalloc(sizeof(*attribute), GFP_KERNEL);
			if (!attribute) {
				ret = -ENOMEM;
				goto err_out;
			}
			list_add(&attribute->entry, &top_set->attribute);

			attribute->attribute.attr.mode =
					container->ops.is_visible(adev);
			attribute->attribute.attr.name = container->name;
			attribute->attribute.show =
					container->ops.show;
			attribute->attribute.store =
					container->ops.store;
			ret = sysfs_create_file(&top_set->kobj,
						&attribute->attribute.attr);
			if (ret)
				goto err_out;
		} else {
			/* The container is presented as a sub directory. */
			sub_set = kzalloc(sizeof(*sub_set), GFP_KERNEL);
			if (!sub_set) {
				ret = -ENOMEM;
				goto err_out;
			}
			list_add(&sub_set->entry, &adev->pm.od_kobj_list);

			ret = kobject_init_and_add(&sub_set->kobj,
						   &od_ktype,
						   &top_set->kobj,
						   "%s",
						   container->name);
			if (ret)
				goto err_out;
			INIT_LIST_HEAD(&sub_set->attribute);
			sub_set->priv = adev;

			for (j = 0; j < ARRAY_SIZE(container->sub_feature); j++) {
				feature = &container->sub_feature[j];
				if (!feature->name)
					continue;

				if (!amdgpu_is_od_feature_supported(adev,
				     &feature->ops))
					continue;

				/*
				 * With the container presented as a sub directory, the entry within
				 * it is presented as a plain file under the sub directory.
				 */
				attribute = kzalloc(sizeof(*attribute), GFP_KERNEL);
				if (!attribute) {
					ret = -ENOMEM;
					goto err_out;
				}
				list_add(&attribute->entry, &sub_set->attribute);

				attribute->attribute.attr.mode =
						feature->ops.is_visible(adev);
				attribute->attribute.attr.name = feature->name;
				attribute->attribute.show =
						feature->ops.show;
				attribute->attribute.store =
						feature->ops.store;
				ret = sysfs_create_file(&sub_set->kobj,
							&attribute->attribute.attr);
				if (ret)
					goto err_out;
			}
		}
	}

	return 0;

err_out:
	amdgpu_od_set_fini(adev);

	return ret;
}

int amdgpu_pm_sysfs_init(struct amdgpu_device *adev)
{
	enum amdgpu_sriov_vf_mode mode;
	uint32_t mask = 0;
	int ret;

	if (adev->pm.sysfs_initialized)
		return 0;

	INIT_LIST_HEAD(&adev->pm.pm_attr_list);

	if (adev->pm.dpm_enabled == 0)
		return 0;

	mode = amdgpu_virt_get_sriov_vf_mode(adev);

	/* under multi-vf mode, the hwmon attributes are all not supported */
	if (mode != SRIOV_VF_MODE_MULTI_VF) {
		adev->pm.int_hwmon_dev = hwmon_device_register_with_groups(adev->dev,
														DRIVER_NAME, adev,
														hwmon_groups);
		if (IS_ERR(adev->pm.int_hwmon_dev)) {
			ret = PTR_ERR(adev->pm.int_hwmon_dev);
			dev_err(adev->dev, "Unable to register hwmon device: %d\n", ret);
			return ret;
		}
	}

	switch (mode) {
	case SRIOV_VF_MODE_ONE_VF:
		mask = ATTR_FLAG_ONEVF;
		break;
	case SRIOV_VF_MODE_MULTI_VF:
		mask = 0;
		break;
	case SRIOV_VF_MODE_BARE_METAL:
	default:
		mask = ATTR_FLAG_MASK_ALL;
		break;
	}

	ret = amdgpu_device_attr_create_groups(adev,
					       amdgpu_device_attrs,
					       ARRAY_SIZE(amdgpu_device_attrs),
					       mask,
					       &adev->pm.pm_attr_list);
	if (ret)
		goto err_out0;

	if (amdgpu_dpm_is_overdrive_supported(adev)) {
		ret = amdgpu_od_set_init(adev);
		if (ret)
			goto err_out1;
	}

	adev->pm.sysfs_initialized = true;

	return 0;

err_out1:
	amdgpu_device_attr_remove_groups(adev, &adev->pm.pm_attr_list);
err_out0:
	if (adev->pm.int_hwmon_dev)
		hwmon_device_unregister(adev->pm.int_hwmon_dev);

	return ret;
}

void amdgpu_pm_sysfs_fini(struct amdgpu_device *adev)
{
	amdgpu_od_set_fini(adev);

	if (adev->pm.int_hwmon_dev)
		hwmon_device_unregister(adev->pm.int_hwmon_dev);

	amdgpu_device_attr_remove_groups(adev, &adev->pm.pm_attr_list);
}

/*
 * Debugfs info
 */
#if defined(CONFIG_DEBUG_FS)

static void amdgpu_debugfs_prints_cpu_info(struct seq_file *m,
					   struct amdgpu_device *adev)
{
	uint16_t *p_val;
	uint32_t size;
	int i;
	uint32_t num_cpu_cores = amdgpu_dpm_get_num_cpu_cores(adev);

	if (amdgpu_dpm_is_cclk_dpm_supported(adev)) {
		p_val = kcalloc(num_cpu_cores, sizeof(uint16_t),
				GFP_KERNEL);

		if (!amdgpu_dpm_read_sensor(adev, AMDGPU_PP_SENSOR_CPU_CLK,
					    (void *)p_val, &size)) {
			for (i = 0; i < num_cpu_cores; i++)
				seq_printf(m, "\t%u MHz (CPU%d)\n",
					   *(p_val + i), i);
		}

		kfree(p_val);
	}
}

static int amdgpu_debugfs_pm_info_pp(struct seq_file *m, struct amdgpu_device *adev)
{
	uint32_t mp1_ver = amdgpu_ip_version(adev, MP1_HWIP, 0);
	uint32_t gc_ver = amdgpu_ip_version(adev, GC_HWIP, 0);
	uint32_t value;
	uint64_t value64 = 0;
	uint32_t query = 0;
	int size;

	/* GPU Clocks */
	size = sizeof(value);
	seq_printf(m, "GFX Clocks and Power:\n");

	amdgpu_debugfs_prints_cpu_info(m, adev);

	if (!amdgpu_dpm_read_sensor(adev, AMDGPU_PP_SENSOR_GFX_MCLK, (void *)&value, &size))
		seq_printf(m, "\t%u MHz (MCLK)\n", value/100);
	if (!amdgpu_dpm_read_sensor(adev, AMDGPU_PP_SENSOR_GFX_SCLK, (void *)&value, &size))
		seq_printf(m, "\t%u MHz (SCLK)\n", value/100);
	if (!amdgpu_dpm_read_sensor(adev, AMDGPU_PP_SENSOR_STABLE_PSTATE_SCLK, (void *)&value, &size))
		seq_printf(m, "\t%u MHz (PSTATE_SCLK)\n", value/100);
	if (!amdgpu_dpm_read_sensor(adev, AMDGPU_PP_SENSOR_STABLE_PSTATE_MCLK, (void *)&value, &size))
		seq_printf(m, "\t%u MHz (PSTATE_MCLK)\n", value/100);
	if (!amdgpu_dpm_read_sensor(adev, AMDGPU_PP_SENSOR_VDDGFX, (void *)&value, &size))
		seq_printf(m, "\t%u mV (VDDGFX)\n", value);
	if (!amdgpu_dpm_read_sensor(adev, AMDGPU_PP_SENSOR_VDDNB, (void *)&value, &size))
		seq_printf(m, "\t%u mV (VDDNB)\n", value);
	size = sizeof(uint32_t);
	if (!amdgpu_dpm_read_sensor(adev, AMDGPU_PP_SENSOR_GPU_AVG_POWER, (void *)&query, &size))
		seq_printf(m, "\t%u.%02u W (average GPU)\n", query >> 8, query & 0xff);
	size = sizeof(uint32_t);
	if (!amdgpu_dpm_read_sensor(adev, AMDGPU_PP_SENSOR_GPU_INPUT_POWER, (void *)&query, &size))
		seq_printf(m, "\t%u.%02u W (current GPU)\n", query >> 8, query & 0xff);
	size = sizeof(value);
	seq_printf(m, "\n");

	/* GPU Temp */
	if (!amdgpu_dpm_read_sensor(adev, AMDGPU_PP_SENSOR_GPU_TEMP, (void *)&value, &size))
		seq_printf(m, "GPU Temperature: %u C\n", value/1000);

	/* GPU Load */
	if (!amdgpu_dpm_read_sensor(adev, AMDGPU_PP_SENSOR_GPU_LOAD, (void *)&value, &size))
		seq_printf(m, "GPU Load: %u %%\n", value);
	/* MEM Load */
	if (!amdgpu_dpm_read_sensor(adev, AMDGPU_PP_SENSOR_MEM_LOAD, (void *)&value, &size))
		seq_printf(m, "MEM Load: %u %%\n", value);

	seq_printf(m, "\n");

	/* SMC feature mask */
	if (!amdgpu_dpm_read_sensor(adev, AMDGPU_PP_SENSOR_ENABLED_SMC_FEATURES_MASK, (void *)&value64, &size))
		seq_printf(m, "SMC Feature Mask: 0x%016llx\n", value64);

	/* ASICs greater than CHIP_VEGA20 supports these sensors */
	if (gc_ver != IP_VERSION(9, 4, 0) && mp1_ver > IP_VERSION(9, 0, 0)) {
		/* VCN clocks */
		if (!amdgpu_dpm_read_sensor(adev, AMDGPU_PP_SENSOR_VCN_POWER_STATE, (void *)&value, &size)) {
			if (!value) {
				seq_printf(m, "VCN: Disabled\n");
			} else {
				seq_printf(m, "VCN: Enabled\n");
				if (!amdgpu_dpm_read_sensor(adev, AMDGPU_PP_SENSOR_UVD_DCLK, (void *)&value, &size))
					seq_printf(m, "\t%u MHz (DCLK)\n", value/100);
				if (!amdgpu_dpm_read_sensor(adev, AMDGPU_PP_SENSOR_UVD_VCLK, (void *)&value, &size))
					seq_printf(m, "\t%u MHz (VCLK)\n", value/100);
			}
		}
		seq_printf(m, "\n");
	} else {
		/* UVD clocks */
		if (!amdgpu_dpm_read_sensor(adev, AMDGPU_PP_SENSOR_UVD_POWER, (void *)&value, &size)) {
			if (!value) {
				seq_printf(m, "UVD: Disabled\n");
			} else {
				seq_printf(m, "UVD: Enabled\n");
				if (!amdgpu_dpm_read_sensor(adev, AMDGPU_PP_SENSOR_UVD_DCLK, (void *)&value, &size))
					seq_printf(m, "\t%u MHz (DCLK)\n", value/100);
				if (!amdgpu_dpm_read_sensor(adev, AMDGPU_PP_SENSOR_UVD_VCLK, (void *)&value, &size))
					seq_printf(m, "\t%u MHz (VCLK)\n", value/100);
			}
		}
		seq_printf(m, "\n");

		/* VCE clocks */
		if (!amdgpu_dpm_read_sensor(adev, AMDGPU_PP_SENSOR_VCE_POWER, (void *)&value, &size)) {
			if (!value) {
				seq_printf(m, "VCE: Disabled\n");
			} else {
				seq_printf(m, "VCE: Enabled\n");
				if (!amdgpu_dpm_read_sensor(adev, AMDGPU_PP_SENSOR_VCE_ECCLK, (void *)&value, &size))
					seq_printf(m, "\t%u MHz (ECCLK)\n", value/100);
			}
		}
	}

	return 0;
}

static const struct cg_flag_name clocks[] = {
	{AMD_CG_SUPPORT_GFX_FGCG, "Graphics Fine Grain Clock Gating"},
	{AMD_CG_SUPPORT_GFX_MGCG, "Graphics Medium Grain Clock Gating"},
	{AMD_CG_SUPPORT_GFX_MGLS, "Graphics Medium Grain memory Light Sleep"},
	{AMD_CG_SUPPORT_GFX_CGCG, "Graphics Coarse Grain Clock Gating"},
	{AMD_CG_SUPPORT_GFX_CGLS, "Graphics Coarse Grain memory Light Sleep"},
	{AMD_CG_SUPPORT_GFX_CGTS, "Graphics Coarse Grain Tree Shader Clock Gating"},
	{AMD_CG_SUPPORT_GFX_CGTS_LS, "Graphics Coarse Grain Tree Shader Light Sleep"},
	{AMD_CG_SUPPORT_GFX_CP_LS, "Graphics Command Processor Light Sleep"},
	{AMD_CG_SUPPORT_GFX_RLC_LS, "Graphics Run List Controller Light Sleep"},
	{AMD_CG_SUPPORT_GFX_3D_CGCG, "Graphics 3D Coarse Grain Clock Gating"},
	{AMD_CG_SUPPORT_GFX_3D_CGLS, "Graphics 3D Coarse Grain memory Light Sleep"},
	{AMD_CG_SUPPORT_MC_LS, "Memory Controller Light Sleep"},
	{AMD_CG_SUPPORT_MC_MGCG, "Memory Controller Medium Grain Clock Gating"},
	{AMD_CG_SUPPORT_SDMA_LS, "System Direct Memory Access Light Sleep"},
	{AMD_CG_SUPPORT_SDMA_MGCG, "System Direct Memory Access Medium Grain Clock Gating"},
	{AMD_CG_SUPPORT_BIF_MGCG, "Bus Interface Medium Grain Clock Gating"},
	{AMD_CG_SUPPORT_BIF_LS, "Bus Interface Light Sleep"},
	{AMD_CG_SUPPORT_UVD_MGCG, "Unified Video Decoder Medium Grain Clock Gating"},
	{AMD_CG_SUPPORT_VCE_MGCG, "Video Compression Engine Medium Grain Clock Gating"},
	{AMD_CG_SUPPORT_HDP_LS, "Host Data Path Light Sleep"},
	{AMD_CG_SUPPORT_HDP_MGCG, "Host Data Path Medium Grain Clock Gating"},
	{AMD_CG_SUPPORT_DRM_MGCG, "Digital Right Management Medium Grain Clock Gating"},
	{AMD_CG_SUPPORT_DRM_LS, "Digital Right Management Light Sleep"},
	{AMD_CG_SUPPORT_ROM_MGCG, "Rom Medium Grain Clock Gating"},
	{AMD_CG_SUPPORT_DF_MGCG, "Data Fabric Medium Grain Clock Gating"},
	{AMD_CG_SUPPORT_VCN_MGCG, "VCN Medium Grain Clock Gating"},
	{AMD_CG_SUPPORT_HDP_DS, "Host Data Path Deep Sleep"},
	{AMD_CG_SUPPORT_HDP_SD, "Host Data Path Shutdown"},
	{AMD_CG_SUPPORT_IH_CG, "Interrupt Handler Clock Gating"},
	{AMD_CG_SUPPORT_JPEG_MGCG, "JPEG Medium Grain Clock Gating"},
	{AMD_CG_SUPPORT_REPEATER_FGCG, "Repeater Fine Grain Clock Gating"},
	{AMD_CG_SUPPORT_GFX_PERF_CLK, "Perfmon Clock Gating"},
	{AMD_CG_SUPPORT_ATHUB_MGCG, "Address Translation Hub Medium Grain Clock Gating"},
	{AMD_CG_SUPPORT_ATHUB_LS, "Address Translation Hub Light Sleep"},
	{0, NULL},
};

static void amdgpu_parse_cg_state(struct seq_file *m, u64 flags)
{
	int i;

	for (i = 0; clocks[i].flag; i++)
		seq_printf(m, "\t%s: %s\n", clocks[i].name,
			   (flags & clocks[i].flag) ? "On" : "Off");
}

static int amdgpu_debugfs_pm_info_show(struct seq_file *m, void *unused)
{
	struct amdgpu_device *adev = (struct amdgpu_device *)m->private;
	struct drm_device *dev = adev_to_drm(adev);
	u64 flags = 0;
	int r;

	if (amdgpu_in_reset(adev))
		return -EPERM;
	if (adev->in_suspend && !adev->in_runpm)
		return -EPERM;

	r = pm_runtime_get_sync(dev->dev);
	if (r < 0) {
		pm_runtime_put_autosuspend(dev->dev);
		return r;
	}

	if (amdgpu_dpm_debugfs_print_current_performance_level(adev, m)) {
		r = amdgpu_debugfs_pm_info_pp(m, adev);
		if (r)
			goto out;
	}

	amdgpu_device_ip_get_clockgating_state(adev, &flags);

	seq_printf(m, "Clock Gating Flags Mask: 0x%llx\n", flags);
	amdgpu_parse_cg_state(m, flags);
	seq_printf(m, "\n");

out:
	pm_runtime_mark_last_busy(dev->dev);
	pm_runtime_put_autosuspend(dev->dev);

	return r;
}

DEFINE_SHOW_ATTRIBUTE(amdgpu_debugfs_pm_info);

/*
 * amdgpu_pm_priv_buffer_read - Read memory region allocated to FW
 *
 * Reads debug memory region allocated to PMFW
 */
static ssize_t amdgpu_pm_prv_buffer_read(struct file *f, char __user *buf,
					 size_t size, loff_t *pos)
{
	struct amdgpu_device *adev = file_inode(f)->i_private;
	size_t smu_prv_buf_size;
	void *smu_prv_buf;
	int ret = 0;

	if (amdgpu_in_reset(adev))
		return -EPERM;
	if (adev->in_suspend && !adev->in_runpm)
		return -EPERM;

	ret = amdgpu_dpm_get_smu_prv_buf_details(adev, &smu_prv_buf, &smu_prv_buf_size);
	if (ret)
		return ret;

	if (!smu_prv_buf || !smu_prv_buf_size)
		return -EINVAL;

	return simple_read_from_buffer(buf, size, pos, smu_prv_buf,
				       smu_prv_buf_size);
}

static const struct file_operations amdgpu_debugfs_pm_prv_buffer_fops = {
	.owner = THIS_MODULE,
	.open = simple_open,
	.read = amdgpu_pm_prv_buffer_read,
	.llseek = default_llseek,
};

#endif

void amdgpu_debugfs_pm_init(struct amdgpu_device *adev)
{
#if defined(CONFIG_DEBUG_FS)
	struct drm_minor *minor = adev_to_drm(adev)->primary;
	struct dentry *root = minor->debugfs_root;

	if (!adev->pm.dpm_enabled)
		return;

	debugfs_create_file("amdgpu_pm_info", 0444, root, adev,
			    &amdgpu_debugfs_pm_info_fops);

	if (adev->pm.smu_prv_buffer_size > 0)
		debugfs_create_file_size("amdgpu_pm_prv_buffer", 0444, root,
					 adev,
					 &amdgpu_debugfs_pm_prv_buffer_fops,
					 adev->pm.smu_prv_buffer_size);

	amdgpu_dpm_stb_debug_fs_init(adev);
#endif
}<|MERGE_RESOLUTION|>--- conflicted
+++ resolved
@@ -2198,17 +2198,10 @@
 	} else if (DEVICE_ATTR_IS(xgmi_plpd_policy)) {
 		if (amdgpu_dpm_get_xgmi_plpd_mode(adev, NULL) == XGMI_PLPD_NONE)
 			*states = ATTR_STATE_UNSUPPORTED;
-<<<<<<< HEAD
-	} else if (DEVICE_ATTR_IS(pp_dpm_mclk_od)) {
-		if (amdgpu_dpm_get_mclk_od(adev) == -EOPNOTSUPP)
-			*states = ATTR_STATE_UNSUPPORTED;
-	} else if (DEVICE_ATTR_IS(pp_dpm_sclk_od)) {
-=======
 	} else if (DEVICE_ATTR_IS(pp_mclk_od)) {
 		if (amdgpu_dpm_get_mclk_od(adev) == -EOPNOTSUPP)
 			*states = ATTR_STATE_UNSUPPORTED;
 	} else if (DEVICE_ATTR_IS(pp_sclk_od)) {
->>>>>>> 8e2f79f4
 		if (amdgpu_dpm_get_sclk_od(adev) == -EOPNOTSUPP)
 			*states = ATTR_STATE_UNSUPPORTED;
 	} else if (DEVICE_ATTR_IS(apu_thermal_cap)) {
