--- conflicted
+++ resolved
@@ -2321,11 +2321,7 @@
 	const char *name = NULL;
 
 	if (config2 < 0)
-<<<<<<< HEAD
-		return ERR_PTR(-ENODEV);
-=======
 		return NULL;
->>>>>>> 7365df19
 
 	if (address == 0x4c && !(config1 & 0x2a) && !(config2 & 0xf8)) {
 		if (chip_id == 0x01 && convrate <= 0x09) {
