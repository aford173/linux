// SPDX-License-Identifier: GPL-2.0-only
/*
 * VDPA device simulator core.
 *
 * Copyright (c) 2020, Red Hat Inc. All rights reserved.
 *     Author: Jason Wang <jasowang@redhat.com>
 *
 */

#include <linux/init.h>
#include <linux/module.h>
#include <linux/device.h>
#include <linux/kernel.h>
#include <linux/slab.h>
#include <linux/sched.h>
#include <linux/dma-map-ops.h>
#include <linux/vringh.h>
#include <linux/vdpa.h>
#include <linux/vhost_iotlb.h>
#include <linux/iova.h>

#include "vdpa_sim.h"

#define DRV_VERSION  "0.1"
#define DRV_AUTHOR   "Jason Wang <jasowang@redhat.com>"
#define DRV_DESC     "vDPA Device Simulator core"
#define DRV_LICENSE  "GPL v2"

static int batch_mapping = 1;
module_param(batch_mapping, int, 0444);
MODULE_PARM_DESC(batch_mapping, "Batched mapping 1 -Enable; 0 - Disable");

static int max_iotlb_entries = 2048;
module_param(max_iotlb_entries, int, 0444);
MODULE_PARM_DESC(max_iotlb_entries,
		 "Maximum number of iotlb entries for each address space. 0 means unlimited. (default: 2048)");

#define VDPASIM_QUEUE_ALIGN PAGE_SIZE
#define VDPASIM_QUEUE_MAX 256
#define VDPASIM_VENDOR_ID 0

static struct vdpasim *vdpa_to_sim(struct vdpa_device *vdpa)
{
	return container_of(vdpa, struct vdpasim, vdpa);
}

static struct vdpasim *dev_to_sim(struct device *dev)
{
	struct vdpa_device *vdpa = dev_to_vdpa(dev);

	return vdpa_to_sim(vdpa);
}

static void vdpasim_vq_notify(struct vringh *vring)
{
	struct vdpasim_virtqueue *vq =
		container_of(vring, struct vdpasim_virtqueue, vring);

	if (!vq->cb)
		return;

	vq->cb(vq->private);
}

static void vdpasim_queue_ready(struct vdpasim *vdpasim, unsigned int idx)
{
	struct vdpasim_virtqueue *vq = &vdpasim->vqs[idx];

	vringh_init_iotlb(&vq->vring, vdpasim->dev_attr.supported_features,
			  VDPASIM_QUEUE_MAX, false,
			  (struct vring_desc *)(uintptr_t)vq->desc_addr,
			  (struct vring_avail *)
			  (uintptr_t)vq->driver_addr,
			  (struct vring_used *)
			  (uintptr_t)vq->device_addr);

	vq->vring.notify = vdpasim_vq_notify;
}

static void vdpasim_vq_reset(struct vdpasim *vdpasim,
			     struct vdpasim_virtqueue *vq)
{
	vq->ready = false;
	vq->desc_addr = 0;
	vq->driver_addr = 0;
	vq->device_addr = 0;
	vq->cb = NULL;
	vq->private = NULL;
	vringh_init_iotlb(&vq->vring, vdpasim->dev_attr.supported_features,
			  VDPASIM_QUEUE_MAX, false, NULL, NULL, NULL);

	vq->vring.notify = NULL;
}

static void vdpasim_do_reset(struct vdpasim *vdpasim)
{
	int i;

	spin_lock(&vdpasim->iommu_lock);

	for (i = 0; i < vdpasim->dev_attr.nvqs; i++) {
		vdpasim_vq_reset(vdpasim, &vdpasim->vqs[i]);
		vringh_set_iotlb(&vdpasim->vqs[i].vring, &vdpasim->iommu[0],
				 &vdpasim->iommu_lock);
	}
<<<<<<< HEAD

	for (i = 0; i < vdpasim->dev_attr.nas; i++)
		vhost_iotlb_reset(&vdpasim->iommu[i]);

=======

	for (i = 0; i < vdpasim->dev_attr.nas; i++)
		vhost_iotlb_reset(&vdpasim->iommu[i]);

	vdpasim->running = true;
>>>>>>> 7365df19
	spin_unlock(&vdpasim->iommu_lock);

	vdpasim->features = 0;
	vdpasim->status = 0;
	++vdpasim->generation;
}

static int dir_to_perm(enum dma_data_direction dir)
{
	int perm = -EFAULT;

	switch (dir) {
	case DMA_FROM_DEVICE:
		perm = VHOST_MAP_WO;
		break;
	case DMA_TO_DEVICE:
		perm = VHOST_MAP_RO;
		break;
	case DMA_BIDIRECTIONAL:
		perm = VHOST_MAP_RW;
		break;
	default:
		break;
	}

	return perm;
}

static dma_addr_t vdpasim_map_range(struct vdpasim *vdpasim, phys_addr_t paddr,
				    size_t size, unsigned int perm)
{
	struct iova *iova;
	dma_addr_t dma_addr;
	int ret;

	/* We set the limit_pfn to the maximum (ULONG_MAX - 1) */
	iova = alloc_iova(&vdpasim->iova, size >> iova_shift(&vdpasim->iova),
			  ULONG_MAX - 1, true);
	if (!iova)
		return DMA_MAPPING_ERROR;

	dma_addr = iova_dma_addr(&vdpasim->iova, iova);

	spin_lock(&vdpasim->iommu_lock);
	ret = vhost_iotlb_add_range(&vdpasim->iommu[0], (u64)dma_addr,
				    (u64)dma_addr + size - 1, (u64)paddr, perm);
	spin_unlock(&vdpasim->iommu_lock);

	if (ret) {
		__free_iova(&vdpasim->iova, iova);
		return DMA_MAPPING_ERROR;
	}

	return dma_addr;
}

static void vdpasim_unmap_range(struct vdpasim *vdpasim, dma_addr_t dma_addr,
				size_t size)
{
	spin_lock(&vdpasim->iommu_lock);
	vhost_iotlb_del_range(&vdpasim->iommu[0], (u64)dma_addr,
			      (u64)dma_addr + size - 1);
	spin_unlock(&vdpasim->iommu_lock);

	free_iova(&vdpasim->iova, iova_pfn(&vdpasim->iova, dma_addr));
}

static dma_addr_t vdpasim_map_page(struct device *dev, struct page *page,
				   unsigned long offset, size_t size,
				   enum dma_data_direction dir,
				   unsigned long attrs)
{
	struct vdpasim *vdpasim = dev_to_sim(dev);
	phys_addr_t paddr = page_to_phys(page) + offset;
	int perm = dir_to_perm(dir);

	if (perm < 0)
		return DMA_MAPPING_ERROR;

	return vdpasim_map_range(vdpasim, paddr, size, perm);
}

static void vdpasim_unmap_page(struct device *dev, dma_addr_t dma_addr,
			       size_t size, enum dma_data_direction dir,
			       unsigned long attrs)
{
	struct vdpasim *vdpasim = dev_to_sim(dev);

	vdpasim_unmap_range(vdpasim, dma_addr, size);
}

static void *vdpasim_alloc_coherent(struct device *dev, size_t size,
				    dma_addr_t *dma_addr, gfp_t flag,
				    unsigned long attrs)
{
	struct vdpasim *vdpasim = dev_to_sim(dev);
	phys_addr_t paddr;
	void *addr;

	addr = kmalloc(size, flag);
	if (!addr) {
		*dma_addr = DMA_MAPPING_ERROR;
		return NULL;
	}

	paddr = virt_to_phys(addr);

	*dma_addr = vdpasim_map_range(vdpasim, paddr, size, VHOST_MAP_RW);
	if (*dma_addr == DMA_MAPPING_ERROR) {
		kfree(addr);
		return NULL;
	}

	return addr;
}

static void vdpasim_free_coherent(struct device *dev, size_t size,
				  void *vaddr, dma_addr_t dma_addr,
				  unsigned long attrs)
{
	struct vdpasim *vdpasim = dev_to_sim(dev);

	vdpasim_unmap_range(vdpasim, dma_addr, size);

	kfree(vaddr);
}

static const struct dma_map_ops vdpasim_dma_ops = {
	.map_page = vdpasim_map_page,
	.unmap_page = vdpasim_unmap_page,
	.alloc = vdpasim_alloc_coherent,
	.free = vdpasim_free_coherent,
};

static const struct vdpa_config_ops vdpasim_config_ops;
static const struct vdpa_config_ops vdpasim_batch_config_ops;

struct vdpasim *vdpasim_create(struct vdpasim_dev_attr *dev_attr)
{
	const struct vdpa_config_ops *ops;
	struct vdpasim *vdpasim;
	struct device *dev;
	int i, ret = -ENOMEM;

	if (batch_mapping)
		ops = &vdpasim_batch_config_ops;
	else
		ops = &vdpasim_config_ops;

	vdpasim = vdpa_alloc_device(struct vdpasim, vdpa, NULL, ops,
				    dev_attr->ngroups, dev_attr->nas,
				    dev_attr->name, false);
	if (IS_ERR(vdpasim)) {
		ret = PTR_ERR(vdpasim);
		goto err_alloc;
	}

	vdpasim->dev_attr = *dev_attr;
	INIT_WORK(&vdpasim->work, dev_attr->work_fn);
	spin_lock_init(&vdpasim->lock);
	spin_lock_init(&vdpasim->iommu_lock);

	dev = &vdpasim->vdpa.dev;
	dev->dma_mask = &dev->coherent_dma_mask;
	if (dma_set_mask_and_coherent(dev, DMA_BIT_MASK(64)))
		goto err_iommu;
	set_dma_ops(dev, &vdpasim_dma_ops);
	vdpasim->vdpa.mdev = dev_attr->mgmt_dev;

	vdpasim->config = kzalloc(dev_attr->config_size, GFP_KERNEL);
	if (!vdpasim->config)
		goto err_iommu;

	vdpasim->vqs = kcalloc(dev_attr->nvqs, sizeof(struct vdpasim_virtqueue),
			       GFP_KERNEL);
	if (!vdpasim->vqs)
		goto err_iommu;

	vdpasim->iommu = kmalloc_array(vdpasim->dev_attr.nas,
				       sizeof(*vdpasim->iommu), GFP_KERNEL);
	if (!vdpasim->iommu)
		goto err_iommu;

	for (i = 0; i < vdpasim->dev_attr.nas; i++)
<<<<<<< HEAD
		vhost_iotlb_init(&vdpasim->iommu[i], 0, 0);
=======
		vhost_iotlb_init(&vdpasim->iommu[i], max_iotlb_entries, 0);
>>>>>>> 7365df19

	vdpasim->buffer = kvmalloc(dev_attr->buffer_size, GFP_KERNEL);
	if (!vdpasim->buffer)
		goto err_iommu;

	for (i = 0; i < dev_attr->nvqs; i++)
		vringh_set_iotlb(&vdpasim->vqs[i].vring, &vdpasim->iommu[0],
				 &vdpasim->iommu_lock);

	ret = iova_cache_get();
	if (ret)
		goto err_iommu;

	/* For simplicity we use an IOVA allocator with byte granularity */
	init_iova_domain(&vdpasim->iova, 1, 0);

	vdpasim->vdpa.dma_dev = dev;

	return vdpasim;

err_iommu:
	put_device(dev);
err_alloc:
	return ERR_PTR(ret);
}
EXPORT_SYMBOL_GPL(vdpasim_create);

static int vdpasim_set_vq_address(struct vdpa_device *vdpa, u16 idx,
				  u64 desc_area, u64 driver_area,
				  u64 device_area)
{
	struct vdpasim *vdpasim = vdpa_to_sim(vdpa);
	struct vdpasim_virtqueue *vq = &vdpasim->vqs[idx];

	vq->desc_addr = desc_area;
	vq->driver_addr = driver_area;
	vq->device_addr = device_area;

	return 0;
}

static void vdpasim_set_vq_num(struct vdpa_device *vdpa, u16 idx, u32 num)
{
	struct vdpasim *vdpasim = vdpa_to_sim(vdpa);
	struct vdpasim_virtqueue *vq = &vdpasim->vqs[idx];

	vq->num = num;
}

static void vdpasim_kick_vq(struct vdpa_device *vdpa, u16 idx)
{
	struct vdpasim *vdpasim = vdpa_to_sim(vdpa);
	struct vdpasim_virtqueue *vq = &vdpasim->vqs[idx];

	if (vq->ready)
		schedule_work(&vdpasim->work);
}

static void vdpasim_set_vq_cb(struct vdpa_device *vdpa, u16 idx,
			      struct vdpa_callback *cb)
{
	struct vdpasim *vdpasim = vdpa_to_sim(vdpa);
	struct vdpasim_virtqueue *vq = &vdpasim->vqs[idx];

	vq->cb = cb->callback;
	vq->private = cb->private;
}

static void vdpasim_set_vq_ready(struct vdpa_device *vdpa, u16 idx, bool ready)
{
	struct vdpasim *vdpasim = vdpa_to_sim(vdpa);
	struct vdpasim_virtqueue *vq = &vdpasim->vqs[idx];
	bool old_ready;

	spin_lock(&vdpasim->lock);
	old_ready = vq->ready;
	vq->ready = ready;
	if (vq->ready && !old_ready) {
		vdpasim_queue_ready(vdpasim, idx);
	}
	spin_unlock(&vdpasim->lock);
}

static bool vdpasim_get_vq_ready(struct vdpa_device *vdpa, u16 idx)
{
	struct vdpasim *vdpasim = vdpa_to_sim(vdpa);
	struct vdpasim_virtqueue *vq = &vdpasim->vqs[idx];

	return vq->ready;
}

static int vdpasim_set_vq_state(struct vdpa_device *vdpa, u16 idx,
				const struct vdpa_vq_state *state)
{
	struct vdpasim *vdpasim = vdpa_to_sim(vdpa);
	struct vdpasim_virtqueue *vq = &vdpasim->vqs[idx];
	struct vringh *vrh = &vq->vring;

	spin_lock(&vdpasim->lock);
	vrh->last_avail_idx = state->split.avail_index;
	spin_unlock(&vdpasim->lock);

	return 0;
}

static int vdpasim_get_vq_state(struct vdpa_device *vdpa, u16 idx,
				struct vdpa_vq_state *state)
{
	struct vdpasim *vdpasim = vdpa_to_sim(vdpa);
	struct vdpasim_virtqueue *vq = &vdpasim->vqs[idx];
	struct vringh *vrh = &vq->vring;

	state->split.avail_index = vrh->last_avail_idx;
	return 0;
}

static u32 vdpasim_get_vq_align(struct vdpa_device *vdpa)
{
	return VDPASIM_QUEUE_ALIGN;
}

static u32 vdpasim_get_vq_group(struct vdpa_device *vdpa, u16 idx)
{
	/* RX and TX belongs to group 0, CVQ belongs to group 1 */
	if (idx == 2)
		return 1;
	else
		return 0;
}

static u64 vdpasim_get_device_features(struct vdpa_device *vdpa)
{
	struct vdpasim *vdpasim = vdpa_to_sim(vdpa);

	return vdpasim->dev_attr.supported_features;
}

static int vdpasim_set_driver_features(struct vdpa_device *vdpa, u64 features)
{
	struct vdpasim *vdpasim = vdpa_to_sim(vdpa);

	/* DMA mapping must be done by driver */
	if (!(features & (1ULL << VIRTIO_F_ACCESS_PLATFORM)))
		return -EINVAL;

	vdpasim->features = features & vdpasim->dev_attr.supported_features;

	return 0;
}

static u64 vdpasim_get_driver_features(struct vdpa_device *vdpa)
{
	struct vdpasim *vdpasim = vdpa_to_sim(vdpa);

	return vdpasim->features;
}

static void vdpasim_set_config_cb(struct vdpa_device *vdpa,
				  struct vdpa_callback *cb)
{
	/* We don't support config interrupt */
}

static u16 vdpasim_get_vq_num_max(struct vdpa_device *vdpa)
{
	return VDPASIM_QUEUE_MAX;
}

static u32 vdpasim_get_device_id(struct vdpa_device *vdpa)
{
	struct vdpasim *vdpasim = vdpa_to_sim(vdpa);

	return vdpasim->dev_attr.id;
}

static u32 vdpasim_get_vendor_id(struct vdpa_device *vdpa)
{
	return VDPASIM_VENDOR_ID;
}

static u8 vdpasim_get_status(struct vdpa_device *vdpa)
{
	struct vdpasim *vdpasim = vdpa_to_sim(vdpa);
	u8 status;

	spin_lock(&vdpasim->lock);
	status = vdpasim->status;
	spin_unlock(&vdpasim->lock);

	return status;
}

static void vdpasim_set_status(struct vdpa_device *vdpa, u8 status)
{
	struct vdpasim *vdpasim = vdpa_to_sim(vdpa);

	spin_lock(&vdpasim->lock);
	vdpasim->status = status;
	spin_unlock(&vdpasim->lock);
}

static int vdpasim_reset(struct vdpa_device *vdpa)
{
	struct vdpasim *vdpasim = vdpa_to_sim(vdpa);

	spin_lock(&vdpasim->lock);
	vdpasim->status = 0;
	vdpasim_do_reset(vdpasim);
	spin_unlock(&vdpasim->lock);

	return 0;
}

static int vdpasim_suspend(struct vdpa_device *vdpa)
{
	struct vdpasim *vdpasim = vdpa_to_sim(vdpa);

	spin_lock(&vdpasim->lock);
	vdpasim->running = false;
	spin_unlock(&vdpasim->lock);

	return 0;
}

static size_t vdpasim_get_config_size(struct vdpa_device *vdpa)
{
	struct vdpasim *vdpasim = vdpa_to_sim(vdpa);

	return vdpasim->dev_attr.config_size;
}

static void vdpasim_get_config(struct vdpa_device *vdpa, unsigned int offset,
			     void *buf, unsigned int len)
{
	struct vdpasim *vdpasim = vdpa_to_sim(vdpa);

	if (offset + len > vdpasim->dev_attr.config_size)
		return;

	if (vdpasim->dev_attr.get_config)
		vdpasim->dev_attr.get_config(vdpasim, vdpasim->config);

	memcpy(buf, vdpasim->config + offset, len);
}

static void vdpasim_set_config(struct vdpa_device *vdpa, unsigned int offset,
			     const void *buf, unsigned int len)
{
	struct vdpasim *vdpasim = vdpa_to_sim(vdpa);

	if (offset + len > vdpasim->dev_attr.config_size)
		return;

	memcpy(vdpasim->config + offset, buf, len);

	if (vdpasim->dev_attr.set_config)
		vdpasim->dev_attr.set_config(vdpasim, vdpasim->config);
}

static u32 vdpasim_get_generation(struct vdpa_device *vdpa)
{
	struct vdpasim *vdpasim = vdpa_to_sim(vdpa);

	return vdpasim->generation;
}

static struct vdpa_iova_range vdpasim_get_iova_range(struct vdpa_device *vdpa)
{
	struct vdpa_iova_range range = {
		.first = 0ULL,
		.last = ULLONG_MAX,
	};

	return range;
}

static int vdpasim_set_group_asid(struct vdpa_device *vdpa, unsigned int group,
				  unsigned int asid)
{
	struct vdpasim *vdpasim = vdpa_to_sim(vdpa);
	struct vhost_iotlb *iommu;
	int i;

	if (group > vdpasim->dev_attr.ngroups)
		return -EINVAL;

	if (asid >= vdpasim->dev_attr.nas)
		return -EINVAL;

	iommu = &vdpasim->iommu[asid];

	spin_lock(&vdpasim->lock);

	for (i = 0; i < vdpasim->dev_attr.nvqs; i++)
		if (vdpasim_get_vq_group(vdpa, i) == group)
			vringh_set_iotlb(&vdpasim->vqs[i].vring, iommu,
					 &vdpasim->iommu_lock);

	spin_unlock(&vdpasim->lock);

	return 0;
}

static int vdpasim_set_map(struct vdpa_device *vdpa, unsigned int asid,
			   struct vhost_iotlb *iotlb)
{
	struct vdpasim *vdpasim = vdpa_to_sim(vdpa);
	struct vhost_iotlb_map *map;
	struct vhost_iotlb *iommu;
	u64 start = 0ULL, last = 0ULL - 1;
	int ret;

	if (asid >= vdpasim->dev_attr.nas)
		return -EINVAL;

	spin_lock(&vdpasim->iommu_lock);

	iommu = &vdpasim->iommu[asid];
	vhost_iotlb_reset(iommu);

	for (map = vhost_iotlb_itree_first(iotlb, start, last); map;
	     map = vhost_iotlb_itree_next(map, start, last)) {
		ret = vhost_iotlb_add_range(iommu, map->start,
					    map->last, map->addr, map->perm);
		if (ret)
			goto err;
	}
	spin_unlock(&vdpasim->iommu_lock);
	return 0;

err:
	vhost_iotlb_reset(iommu);
	spin_unlock(&vdpasim->iommu_lock);
	return ret;
}

static int vdpasim_dma_map(struct vdpa_device *vdpa, unsigned int asid,
			   u64 iova, u64 size,
			   u64 pa, u32 perm, void *opaque)
{
	struct vdpasim *vdpasim = vdpa_to_sim(vdpa);
	int ret;

	if (asid >= vdpasim->dev_attr.nas)
		return -EINVAL;

	spin_lock(&vdpasim->iommu_lock);
	ret = vhost_iotlb_add_range_ctx(&vdpasim->iommu[asid], iova,
					iova + size - 1, pa, perm, opaque);
	spin_unlock(&vdpasim->iommu_lock);

	return ret;
}

static int vdpasim_dma_unmap(struct vdpa_device *vdpa, unsigned int asid,
			     u64 iova, u64 size)
{
	struct vdpasim *vdpasim = vdpa_to_sim(vdpa);

	if (asid >= vdpasim->dev_attr.nas)
		return -EINVAL;

	spin_lock(&vdpasim->iommu_lock);
	vhost_iotlb_del_range(&vdpasim->iommu[asid], iova, iova + size - 1);
	spin_unlock(&vdpasim->iommu_lock);

	return 0;
}

static void vdpasim_free(struct vdpa_device *vdpa)
{
	struct vdpasim *vdpasim = vdpa_to_sim(vdpa);
	int i;

	cancel_work_sync(&vdpasim->work);

	for (i = 0; i < vdpasim->dev_attr.nvqs; i++) {
		vringh_kiov_cleanup(&vdpasim->vqs[i].out_iov);
		vringh_kiov_cleanup(&vdpasim->vqs[i].in_iov);
	}

	if (vdpa_get_dma_dev(vdpa)) {
		put_iova_domain(&vdpasim->iova);
		iova_cache_put();
	}

	kvfree(vdpasim->buffer);
	vhost_iotlb_free(vdpasim->iommu);
	kfree(vdpasim->vqs);
	kfree(vdpasim->config);
}

static const struct vdpa_config_ops vdpasim_config_ops = {
	.set_vq_address         = vdpasim_set_vq_address,
	.set_vq_num             = vdpasim_set_vq_num,
	.kick_vq                = vdpasim_kick_vq,
	.set_vq_cb              = vdpasim_set_vq_cb,
	.set_vq_ready           = vdpasim_set_vq_ready,
	.get_vq_ready           = vdpasim_get_vq_ready,
	.set_vq_state           = vdpasim_set_vq_state,
	.get_vq_state           = vdpasim_get_vq_state,
	.get_vq_align           = vdpasim_get_vq_align,
	.get_vq_group           = vdpasim_get_vq_group,
	.get_device_features    = vdpasim_get_device_features,
	.set_driver_features    = vdpasim_set_driver_features,
	.get_driver_features    = vdpasim_get_driver_features,
	.set_config_cb          = vdpasim_set_config_cb,
	.get_vq_num_max         = vdpasim_get_vq_num_max,
	.get_device_id          = vdpasim_get_device_id,
	.get_vendor_id          = vdpasim_get_vendor_id,
	.get_status             = vdpasim_get_status,
	.set_status             = vdpasim_set_status,
	.reset			= vdpasim_reset,
	.suspend		= vdpasim_suspend,
	.get_config_size        = vdpasim_get_config_size,
	.get_config             = vdpasim_get_config,
	.set_config             = vdpasim_set_config,
	.get_generation         = vdpasim_get_generation,
	.get_iova_range         = vdpasim_get_iova_range,
	.set_group_asid         = vdpasim_set_group_asid,
	.dma_map                = vdpasim_dma_map,
	.dma_unmap              = vdpasim_dma_unmap,
	.free                   = vdpasim_free,
};

static const struct vdpa_config_ops vdpasim_batch_config_ops = {
	.set_vq_address         = vdpasim_set_vq_address,
	.set_vq_num             = vdpasim_set_vq_num,
	.kick_vq                = vdpasim_kick_vq,
	.set_vq_cb              = vdpasim_set_vq_cb,
	.set_vq_ready           = vdpasim_set_vq_ready,
	.get_vq_ready           = vdpasim_get_vq_ready,
	.set_vq_state           = vdpasim_set_vq_state,
	.get_vq_state           = vdpasim_get_vq_state,
	.get_vq_align           = vdpasim_get_vq_align,
	.get_vq_group           = vdpasim_get_vq_group,
	.get_device_features    = vdpasim_get_device_features,
	.set_driver_features    = vdpasim_set_driver_features,
	.get_driver_features    = vdpasim_get_driver_features,
	.set_config_cb          = vdpasim_set_config_cb,
	.get_vq_num_max         = vdpasim_get_vq_num_max,
	.get_device_id          = vdpasim_get_device_id,
	.get_vendor_id          = vdpasim_get_vendor_id,
	.get_status             = vdpasim_get_status,
	.set_status             = vdpasim_set_status,
	.reset			= vdpasim_reset,
	.suspend		= vdpasim_suspend,
	.get_config_size        = vdpasim_get_config_size,
	.get_config             = vdpasim_get_config,
	.set_config             = vdpasim_set_config,
	.get_generation         = vdpasim_get_generation,
	.get_iova_range         = vdpasim_get_iova_range,
	.set_group_asid         = vdpasim_set_group_asid,
	.set_map                = vdpasim_set_map,
	.free                   = vdpasim_free,
};

MODULE_VERSION(DRV_VERSION);
MODULE_LICENSE(DRV_LICENSE);
MODULE_AUTHOR(DRV_AUTHOR);
MODULE_DESCRIPTION(DRV_DESC);<|MERGE_RESOLUTION|>--- conflicted
+++ resolved
@@ -103,18 +103,11 @@
 		vringh_set_iotlb(&vdpasim->vqs[i].vring, &vdpasim->iommu[0],
 				 &vdpasim->iommu_lock);
 	}
-<<<<<<< HEAD
 
 	for (i = 0; i < vdpasim->dev_attr.nas; i++)
 		vhost_iotlb_reset(&vdpasim->iommu[i]);
 
-=======
-
-	for (i = 0; i < vdpasim->dev_attr.nas; i++)
-		vhost_iotlb_reset(&vdpasim->iommu[i]);
-
 	vdpasim->running = true;
->>>>>>> 7365df19
 	spin_unlock(&vdpasim->iommu_lock);
 
 	vdpasim->features = 0;
@@ -299,11 +292,7 @@
 		goto err_iommu;
 
 	for (i = 0; i < vdpasim->dev_attr.nas; i++)
-<<<<<<< HEAD
-		vhost_iotlb_init(&vdpasim->iommu[i], 0, 0);
-=======
 		vhost_iotlb_init(&vdpasim->iommu[i], max_iotlb_entries, 0);
->>>>>>> 7365df19
 
 	vdpasim->buffer = kvmalloc(dev_attr->buffer_size, GFP_KERNEL);
 	if (!vdpasim->buffer)
