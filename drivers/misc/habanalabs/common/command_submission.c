--- conflicted
+++ resolved
@@ -1794,8 +1794,6 @@
 	}
 
 	prop = &hdev->kernel_queues[q_idx].sync_stream_prop;
-<<<<<<< HEAD
-=======
 
 	handle = kzalloc(sizeof(*handle), GFP_KERNEL);
 	if (!handle) {
@@ -2011,220 +2009,10 @@
 			rc = -EINVAL;
 			goto free_cs_chunk_array;
 		}
->>>>>>> 318a54c0
-
-	handle = kzalloc(sizeof(*handle), GFP_KERNEL);
-	if (!handle) {
-		rc = -ENOMEM;
-		goto out;
-	}
-
-	handle->count = count;
-	mgr = &hpriv->ctx->sig_mgr;
-
-	spin_lock(&mgr->lock);
-	hdl_id = idr_alloc(&mgr->handles, handle, 1, 0, GFP_ATOMIC);
-	spin_unlock(&mgr->lock);
-
-	if (hdl_id < 0) {
-		dev_err(hdev->dev, "Failed to allocate IDR for a new signal reservation\n");
-		rc = -EINVAL;
-		goto out;
-	}
-
-	handle->id = hdl_id;
-	handle->q_idx = q_idx;
-	handle->hdev = hdev;
-	kref_init(&handle->refcount);
-
-	hdev->asic_funcs->hw_queues_lock(hdev);
-
-	hw_sob = &prop->hw_sob[prop->curr_sob_offset];
-
-	/*
-	 * Increment the SOB value by count by user request
-	 * to reserve those signals
-	 * check if the signals amount to reserve is not exceeding the max sob
-	 * value, if yes then switch sob.
-	 */
-	rc = hl_cs_signal_sob_wraparound_handler(hdev, q_idx, &hw_sob, count,
-								true);
-	if (rc) {
-		dev_err(hdev->dev, "Failed to switch SOB\n");
-		hdev->asic_funcs->hw_queues_unlock(hdev);
-		rc = -EINVAL;
-		goto remove_idr;
-	}
-	/* set the hw_sob to the handle after calling the sob wraparound handler
-	 * since sob could have changed.
-	 */
-	handle->hw_sob = hw_sob;
-
-	/* store the current sob value for unreserve validity check, and
-	 * signal offset support
-	 */
-	handle->pre_sob_val = prop->next_sob_val - handle->count;
-
-	*signals_count = prop->next_sob_val;
-	hdev->asic_funcs->hw_queues_unlock(hdev);
-
-	*sob_addr = handle->hw_sob->sob_addr;
-	*handle_id = hdl_id;
-
-	dev_dbg(hdev->dev,
-		"Signals reserved, sob_id: %d, sob addr: 0x%x, last sob_val: %u, q_idx: %d, hdl_id: %d\n",
-			hw_sob->sob_id, handle->hw_sob->sob_addr,
-			prop->next_sob_val - 1, q_idx, hdl_id);
-	goto out;
-
-remove_idr:
-	spin_lock(&mgr->lock);
-	idr_remove(&mgr->handles, hdl_id);
-	spin_unlock(&mgr->lock);
-
-	kfree(handle);
-out:
-	return rc;
-}
-
-static int cs_ioctl_unreserve_signals(struct hl_fpriv *hpriv, u32 handle_id)
-{
-	struct hl_cs_encaps_sig_handle *encaps_sig_hdl;
-	struct hl_sync_stream_properties *prop;
-	struct hl_device *hdev = hpriv->hdev;
-	struct hl_encaps_signals_mgr *mgr;
-	struct hl_hw_sob *hw_sob;
-	u32 q_idx, sob_addr;
-	int rc = 0;
-
-	mgr = &hpriv->ctx->sig_mgr;
-
-	spin_lock(&mgr->lock);
-	encaps_sig_hdl = idr_find(&mgr->handles, handle_id);
-	if (encaps_sig_hdl) {
-		dev_dbg(hdev->dev, "unreserve signals, handle: %u, SOB:0x%x, count: %u\n",
-				handle_id, encaps_sig_hdl->hw_sob->sob_addr,
-					encaps_sig_hdl->count);
-
-		hdev->asic_funcs->hw_queues_lock(hdev);
-
-		q_idx = encaps_sig_hdl->q_idx;
-		prop = &hdev->kernel_queues[q_idx].sync_stream_prop;
-		hw_sob = &prop->hw_sob[prop->curr_sob_offset];
-		sob_addr = hdev->asic_funcs->get_sob_addr(hdev, hw_sob->sob_id);
-
-		/* Check if sob_val got out of sync due to other
-		 * signal submission requests which were handled
-		 * between the reserve-unreserve calls or SOB switch
-		 * upon reaching SOB max value.
-		 */
-		if (encaps_sig_hdl->pre_sob_val + encaps_sig_hdl->count
-				!= prop->next_sob_val ||
-				sob_addr != encaps_sig_hdl->hw_sob->sob_addr) {
-			dev_err(hdev->dev, "Cannot unreserve signals, SOB val ran out of sync, expected: %u, actual val: %u\n",
-				encaps_sig_hdl->pre_sob_val,
-				(prop->next_sob_val - encaps_sig_hdl->count));
-
-			hdev->asic_funcs->hw_queues_unlock(hdev);
-			rc = -EINVAL;
-			goto out;
-		}
-
-		/*
-		 * Decrement the SOB value by count by user request
-		 * to unreserve those signals
-		 */
-		prop->next_sob_val -= encaps_sig_hdl->count;
-
-<<<<<<< HEAD
-		hdev->asic_funcs->hw_queues_unlock(hdev);
-
-		hw_sob_put(hw_sob);
-
-		/* Release the id and free allocated memory of the handle */
-		idr_remove(&mgr->handles, handle_id);
-		kfree(encaps_sig_hdl);
-	} else {
-		rc = -EINVAL;
-		dev_err(hdev->dev, "failed to unreserve signals, cannot find handler\n");
-	}
-out:
-	spin_unlock(&mgr->lock);
-
-	return rc;
-}
-
-static int cs_ioctl_signal_wait(struct hl_fpriv *hpriv, enum hl_cs_type cs_type,
-				void __user *chunks, u32 num_chunks,
-				u64 *cs_seq, u32 flags, u32 timeout)
-{
-	struct hl_cs_encaps_sig_handle *encaps_sig_hdl = NULL;
-	bool handle_found = false, is_wait_cs = false,
-			wait_cs_submitted = false,
-			cs_encaps_signals = false;
-	struct hl_cs_chunk *cs_chunk_array, *chunk;
-	bool staged_cs_with_encaps_signals = false;
-	struct hw_queue_properties *hw_queue_prop;
-	struct hl_device *hdev = hpriv->hdev;
-	struct hl_cs_compl *sig_waitcs_cmpl;
-	u32 q_idx, collective_engine_id = 0;
-	struct hl_cs_counters_atomic *cntr;
-	struct hl_fence *sig_fence = NULL;
-	struct hl_ctx *ctx = hpriv->ctx;
-	enum hl_queue_type q_type;
-	struct hl_cs *cs;
-	u64 signal_seq;
-	int rc;
-
-	cntr = &hdev->aggregated_cs_counters;
-	*cs_seq = ULLONG_MAX;
-
-	rc = hl_cs_copy_chunk_array(hdev, &cs_chunk_array, chunks, num_chunks,
-			ctx);
-	if (rc)
-		goto out;
-
-	/* currently it is guaranteed to have only one chunk */
-	chunk = &cs_chunk_array[0];
-
-	if (chunk->queue_index >= hdev->asic_prop.max_queues) {
-		atomic64_inc(&ctx->cs_counters.validation_drop_cnt);
-		atomic64_inc(&cntr->validation_drop_cnt);
-		dev_err(hdev->dev, "Queue index %d is invalid\n",
-			chunk->queue_index);
-		rc = -EINVAL;
-		goto free_cs_chunk_array;
-	}
-
-	q_idx = chunk->queue_index;
-	hw_queue_prop = &hdev->asic_prop.hw_queues_props[q_idx];
-	q_type = hw_queue_prop->type;
-
-	if (!hw_queue_prop->supports_sync_stream) {
-		atomic64_inc(&ctx->cs_counters.validation_drop_cnt);
-		atomic64_inc(&cntr->validation_drop_cnt);
-		dev_err(hdev->dev,
-			"Queue index %d does not support sync stream operations\n",
-			q_idx);
-		rc = -EINVAL;
-		goto free_cs_chunk_array;
-	}
-
-	if (cs_type == CS_TYPE_COLLECTIVE_WAIT) {
-		if (!(hw_queue_prop->collective_mode == HL_COLLECTIVE_MASTER)) {
-			atomic64_inc(&ctx->cs_counters.validation_drop_cnt);
-			atomic64_inc(&cntr->validation_drop_cnt);
-			dev_err(hdev->dev,
-				"Queue index %d is invalid\n", q_idx);
-			rc = -EINVAL;
-			goto free_cs_chunk_array;
-		}
 
 		collective_engine_id = chunk->collective_engine_id;
 	}
 
-=======
->>>>>>> 318a54c0
 	is_wait_cs = !!(cs_type == CS_TYPE_WAIT ||
 			cs_type == CS_TYPE_COLLECTIVE_WAIT);
 
@@ -2260,16 +2048,10 @@
 			spin_unlock(&ctx->sig_mgr.lock);
 
 			if (!handle_found) {
-<<<<<<< HEAD
-				dev_err(hdev->dev, "Cannot find encapsulated signals handle for seq 0x%llx\n",
-						signal_seq);
-				rc = -EINVAL;
-=======
 				/* treat as signal CS already finished */
 				dev_dbg(hdev->dev, "Cannot find encapsulated signals handle for seq 0x%llx\n",
 						signal_seq);
 				rc = 0;
->>>>>>> 318a54c0
 				goto free_cs_chunk_array;
 			}
 
@@ -2756,7 +2538,6 @@
 		mcs_cmpl->used = 0;
 		spin_lock_init(&mcs_cmpl->lock);
 		init_completion(&mcs_cmpl->completion);
-<<<<<<< HEAD
 	}
 }
 
@@ -2855,118 +2636,12 @@
 		 * completed after the poll function.
 		 */
 		if (!mcs_data.completion_bitmap) {
-			dev_err(hdev->dev, "Multi-CS got completion on wait but no CS completed\n");
-			rc = -EFAULT;
-		}
-=======
->>>>>>> 318a54c0
-	}
-}
-
-<<<<<<< HEAD
-=======
-/*
- * hl_multi_cs_wait_ioctl - implementation of the multi-CS wait ioctl
- *
- * @hpriv: pointer to the private data of the fd
- * @data: pointer to multi-CS wait ioctl in/out args
- *
- */
-static int hl_multi_cs_wait_ioctl(struct hl_fpriv *hpriv, void *data)
-{
-	struct hl_device *hdev = hpriv->hdev;
-	struct multi_cs_data mcs_data = {0};
-	union hl_wait_cs_args *args = data;
-	struct hl_ctx *ctx = hpriv->ctx;
-	struct hl_fence **fence_arr;
-	void __user *seq_arr;
-	u32 size_to_copy;
-	u64 *cs_seq_arr;
-	u8 seq_arr_len;
-	int rc;
-
-	if (!hdev->supports_wait_for_multi_cs) {
-		dev_err(hdev->dev, "Wait for multi CS is not supported\n");
-		return -EPERM;
-	}
-
-	seq_arr_len = args->in.seq_arr_len;
-
-	if (seq_arr_len > HL_WAIT_MULTI_CS_LIST_MAX_LEN) {
-		dev_err(hdev->dev, "Can wait only up to %d CSs, input sequence is of length %u\n",
-				HL_WAIT_MULTI_CS_LIST_MAX_LEN, seq_arr_len);
-		return -EINVAL;
-	}
-
-	/* allocate memory for sequence array */
-	cs_seq_arr =
-		kmalloc_array(seq_arr_len, sizeof(*cs_seq_arr), GFP_KERNEL);
-	if (!cs_seq_arr)
-		return -ENOMEM;
-
-	/* copy CS sequence array from user */
-	seq_arr = (void __user *) (uintptr_t) args->in.seq;
-	size_to_copy = seq_arr_len * sizeof(*cs_seq_arr);
-	if (copy_from_user(cs_seq_arr, seq_arr, size_to_copy)) {
-		dev_err(hdev->dev, "Failed to copy multi-cs sequence array from user\n");
-		rc = -EFAULT;
-		goto free_seq_arr;
-	}
-
-	/* allocate array for the fences */
-	fence_arr = kmalloc_array(seq_arr_len, sizeof(*fence_arr), GFP_KERNEL);
-	if (!fence_arr) {
-		rc = -ENOMEM;
-		goto free_seq_arr;
-	}
-
-	/* initialize the multi-CS internal data */
-	mcs_data.ctx = ctx;
-	mcs_data.seq_arr = cs_seq_arr;
-	mcs_data.fence_arr = fence_arr;
-	mcs_data.arr_len = seq_arr_len;
-
-	hl_ctx_get(hdev, ctx);
-
-	/* poll all CS fences, extract timestamp */
-	mcs_data.update_ts = true;
-	rc = hl_cs_poll_fences(&mcs_data);
-	/*
-	 * skip wait for CS completion when one of the below is true:
-	 * - an error on the poll function
-	 * - one or more CS in the list completed
-	 * - the user called ioctl with timeout 0
-	 */
-	if (rc || mcs_data.completion_bitmap || !args->in.timeout_us)
-		goto put_ctx;
-
-	/* wait (with timeout) for the first CS to be completed */
-	mcs_data.timeout_us = args->in.timeout_us;
-	rc = hl_wait_multi_cs_completion(&mcs_data);
-	if (rc)
-		goto put_ctx;
-
-	if (mcs_data.wait_status > 0) {
-		/*
-		 * poll fences once again to update the CS map.
-		 * no timestamp should be updated this time.
-		 */
-		mcs_data.update_ts = false;
-		rc = hl_cs_poll_fences(&mcs_data);
-
-		/*
-		 * if hl_wait_multi_cs_completion returned before timeout (i.e.
-		 * it got a completion) we expect to see at least one CS
-		 * completed after the poll function.
-		 */
-		if (!mcs_data.completion_bitmap) {
 			dev_warn_ratelimited(hdev->dev,
 				"Multi-CS got completion on wait but no CS completed\n");
 			rc = -EFAULT;
 		}
 	}
 
->>>>>>> 318a54c0
 put_ctx:
 	hl_ctx_put(ctx);
 	kfree(fence_arr);
@@ -2974,13 +2649,6 @@
 free_seq_arr:
 	kfree(cs_seq_arr);
 
-<<<<<<< HEAD
-	/* update output args */
-	memset(args, 0, sizeof(*args));
-	if (rc)
-		return rc;
-
-=======
 	if (rc)
 		return rc;
 
@@ -2993,7 +2661,6 @@
 	/* update output args */
 	memset(args, 0, sizeof(*args));
 
->>>>>>> 318a54c0
 	if (mcs_data.completion_bitmap) {
 		args->out.status = HL_WAIT_CS_STATUS_COMPLETED;
 		args->out.cs_completion_map = mcs_data.completion_bitmap;
@@ -3007,11 +2674,6 @@
 		/* update if some CS was gone */
 		if (mcs_data.timestamp)
 			args->out.flags |= HL_WAIT_CS_STATUS_FLAG_GONE;
-<<<<<<< HEAD
-	} else if (mcs_data.wait_status == -ERESTARTSYS) {
-		args->out.status = HL_WAIT_CS_STATUS_INTERRUPTED;
-=======
->>>>>>> 318a54c0
 	} else {
 		args->out.status = HL_WAIT_CS_STATUS_BUSY;
 	}
@@ -3108,12 +2770,6 @@
 	else
 		interrupt = &hdev->user_interrupt[interrupt_offset];
 
-<<<<<<< HEAD
-	if (copy_from_user(&completion_value, u64_to_user_ptr(user_address), 4)) {
-		dev_err(hdev->dev, "Failed to copy completion value from user\n");
-		rc = -EFAULT;
-		goto free_fence;
-=======
 	/* Add pending user interrupt to relevant list for the interrupt
 	 * handler to monitor
 	 */
@@ -3128,7 +2784,6 @@
 		dev_err(hdev->dev, "Failed to copy completion value from user\n");
 		rc = -EFAULT;
 		goto remove_pending_user_interrupt;
->>>>>>> 318a54c0
 	}
 
 	if (completion_value >= target_value)
@@ -3137,18 +2792,7 @@
 		*status = CS_WAIT_STATUS_BUSY;
 
 	if (!timeout_us || (*status == CS_WAIT_STATUS_COMPLETED))
-<<<<<<< HEAD
-		goto free_fence;
-
-	/* Add pending user interrupt to relevant list for the interrupt
-	 * handler to monitor
-	 */
-	spin_lock_irqsave(&interrupt->wait_list_lock, flags);
-	list_add_tail(&pend->wait_list_node, &interrupt->wait_list_head);
-	spin_unlock_irqrestore(&interrupt->wait_list_lock, flags);
-=======
 		goto remove_pending_user_interrupt;
->>>>>>> 318a54c0
 
 wait_again:
 	/* Wait for interrupt handler to signal completion */
@@ -3159,8 +2803,6 @@
 	 * If comparison fails, keep waiting until timeout expires
 	 */
 	if (completion_rc > 0) {
-<<<<<<< HEAD
-=======
 		spin_lock_irqsave(&interrupt->wait_list_lock, flags);
 		/* reinit_completion must be called before we check for user
 		 * completion value, otherwise, if interrupt is received after
@@ -3170,7 +2812,6 @@
 		reinit_completion(&pend->fence.completion);
 		spin_unlock_irqrestore(&interrupt->wait_list_lock, flags);
 
->>>>>>> 318a54c0
 		if (copy_from_user(&completion_value, u64_to_user_ptr(user_address), 4)) {
 			dev_err(hdev->dev, "Failed to copy completion value from user\n");
 			rc = -EFAULT;
@@ -3181,21 +2822,13 @@
 		if (completion_value >= target_value) {
 			*status = CS_WAIT_STATUS_COMPLETED;
 		} else {
-			spin_lock_irqsave(&interrupt->wait_list_lock, flags);
-			reinit_completion(&pend->fence.completion);
 			timeout = completion_rc;
-
-			spin_unlock_irqrestore(&interrupt->wait_list_lock, flags);
 			goto wait_again;
 		}
 	} else if (completion_rc == -ERESTARTSYS) {
 		dev_err_ratelimited(hdev->dev,
 			"user process got signal while waiting for interrupt ID %d\n",
 			interrupt->interrupt_id);
-<<<<<<< HEAD
-		*status = HL_WAIT_CS_STATUS_INTERRUPTED;
-=======
->>>>>>> 318a54c0
 		rc = -EINTR;
 	} else {
 		*status = CS_WAIT_STATUS_BUSY;
@@ -3206,10 +2839,6 @@
 	list_del(&pend->wait_list_node);
 	spin_unlock_irqrestore(&interrupt->wait_list_lock, flags);
 
-<<<<<<< HEAD
-free_fence:
-=======
->>>>>>> 318a54c0
 	kfree(pend);
 	hl_ctx_put(ctx);
 
