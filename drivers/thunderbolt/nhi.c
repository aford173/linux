--- conflicted
+++ resolved
@@ -1138,47 +1138,6 @@
 			break;
 		}
 	}
-}
-
-static int nhi_check_iommu_pdev(struct pci_dev *pdev, void *data)
-{
-	if (!pdev->external_facing ||
-	    !device_iommu_capable(&pdev->dev, IOMMU_CAP_PRE_BOOT_PROTECTION))
-		return 0;
-	*(bool *)data = true;
-	return 1; /* Stop walking */
-}
-
-static void nhi_check_iommu(struct tb_nhi *nhi)
-{
-	struct pci_bus *bus = nhi->pdev->bus;
-	bool port_ok = false;
-
-	/*
-	 * Ideally what we'd do here is grab every PCI device that
-	 * represents a tunnelling adapter for this NHI and check their
-	 * status directly, but unfortunately USB4 seems to make it
-	 * obnoxiously difficult to reliably make any correlation.
-	 *
-	 * So for now we'll have to bodge it... Hoping that the system
-	 * is at least sane enough that an adapter is in the same PCI
-	 * segment as its NHI, if we can find *something* on that segment
-	 * which meets the requirements for Kernel DMA Protection, we'll
-	 * take that to imply that firmware is aware and has (hopefully)
-	 * done the right thing in general. We need to know that the PCI
-	 * layer has seen the ExternalFacingPort property which will then
-	 * inform the IOMMU layer to enforce the complete "untrusted DMA"
-	 * flow, but also that the IOMMU driver itself can be trusted not
-	 * to have been subverted by a pre-boot DMA attack.
-	 */
-	while (bus->parent)
-		bus = bus->parent;
-
-	pci_walk_bus(bus, nhi_check_iommu_pdev, &port_ok);
-
-	nhi->iommu_dma_protection = port_ok;
-	dev_dbg(&nhi->pdev->dev, "IOMMU DMA protection is %s\n",
-		str_enabled_disabled(port_ok));
 }
 
 static int nhi_check_iommu_pdev(struct pci_dev *pdev, void *data)
@@ -1479,15 +1438,12 @@
 	  .driver_data = (kernel_ulong_t)&icl_nhi_ops },
 	{ PCI_VDEVICE(INTEL, PCI_DEVICE_ID_INTEL_RPL_NHI1),
 	  .driver_data = (kernel_ulong_t)&icl_nhi_ops },
-<<<<<<< HEAD
-=======
 	{ PCI_VDEVICE(INTEL, PCI_DEVICE_ID_INTEL_MTL_M_NHI0),
 	  .driver_data = (kernel_ulong_t)&icl_nhi_ops },
 	{ PCI_VDEVICE(INTEL, PCI_DEVICE_ID_INTEL_MTL_P_NHI0),
 	  .driver_data = (kernel_ulong_t)&icl_nhi_ops },
 	{ PCI_VDEVICE(INTEL, PCI_DEVICE_ID_INTEL_MTL_P_NHI1),
 	  .driver_data = (kernel_ulong_t)&icl_nhi_ops },
->>>>>>> 7365df19
 
 	/* Any USB4 compliant host */
 	{ PCI_DEVICE_CLASS(PCI_CLASS_SERIAL_USB_USB4, ~0) },
