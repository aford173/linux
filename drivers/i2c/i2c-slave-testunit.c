// SPDX-License-Identifier: GPL-2.0-only
/*
 * I2C slave mode testunit
 *
 * Copyright (C) 2020 by Wolfram Sang, Sang Engineering <wsa@sang-engineering.com>
 * Copyright (C) 2020 by Renesas Electronics Corporation
 */

#include <linux/bitops.h>
#include <linux/i2c.h>
#include <linux/init.h>
#include <linux/module.h>
#include <linux/of.h>
#include <linux/slab.h>
#include <linux/workqueue.h> /* FIXME: is system_long_wq the best choice? */

#define TU_CUR_VERSION 0x01

enum testunit_cmds {
	TU_CMD_READ_BYTES = 1,	/* save 0 for ABORT, RESET or similar */
	TU_CMD_HOST_NOTIFY,
	TU_CMD_SMBUS_BLOCK_PROC_CALL,
	TU_NUM_CMDS
};

enum testunit_regs {
	TU_REG_CMD,
	TU_REG_DATAL,
	TU_REG_DATAH,
	TU_REG_DELAY,
	TU_NUM_REGS
};

enum testunit_flags {
	TU_FLAG_IN_PROCESS,
};

struct testunit_data {
	unsigned long flags;
	u8 regs[TU_NUM_REGS];
	u8 reg_idx;
	struct i2c_client *client;
	struct delayed_work worker;
};

static void i2c_slave_testunit_work(struct work_struct *work)
{
	struct testunit_data *tu = container_of(work, struct testunit_data, worker.work);
	struct i2c_msg msg;
	u8 msgbuf[256];
	int ret = 0;

	msg.addr = I2C_CLIENT_END;
	msg.buf = msgbuf;

	switch (tu->regs[TU_REG_CMD]) {
	case TU_CMD_READ_BYTES:
		msg.addr = tu->regs[TU_REG_DATAL];
		msg.flags = I2C_M_RD;
		msg.len = tu->regs[TU_REG_DATAH];
		break;

	case TU_CMD_HOST_NOTIFY:
		msg.addr = 0x08;
		msg.flags = 0;
		msg.len = 3;
		msgbuf[0] = tu->client->addr;
		msgbuf[1] = tu->regs[TU_REG_DATAL];
		msgbuf[2] = tu->regs[TU_REG_DATAH];
		break;

	default:
		break;
	}

	if (msg.addr != I2C_CLIENT_END) {
		ret = i2c_transfer(tu->client->adapter, &msg, 1);
		/* convert '0 msgs transferred' to errno */
		ret = (ret == 0) ? -EIO : ret;
	}

	if (ret < 0)
		dev_err(&tu->client->dev, "CMD%02X failed (%d)\n", tu->regs[TU_REG_CMD], ret);

	clear_bit(TU_FLAG_IN_PROCESS, &tu->flags);
}

static int i2c_slave_testunit_slave_cb(struct i2c_client *client,
				     enum i2c_slave_event event, u8 *val)
{
	struct testunit_data *tu = i2c_get_clientdata(client);
	bool is_proc_call = tu->reg_idx == 3 && tu->regs[TU_REG_DATAL] == 1 &&
			    tu->regs[TU_REG_CMD] == TU_CMD_SMBUS_BLOCK_PROC_CALL;
	int ret = 0;

	switch (event) {
	case I2C_SLAVE_WRITE_RECEIVED:
		if (test_bit(TU_FLAG_IN_PROCESS, &tu->flags))
			return -EBUSY;

		if (tu->reg_idx < TU_NUM_REGS)
			tu->regs[tu->reg_idx] = *val;
		else
			ret = -EMSGSIZE;

		if (tu->reg_idx <= TU_NUM_REGS)
			tu->reg_idx++;

		/* TU_REG_CMD always written at this point */
		if (tu->regs[TU_REG_CMD] >= TU_NUM_CMDS)
			ret = -EINVAL;

		break;

	case I2C_SLAVE_STOP:
		if (tu->reg_idx == TU_NUM_REGS) {
			set_bit(TU_FLAG_IN_PROCESS, &tu->flags);
			queue_delayed_work(system_long_wq, &tu->worker,
					   msecs_to_jiffies(10 * tu->regs[TU_REG_DELAY]));
		}
<<<<<<< HEAD
=======

		/*
		 * Reset reg_idx to avoid that work gets queued again in case of
		 * STOP after a following read message. But do not clear TU regs
		 * here because we still need them in the workqueue!
		 */
		tu->reg_idx = 0;
>>>>>>> de9c2c66
		break;

	case I2C_SLAVE_WRITE_REQUESTED:
		if (test_bit(TU_FLAG_IN_PROCESS, &tu->flags))
			return -EBUSY;

		memset(tu->regs, 0, TU_NUM_REGS);
		tu->reg_idx = 0;
		break;

	case I2C_SLAVE_READ_PROCESSED:
		if (is_proc_call && tu->regs[TU_REG_DATAH])
			tu->regs[TU_REG_DATAH]--;
		fallthrough;

	case I2C_SLAVE_READ_REQUESTED:
		*val = is_proc_call ? tu->regs[TU_REG_DATAH] : TU_CUR_VERSION;
		break;
	}

	return ret;
}

static int i2c_slave_testunit_probe(struct i2c_client *client)
{
	struct testunit_data *tu;

	tu = devm_kzalloc(&client->dev, sizeof(struct testunit_data), GFP_KERNEL);
	if (!tu)
		return -ENOMEM;

	tu->client = client;
	i2c_set_clientdata(client, tu);
	INIT_DELAYED_WORK(&tu->worker, i2c_slave_testunit_work);

	return i2c_slave_register(client, i2c_slave_testunit_slave_cb);
};

static void i2c_slave_testunit_remove(struct i2c_client *client)
{
	struct testunit_data *tu = i2c_get_clientdata(client);

	cancel_delayed_work_sync(&tu->worker);
	i2c_slave_unregister(client);
}

static const struct i2c_device_id i2c_slave_testunit_id[] = {
	{ "slave-testunit" },
	{ }
};
MODULE_DEVICE_TABLE(i2c, i2c_slave_testunit_id);

static struct i2c_driver i2c_slave_testunit_driver = {
	.driver = {
		.name = "i2c-slave-testunit",
	},
	.probe = i2c_slave_testunit_probe,
	.remove = i2c_slave_testunit_remove,
	.id_table = i2c_slave_testunit_id,
};
module_i2c_driver(i2c_slave_testunit_driver);

MODULE_AUTHOR("Wolfram Sang <wsa@sang-engineering.com>");
MODULE_DESCRIPTION("I2C slave mode test unit");
MODULE_LICENSE("GPL v2");<|MERGE_RESOLUTION|>--- conflicted
+++ resolved
@@ -118,8 +118,6 @@
 			queue_delayed_work(system_long_wq, &tu->worker,
 					   msecs_to_jiffies(10 * tu->regs[TU_REG_DELAY]));
 		}
-<<<<<<< HEAD
-=======
 
 		/*
 		 * Reset reg_idx to avoid that work gets queued again in case of
@@ -127,7 +125,6 @@
 		 * here because we still need them in the workqueue!
 		 */
 		tu->reg_idx = 0;
->>>>>>> de9c2c66
 		break;
 
 	case I2C_SLAVE_WRITE_REQUESTED:
