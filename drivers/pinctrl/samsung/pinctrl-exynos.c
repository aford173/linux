// SPDX-License-Identifier: GPL-2.0+
//
// Exynos specific support for Samsung pinctrl/gpiolib driver with eint support.
//
// Copyright (c) 2012 Samsung Electronics Co., Ltd.
//		http://www.samsung.com
// Copyright (c) 2012 Linaro Ltd
//		http://www.linaro.org
//
// Author: Thomas Abraham <thomas.ab@samsung.com>
//
// This file contains the Samsung Exynos specific information required by the
// the Samsung pinctrl/gpiolib driver. It also includes the implementation of
// external gpio and wakeup interrupt support.

#include <linux/clk.h>
#include <linux/device.h>
#include <linux/interrupt.h>
#include <linux/irqdomain.h>
#include <linux/irq.h>
#include <linux/irqchip/chained_irq.h>
#include <linux/of.h>
#include <linux/of_irq.h>
#include <linux/slab.h>
#include <linux/spinlock.h>
#include <linux/regmap.h>
#include <linux/err.h>
#include <linux/soc/samsung/exynos-pmu.h>
#include <linux/soc/samsung/exynos-regs-pmu.h>

#include "pinctrl-samsung.h"
#include "pinctrl-exynos.h"

struct exynos_irq_chip {
	struct irq_chip chip;

	u32 eint_con;
	u32 eint_mask;
	u32 eint_pend;
	u32 *eint_wake_mask_value;
	u32 eint_wake_mask_reg;
	void (*set_eint_wakeup_mask)(struct samsung_pinctrl_drv_data *drvdata,
				     struct exynos_irq_chip *irq_chip);
};

static inline struct exynos_irq_chip *to_exynos_irq_chip(struct irq_chip *chip)
{
	return container_of(chip, struct exynos_irq_chip, chip);
}

static void exynos_irq_mask(struct irq_data *irqd)
{
	struct irq_chip *chip = irq_data_get_irq_chip(irqd);
	struct exynos_irq_chip *our_chip = to_exynos_irq_chip(chip);
	struct samsung_pin_bank *bank = irq_data_get_irq_chip_data(irqd);
	unsigned long reg_mask;
	unsigned int mask;
	unsigned long flags;

	if (bank->eint_mask_offset)
		reg_mask = bank->pctl_offset + bank->eint_mask_offset;
	else
		reg_mask = our_chip->eint_mask + bank->eint_offset;

<<<<<<< HEAD
=======
	if (clk_enable(bank->drvdata->pclk)) {
		dev_err(bank->gpio_chip.parent,
			"unable to enable clock for masking IRQ\n");
		return;
	}

>>>>>>> 0c383648
	raw_spin_lock_irqsave(&bank->slock, flags);

	mask = readl(bank->eint_base + reg_mask);
	mask |= 1 << irqd->hwirq;
	writel(mask, bank->eint_base + reg_mask);

	raw_spin_unlock_irqrestore(&bank->slock, flags);

	clk_disable(bank->drvdata->pclk);
}

static void exynos_irq_ack(struct irq_data *irqd)
{
	struct irq_chip *chip = irq_data_get_irq_chip(irqd);
	struct exynos_irq_chip *our_chip = to_exynos_irq_chip(chip);
	struct samsung_pin_bank *bank = irq_data_get_irq_chip_data(irqd);
	unsigned long reg_pend;

	if (bank->eint_pend_offset)
		reg_pend = bank->pctl_offset + bank->eint_pend_offset;
	else
		reg_pend = our_chip->eint_pend + bank->eint_offset;
<<<<<<< HEAD
=======

	if (clk_enable(bank->drvdata->pclk)) {
		dev_err(bank->gpio_chip.parent,
			"unable to enable clock to ack IRQ\n");
		return;
	}
>>>>>>> 0c383648

	writel(1 << irqd->hwirq, bank->eint_base + reg_pend);

	clk_disable(bank->drvdata->pclk);
}

static void exynos_irq_unmask(struct irq_data *irqd)
{
	struct irq_chip *chip = irq_data_get_irq_chip(irqd);
	struct exynos_irq_chip *our_chip = to_exynos_irq_chip(chip);
	struct samsung_pin_bank *bank = irq_data_get_irq_chip_data(irqd);
	unsigned long reg_mask;
	unsigned int mask;
	unsigned long flags;

	/*
	 * Ack level interrupts right before unmask
	 *
	 * If we don't do this we'll get a double-interrupt.  Level triggered
	 * interrupts must not fire an interrupt if the level is not
	 * _currently_ active, even if it was active while the interrupt was
	 * masked.
	 */
	if (irqd_get_trigger_type(irqd) & IRQ_TYPE_LEVEL_MASK)
		exynos_irq_ack(irqd);

	if (bank->eint_mask_offset)
		reg_mask = bank->pctl_offset + bank->eint_mask_offset;
	else
		reg_mask = our_chip->eint_mask + bank->eint_offset;

<<<<<<< HEAD
=======
	if (clk_enable(bank->drvdata->pclk)) {
		dev_err(bank->gpio_chip.parent,
			"unable to enable clock for unmasking IRQ\n");
		return;
	}

>>>>>>> 0c383648
	raw_spin_lock_irqsave(&bank->slock, flags);

	mask = readl(bank->eint_base + reg_mask);
	mask &= ~(1 << irqd->hwirq);
	writel(mask, bank->eint_base + reg_mask);

	raw_spin_unlock_irqrestore(&bank->slock, flags);

	clk_disable(bank->drvdata->pclk);
}

static int exynos_irq_set_type(struct irq_data *irqd, unsigned int type)
{
	struct irq_chip *chip = irq_data_get_irq_chip(irqd);
	struct exynos_irq_chip *our_chip = to_exynos_irq_chip(chip);
	struct samsung_pin_bank *bank = irq_data_get_irq_chip_data(irqd);
	unsigned int shift = EXYNOS_EINT_CON_LEN * irqd->hwirq;
	unsigned int con, trig_type;
	unsigned long reg_con;
<<<<<<< HEAD
=======
	int ret;
>>>>>>> 0c383648

	switch (type) {
	case IRQ_TYPE_EDGE_RISING:
		trig_type = EXYNOS_EINT_EDGE_RISING;
		break;
	case IRQ_TYPE_EDGE_FALLING:
		trig_type = EXYNOS_EINT_EDGE_FALLING;
		break;
	case IRQ_TYPE_EDGE_BOTH:
		trig_type = EXYNOS_EINT_EDGE_BOTH;
		break;
	case IRQ_TYPE_LEVEL_HIGH:
		trig_type = EXYNOS_EINT_LEVEL_HIGH;
		break;
	case IRQ_TYPE_LEVEL_LOW:
		trig_type = EXYNOS_EINT_LEVEL_LOW;
		break;
	default:
		pr_err("unsupported external interrupt type\n");
		return -EINVAL;
	}

	if (type & IRQ_TYPE_EDGE_BOTH)
		irq_set_handler_locked(irqd, handle_edge_irq);
	else
		irq_set_handler_locked(irqd, handle_level_irq);

	if (bank->eint_con_offset)
		reg_con = bank->pctl_offset + bank->eint_con_offset;
	else
		reg_con = our_chip->eint_con + bank->eint_offset;

<<<<<<< HEAD
=======
	ret = clk_enable(bank->drvdata->pclk);
	if (ret) {
		dev_err(bank->gpio_chip.parent,
			"unable to enable clock for configuring IRQ type\n");
		return ret;
	}

>>>>>>> 0c383648
	con = readl(bank->eint_base + reg_con);
	con &= ~(EXYNOS_EINT_CON_MASK << shift);
	con |= trig_type << shift;
	writel(con, bank->eint_base + reg_con);

	clk_disable(bank->drvdata->pclk);

	return 0;
}

static int exynos_irq_set_affinity(struct irq_data *irqd,
				   const struct cpumask *dest, bool force)
{
	struct samsung_pin_bank *bank = irq_data_get_irq_chip_data(irqd);
	struct samsung_pinctrl_drv_data *d = bank->drvdata;
	struct irq_data *parent = irq_get_irq_data(d->irq);

	if (parent)
		return parent->chip->irq_set_affinity(parent, dest, force);

	return -EINVAL;
}

static int exynos_irq_request_resources(struct irq_data *irqd)
{
	struct samsung_pin_bank *bank = irq_data_get_irq_chip_data(irqd);
	const struct samsung_pin_bank_type *bank_type = bank->type;
	unsigned long reg_con, flags;
	unsigned int shift, mask, con;
	int ret;

	ret = gpiochip_lock_as_irq(&bank->gpio_chip, irqd->hwirq);
	if (ret) {
		dev_err(bank->gpio_chip.parent,
			"unable to lock pin %s-%lu IRQ\n",
			bank->name, irqd->hwirq);
		return ret;
	}

	reg_con = bank->pctl_offset + bank_type->reg_offset[PINCFG_TYPE_FUNC];
	shift = irqd->hwirq * bank_type->fld_width[PINCFG_TYPE_FUNC];
	mask = (1 << bank_type->fld_width[PINCFG_TYPE_FUNC]) - 1;

	ret = clk_enable(bank->drvdata->pclk);
	if (ret) {
		dev_err(bank->gpio_chip.parent,
			"unable to enable clock for configuring pin %s-%lu\n",
			bank->name, irqd->hwirq);
		return ret;
	}

	raw_spin_lock_irqsave(&bank->slock, flags);

	con = readl(bank->pctl_base + reg_con);
	con &= ~(mask << shift);
	con |= EXYNOS_PIN_CON_FUNC_EINT << shift;
	writel(con, bank->pctl_base + reg_con);

	raw_spin_unlock_irqrestore(&bank->slock, flags);

	clk_disable(bank->drvdata->pclk);

	return 0;
}

static void exynos_irq_release_resources(struct irq_data *irqd)
{
	struct samsung_pin_bank *bank = irq_data_get_irq_chip_data(irqd);
	const struct samsung_pin_bank_type *bank_type = bank->type;
	unsigned long reg_con, flags;
	unsigned int shift, mask, con;

	reg_con = bank->pctl_offset + bank_type->reg_offset[PINCFG_TYPE_FUNC];
	shift = irqd->hwirq * bank_type->fld_width[PINCFG_TYPE_FUNC];
	mask = (1 << bank_type->fld_width[PINCFG_TYPE_FUNC]) - 1;

	if (clk_enable(bank->drvdata->pclk)) {
		dev_err(bank->gpio_chip.parent,
			"unable to enable clock for deconfiguring pin %s-%lu\n",
			bank->name, irqd->hwirq);
		return;
	}

	raw_spin_lock_irqsave(&bank->slock, flags);

	con = readl(bank->pctl_base + reg_con);
	con &= ~(mask << shift);
	con |= PIN_CON_FUNC_INPUT << shift;
	writel(con, bank->pctl_base + reg_con);

	raw_spin_unlock_irqrestore(&bank->slock, flags);

	clk_disable(bank->drvdata->pclk);

	gpiochip_unlock_as_irq(&bank->gpio_chip, irqd->hwirq);
}

/*
 * irq_chip for gpio interrupts.
 */
static const struct exynos_irq_chip exynos_gpio_irq_chip __initconst = {
	.chip = {
		.name = "exynos_gpio_irq_chip",
		.irq_unmask = exynos_irq_unmask,
		.irq_mask = exynos_irq_mask,
		.irq_ack = exynos_irq_ack,
		.irq_set_type = exynos_irq_set_type,
		.irq_set_affinity = exynos_irq_set_affinity,
		.irq_request_resources = exynos_irq_request_resources,
		.irq_release_resources = exynos_irq_release_resources,
	},
	.eint_con = EXYNOS_GPIO_ECON_OFFSET,
	.eint_mask = EXYNOS_GPIO_EMASK_OFFSET,
	.eint_pend = EXYNOS_GPIO_EPEND_OFFSET,
	/* eint_wake_mask_value not used */
};

static int exynos_eint_irq_map(struct irq_domain *h, unsigned int virq,
					irq_hw_number_t hw)
{
	struct samsung_pin_bank *b = h->host_data;

	irq_set_chip_data(virq, b);
	irq_set_chip_and_handler(virq, &b->irq_chip->chip,
					handle_level_irq);
	return 0;
}

/*
 * irq domain callbacks for external gpio and wakeup interrupt controllers.
 */
static const struct irq_domain_ops exynos_eint_irqd_ops = {
	.map	= exynos_eint_irq_map,
	.xlate	= irq_domain_xlate_twocell,
};

static irqreturn_t exynos_eint_gpio_irq(int irq, void *data)
{
	struct samsung_pinctrl_drv_data *d = data;
	struct samsung_pin_bank *bank = d->pin_banks;
	unsigned int svc, group, pin;
	int ret;

<<<<<<< HEAD
=======
	if (clk_enable(bank->drvdata->pclk)) {
		dev_err(bank->gpio_chip.parent,
			"unable to enable clock for handling IRQ\n");
		return IRQ_NONE;
	}

>>>>>>> 0c383648
	if (bank->eint_con_offset)
		svc = readl(bank->eint_base + EXYNOSAUTO_SVC_OFFSET);
	else
		svc = readl(bank->eint_base + EXYNOS_SVC_OFFSET);
<<<<<<< HEAD
=======

	clk_disable(bank->drvdata->pclk);

>>>>>>> 0c383648
	group = EXYNOS_SVC_GROUP(svc);
	pin = svc & EXYNOS_SVC_NUM_MASK;

	if (!group)
		return IRQ_HANDLED;
	bank += (group - 1);

	ret = generic_handle_domain_irq(bank->irq_domain, pin);
	if (ret)
		return IRQ_NONE;

	return IRQ_HANDLED;
}

struct exynos_eint_gpio_save {
	u32 eint_con;
	u32 eint_fltcon0;
	u32 eint_fltcon1;
	u32 eint_mask;
};

/*
 * exynos_eint_gpio_init() - setup handling of external gpio interrupts.
 * @d: driver data of samsung pinctrl driver.
 */
__init int exynos_eint_gpio_init(struct samsung_pinctrl_drv_data *d)
{
	struct samsung_pin_bank *bank;
	struct device *dev = d->dev;
	int ret;
	int i;

	if (!d->irq) {
		dev_err(dev, "irq number not available\n");
		return -EINVAL;
	}

	ret = devm_request_irq(dev, d->irq, exynos_eint_gpio_irq,
					0, dev_name(dev), d);
	if (ret) {
		dev_err(dev, "irq request failed\n");
		return -ENXIO;
	}

	bank = d->pin_banks;
	for (i = 0; i < d->nr_banks; ++i, ++bank) {
		if (bank->eint_type != EINT_TYPE_GPIO)
			continue;

		bank->irq_chip = devm_kmemdup(dev, &exynos_gpio_irq_chip,
					   sizeof(*bank->irq_chip), GFP_KERNEL);
		if (!bank->irq_chip) {
			ret = -ENOMEM;
			goto err_domains;
		}
		bank->irq_chip->chip.name = bank->name;

		bank->irq_domain = irq_domain_create_linear(bank->fwnode,
				bank->nr_pins, &exynos_eint_irqd_ops, bank);
		if (!bank->irq_domain) {
			dev_err(dev, "gpio irq domain add failed\n");
			ret = -ENXIO;
			goto err_domains;
		}

		bank->soc_priv = devm_kzalloc(d->dev,
			sizeof(struct exynos_eint_gpio_save), GFP_KERNEL);
		if (!bank->soc_priv) {
			irq_domain_remove(bank->irq_domain);
			ret = -ENOMEM;
			goto err_domains;
		}

	}

	return 0;

err_domains:
	for (--i, --bank; i >= 0; --i, --bank) {
		if (bank->eint_type != EINT_TYPE_GPIO)
			continue;
		irq_domain_remove(bank->irq_domain);
	}

	return ret;
}

static int exynos_wkup_irq_set_wake(struct irq_data *irqd, unsigned int on)
{
	struct irq_chip *chip = irq_data_get_irq_chip(irqd);
	struct exynos_irq_chip *our_chip = to_exynos_irq_chip(chip);
	struct samsung_pin_bank *bank = irq_data_get_irq_chip_data(irqd);
	unsigned long bit = 1UL << (2 * bank->eint_offset + irqd->hwirq);

	pr_info("wake %s for irq %u (%s-%lu)\n", on ? "enabled" : "disabled",
		irqd->irq, bank->name, irqd->hwirq);

	if (!on)
		*our_chip->eint_wake_mask_value |= bit;
	else
		*our_chip->eint_wake_mask_value &= ~bit;

	return 0;
}

static void
exynos_pinctrl_set_eint_wakeup_mask(struct samsung_pinctrl_drv_data *drvdata,
				    struct exynos_irq_chip *irq_chip)
{
	struct regmap *pmu_regs;

	if (!drvdata->retention_ctrl || !drvdata->retention_ctrl->priv) {
		dev_warn(drvdata->dev,
			 "No retention data configured bank with external wakeup interrupt. Wake-up mask will not be set.\n");
		return;
	}

	pmu_regs = drvdata->retention_ctrl->priv;
	dev_info(drvdata->dev,
		 "Setting external wakeup interrupt mask: 0x%x\n",
		 *irq_chip->eint_wake_mask_value);

	regmap_write(pmu_regs, irq_chip->eint_wake_mask_reg,
		     *irq_chip->eint_wake_mask_value);
}

static void
s5pv210_pinctrl_set_eint_wakeup_mask(struct samsung_pinctrl_drv_data *drvdata,
				    struct exynos_irq_chip *irq_chip)

{
	void __iomem *clk_base;

	if (!drvdata->retention_ctrl || !drvdata->retention_ctrl->priv) {
		dev_warn(drvdata->dev,
			 "No retention data configured bank with external wakeup interrupt. Wake-up mask will not be set.\n");
		return;
	}


	clk_base = (void __iomem *) drvdata->retention_ctrl->priv;

	__raw_writel(*irq_chip->eint_wake_mask_value,
		     clk_base + irq_chip->eint_wake_mask_reg);
}

static u32 eint_wake_mask_value = EXYNOS_EINT_WAKEUP_MASK_DISABLED;
/*
 * irq_chip for wakeup interrupts
 */
static const struct exynos_irq_chip s5pv210_wkup_irq_chip __initconst = {
	.chip = {
		.name = "s5pv210_wkup_irq_chip",
		.irq_unmask = exynos_irq_unmask,
		.irq_mask = exynos_irq_mask,
		.irq_ack = exynos_irq_ack,
		.irq_set_type = exynos_irq_set_type,
		.irq_set_wake = exynos_wkup_irq_set_wake,
		.irq_request_resources = exynos_irq_request_resources,
		.irq_release_resources = exynos_irq_release_resources,
	},
	.eint_con = EXYNOS_WKUP_ECON_OFFSET,
	.eint_mask = EXYNOS_WKUP_EMASK_OFFSET,
	.eint_pend = EXYNOS_WKUP_EPEND_OFFSET,
	.eint_wake_mask_value = &eint_wake_mask_value,
	/* Only differences with exynos4210_wkup_irq_chip: */
	.eint_wake_mask_reg = S5PV210_EINT_WAKEUP_MASK,
	.set_eint_wakeup_mask = s5pv210_pinctrl_set_eint_wakeup_mask,
};

static const struct exynos_irq_chip exynos4210_wkup_irq_chip __initconst = {
	.chip = {
		.name = "exynos4210_wkup_irq_chip",
		.irq_unmask = exynos_irq_unmask,
		.irq_mask = exynos_irq_mask,
		.irq_ack = exynos_irq_ack,
		.irq_set_type = exynos_irq_set_type,
		.irq_set_wake = exynos_wkup_irq_set_wake,
		.irq_request_resources = exynos_irq_request_resources,
		.irq_release_resources = exynos_irq_release_resources,
	},
	.eint_con = EXYNOS_WKUP_ECON_OFFSET,
	.eint_mask = EXYNOS_WKUP_EMASK_OFFSET,
	.eint_pend = EXYNOS_WKUP_EPEND_OFFSET,
	.eint_wake_mask_value = &eint_wake_mask_value,
	.eint_wake_mask_reg = EXYNOS_EINT_WAKEUP_MASK,
	.set_eint_wakeup_mask = exynos_pinctrl_set_eint_wakeup_mask,
};

static const struct exynos_irq_chip exynos7_wkup_irq_chip __initconst = {
	.chip = {
		.name = "exynos7_wkup_irq_chip",
		.irq_unmask = exynos_irq_unmask,
		.irq_mask = exynos_irq_mask,
		.irq_ack = exynos_irq_ack,
		.irq_set_type = exynos_irq_set_type,
		.irq_set_wake = exynos_wkup_irq_set_wake,
		.irq_request_resources = exynos_irq_request_resources,
		.irq_release_resources = exynos_irq_release_resources,
	},
	.eint_con = EXYNOS7_WKUP_ECON_OFFSET,
	.eint_mask = EXYNOS7_WKUP_EMASK_OFFSET,
	.eint_pend = EXYNOS7_WKUP_EPEND_OFFSET,
	.eint_wake_mask_value = &eint_wake_mask_value,
	.eint_wake_mask_reg = EXYNOS5433_EINT_WAKEUP_MASK,
	.set_eint_wakeup_mask = exynos_pinctrl_set_eint_wakeup_mask,
};

static const struct exynos_irq_chip exynosautov920_wkup_irq_chip __initconst = {
	.chip = {
		.name = "exynosautov920_wkup_irq_chip",
		.irq_unmask = exynos_irq_unmask,
		.irq_mask = exynos_irq_mask,
		.irq_ack = exynos_irq_ack,
		.irq_set_type = exynos_irq_set_type,
		.irq_set_wake = exynos_wkup_irq_set_wake,
		.irq_request_resources = exynos_irq_request_resources,
		.irq_release_resources = exynos_irq_release_resources,
	},
	.eint_wake_mask_value = &eint_wake_mask_value,
	.eint_wake_mask_reg = EXYNOS5433_EINT_WAKEUP_MASK,
	.set_eint_wakeup_mask = exynos_pinctrl_set_eint_wakeup_mask,
};

/* list of external wakeup controllers supported */
static const struct of_device_id exynos_wkup_irq_ids[] = {
	{ .compatible = "samsung,s5pv210-wakeup-eint",
			.data = &s5pv210_wkup_irq_chip },
	{ .compatible = "samsung,exynos4210-wakeup-eint",
			.data = &exynos4210_wkup_irq_chip },
	{ .compatible = "samsung,exynos7-wakeup-eint",
			.data = &exynos7_wkup_irq_chip },
	{ .compatible = "samsung,exynos850-wakeup-eint",
			.data = &exynos7_wkup_irq_chip },
	{ .compatible = "samsung,exynosautov9-wakeup-eint",
			.data = &exynos7_wkup_irq_chip },
	{ .compatible = "samsung,exynosautov920-wakeup-eint",
			.data = &exynosautov920_wkup_irq_chip },
	{ }
};

/* interrupt handler for wakeup interrupts 0..15 */
static void exynos_irq_eint0_15(struct irq_desc *desc)
{
	struct exynos_weint_data *eintd = irq_desc_get_handler_data(desc);
	struct samsung_pin_bank *bank = eintd->bank;
	struct irq_chip *chip = irq_desc_get_chip(desc);

	chained_irq_enter(chip, desc);

	generic_handle_domain_irq(bank->irq_domain, eintd->irq);

	chained_irq_exit(chip, desc);
}

static inline void exynos_irq_demux_eint(unsigned int pend,
						struct irq_domain *domain)
{
	unsigned int irq;

	while (pend) {
		irq = fls(pend) - 1;
		generic_handle_domain_irq(domain, irq);
		pend &= ~(1 << irq);
	}
}

/* interrupt handler for wakeup interrupt 16 */
static void exynos_irq_demux_eint16_31(struct irq_desc *desc)
{
	struct irq_chip *chip = irq_desc_get_chip(desc);
	struct exynos_muxed_weint_data *eintd = irq_desc_get_handler_data(desc);
	unsigned int pend;
	unsigned int mask;
	int i;

	chained_irq_enter(chip, desc);

	/*
	 * just enable the clock once here, to avoid an enable/disable dance for
	 * each bank.
	 */
	if (eintd->nr_banks) {
		struct samsung_pin_bank *b = eintd->banks[0];

		if (clk_enable(b->drvdata->pclk)) {
			dev_err(b->gpio_chip.parent,
				"unable to enable clock for pending IRQs\n");
			return;
		}
	}

	for (i = 0; i < eintd->nr_banks; ++i) {
		struct samsung_pin_bank *b = eintd->banks[i];
		pend = readl(b->eint_base + b->irq_chip->eint_pend
				+ b->eint_offset);
		mask = readl(b->eint_base + b->irq_chip->eint_mask
				+ b->eint_offset);
		exynos_irq_demux_eint(pend & ~mask, b->irq_domain);
	}

	if (eintd->nr_banks)
		clk_disable(eintd->banks[0]->drvdata->pclk);

	chained_irq_exit(chip, desc);
}

/*
 * exynos_eint_wkup_init() - setup handling of external wakeup interrupts.
 * @d: driver data of samsung pinctrl driver.
 */
__init int exynos_eint_wkup_init(struct samsung_pinctrl_drv_data *d)
{
	struct device *dev = d->dev;
	struct device_node *wkup_np = NULL;
	struct device_node *np;
	struct samsung_pin_bank *bank;
	struct exynos_weint_data *weint_data;
	struct exynos_muxed_weint_data *muxed_data;
	const struct exynos_irq_chip *irq_chip;
	unsigned int muxed_banks = 0;
	unsigned int i;
	int idx, irq;

	for_each_child_of_node(dev->of_node, np) {
		const struct of_device_id *match;

		match = of_match_node(exynos_wkup_irq_ids, np);
		if (match) {
			irq_chip = match->data;
			wkup_np = np;
			break;
		}
	}
	if (!wkup_np)
		return -ENODEV;

	bank = d->pin_banks;
	for (i = 0; i < d->nr_banks; ++i, ++bank) {
		if (bank->eint_type != EINT_TYPE_WKUP)
			continue;

		bank->irq_chip = devm_kmemdup(dev, irq_chip, sizeof(*irq_chip),
					      GFP_KERNEL);
		if (!bank->irq_chip) {
			of_node_put(wkup_np);
			return -ENOMEM;
		}
		bank->irq_chip->chip.name = bank->name;

		bank->irq_domain = irq_domain_create_linear(bank->fwnode,
				bank->nr_pins, &exynos_eint_irqd_ops, bank);
		if (!bank->irq_domain) {
			dev_err(dev, "wkup irq domain add failed\n");
			of_node_put(wkup_np);
			return -ENXIO;
		}

		if (!fwnode_property_present(bank->fwnode, "interrupts")) {
			bank->eint_type = EINT_TYPE_WKUP_MUX;
			++muxed_banks;
			continue;
		}

		weint_data = devm_kcalloc(dev,
					  bank->nr_pins, sizeof(*weint_data),
					  GFP_KERNEL);
		if (!weint_data) {
			of_node_put(wkup_np);
			return -ENOMEM;
		}

		for (idx = 0; idx < bank->nr_pins; ++idx) {
			irq = irq_of_parse_and_map(to_of_node(bank->fwnode), idx);
			if (!irq) {
				dev_err(dev, "irq number for eint-%s-%d not found\n",
							bank->name, idx);
				continue;
			}
			weint_data[idx].irq = idx;
			weint_data[idx].bank = bank;
			irq_set_chained_handler_and_data(irq,
							 exynos_irq_eint0_15,
							 &weint_data[idx]);
		}
	}

	if (!muxed_banks) {
		of_node_put(wkup_np);
		return 0;
	}

	irq = irq_of_parse_and_map(wkup_np, 0);
	of_node_put(wkup_np);
	if (!irq) {
		dev_err(dev, "irq number for muxed EINTs not found\n");
		return 0;
	}

	muxed_data = devm_kzalloc(dev, sizeof(*muxed_data)
		+ muxed_banks*sizeof(struct samsung_pin_bank *), GFP_KERNEL);
	if (!muxed_data)
		return -ENOMEM;
	muxed_data->nr_banks = muxed_banks;

	irq_set_chained_handler_and_data(irq, exynos_irq_demux_eint16_31,
					 muxed_data);

	bank = d->pin_banks;
	idx = 0;
	for (i = 0; i < d->nr_banks; ++i, ++bank) {
		if (bank->eint_type != EINT_TYPE_WKUP_MUX)
			continue;

		muxed_data->banks[idx++] = bank;
	}

	return 0;
}

static void exynos_pinctrl_suspend_bank(
				struct samsung_pinctrl_drv_data *drvdata,
				struct samsung_pin_bank *bank)
{
	struct exynos_eint_gpio_save *save = bank->soc_priv;
	const void __iomem *regs = bank->eint_base;
<<<<<<< HEAD
=======

	if (clk_enable(bank->drvdata->pclk)) {
		dev_err(bank->gpio_chip.parent,
			"unable to enable clock for saving state\n");
		return;
	}
>>>>>>> 0c383648

	save->eint_con = readl(regs + EXYNOS_GPIO_ECON_OFFSET
						+ bank->eint_offset);
	save->eint_fltcon0 = readl(regs + EXYNOS_GPIO_EFLTCON_OFFSET
						+ 2 * bank->eint_offset);
	save->eint_fltcon1 = readl(regs + EXYNOS_GPIO_EFLTCON_OFFSET
						+ 2 * bank->eint_offset + 4);
	save->eint_mask = readl(regs + bank->irq_chip->eint_mask
						+ bank->eint_offset);

	clk_disable(bank->drvdata->pclk);

	pr_debug("%s: save     con %#010x\n", bank->name, save->eint_con);
	pr_debug("%s: save fltcon0 %#010x\n", bank->name, save->eint_fltcon0);
	pr_debug("%s: save fltcon1 %#010x\n", bank->name, save->eint_fltcon1);
	pr_debug("%s: save    mask %#010x\n", bank->name, save->eint_mask);
}

static void exynosauto_pinctrl_suspend_bank(struct samsung_pinctrl_drv_data *drvdata,
					    struct samsung_pin_bank *bank)
{
	struct exynos_eint_gpio_save *save = bank->soc_priv;
	const void __iomem *regs = bank->eint_base;

<<<<<<< HEAD
	save->eint_con = readl(regs + bank->pctl_offset + bank->eint_con_offset);
	save->eint_mask = readl(regs + bank->pctl_offset + bank->eint_mask_offset);

=======
	if (clk_enable(bank->drvdata->pclk)) {
		dev_err(bank->gpio_chip.parent,
			"unable to enable clock for saving state\n");
		return;
	}

	save->eint_con = readl(regs + bank->pctl_offset + bank->eint_con_offset);
	save->eint_mask = readl(regs + bank->pctl_offset + bank->eint_mask_offset);

	clk_disable(bank->drvdata->pclk);

>>>>>>> 0c383648
	pr_debug("%s: save     con %#010x\n", bank->name, save->eint_con);
	pr_debug("%s: save    mask %#010x\n", bank->name, save->eint_mask);
}

void exynos_pinctrl_suspend(struct samsung_pinctrl_drv_data *drvdata)
{
	struct samsung_pin_bank *bank = drvdata->pin_banks;
	struct exynos_irq_chip *irq_chip = NULL;
	int i;

	for (i = 0; i < drvdata->nr_banks; ++i, ++bank) {
		if (bank->eint_type == EINT_TYPE_GPIO) {
			if (bank->eint_con_offset)
				exynosauto_pinctrl_suspend_bank(drvdata, bank);
			else
				exynos_pinctrl_suspend_bank(drvdata, bank);
		}
		else if (bank->eint_type == EINT_TYPE_WKUP) {
			if (!irq_chip) {
				irq_chip = bank->irq_chip;
				irq_chip->set_eint_wakeup_mask(drvdata,
							       irq_chip);
			}
		}
	}
}

static void exynos_pinctrl_resume_bank(
				struct samsung_pinctrl_drv_data *drvdata,
				struct samsung_pin_bank *bank)
{
	struct exynos_eint_gpio_save *save = bank->soc_priv;
	void __iomem *regs = bank->eint_base;

	if (clk_enable(bank->drvdata->pclk)) {
		dev_err(bank->gpio_chip.parent,
			"unable to enable clock for restoring state\n");
		return;
	}

	pr_debug("%s:     con %#010x => %#010x\n", bank->name,
			readl(regs + EXYNOS_GPIO_ECON_OFFSET
			+ bank->eint_offset), save->eint_con);
	pr_debug("%s: fltcon0 %#010x => %#010x\n", bank->name,
			readl(regs + EXYNOS_GPIO_EFLTCON_OFFSET
			+ 2 * bank->eint_offset), save->eint_fltcon0);
	pr_debug("%s: fltcon1 %#010x => %#010x\n", bank->name,
			readl(regs + EXYNOS_GPIO_EFLTCON_OFFSET
			+ 2 * bank->eint_offset + 4), save->eint_fltcon1);
	pr_debug("%s:    mask %#010x => %#010x\n", bank->name,
			readl(regs + bank->irq_chip->eint_mask
			+ bank->eint_offset), save->eint_mask);

	writel(save->eint_con, regs + EXYNOS_GPIO_ECON_OFFSET
						+ bank->eint_offset);
	writel(save->eint_fltcon0, regs + EXYNOS_GPIO_EFLTCON_OFFSET
						+ 2 * bank->eint_offset);
	writel(save->eint_fltcon1, regs + EXYNOS_GPIO_EFLTCON_OFFSET
						+ 2 * bank->eint_offset + 4);
	writel(save->eint_mask, regs + bank->irq_chip->eint_mask
						+ bank->eint_offset);

	clk_disable(bank->drvdata->pclk);
}

static void exynosauto_pinctrl_resume_bank(struct samsung_pinctrl_drv_data *drvdata,
					   struct samsung_pin_bank *bank)
{
	struct exynos_eint_gpio_save *save = bank->soc_priv;
	void __iomem *regs = bank->eint_base;

	if (clk_enable(bank->drvdata->pclk)) {
		dev_err(bank->gpio_chip.parent,
			"unable to enable clock for restoring state\n");
		return;
	}

	pr_debug("%s:     con %#010x => %#010x\n", bank->name,
		 readl(regs + bank->pctl_offset + bank->eint_con_offset), save->eint_con);
	pr_debug("%s:    mask %#010x => %#010x\n", bank->name,
		 readl(regs + bank->pctl_offset + bank->eint_mask_offset), save->eint_mask);

	writel(save->eint_con, regs + bank->pctl_offset + bank->eint_con_offset);
	writel(save->eint_mask, regs + bank->pctl_offset + bank->eint_mask_offset);

	clk_disable(bank->drvdata->pclk);
}

static void exynosauto_pinctrl_resume_bank(struct samsung_pinctrl_drv_data *drvdata,
					   struct samsung_pin_bank *bank)
{
	struct exynos_eint_gpio_save *save = bank->soc_priv;
	void __iomem *regs = bank->eint_base;

	pr_debug("%s:     con %#010x => %#010x\n", bank->name,
		 readl(regs + bank->pctl_offset + bank->eint_con_offset), save->eint_con);
	pr_debug("%s:    mask %#010x => %#010x\n", bank->name,
		 readl(regs + bank->pctl_offset + bank->eint_mask_offset), save->eint_mask);

	writel(save->eint_con, regs + bank->pctl_offset + bank->eint_con_offset);
	writel(save->eint_mask, regs + bank->pctl_offset + bank->eint_mask_offset);
}

void exynos_pinctrl_resume(struct samsung_pinctrl_drv_data *drvdata)
{
	struct samsung_pin_bank *bank = drvdata->pin_banks;
	int i;

	for (i = 0; i < drvdata->nr_banks; ++i, ++bank)
		if (bank->eint_type == EINT_TYPE_GPIO) {
			if (bank->eint_con_offset)
				exynosauto_pinctrl_resume_bank(drvdata, bank);
			else
				exynos_pinctrl_resume_bank(drvdata, bank);
		}
}

static void exynos_retention_enable(struct samsung_pinctrl_drv_data *drvdata)
{
	if (drvdata->retention_ctrl->refcnt)
		atomic_inc(drvdata->retention_ctrl->refcnt);
}

static void exynos_retention_disable(struct samsung_pinctrl_drv_data *drvdata)
{
	struct samsung_retention_ctrl *ctrl = drvdata->retention_ctrl;
	struct regmap *pmu_regs = ctrl->priv;
	int i;

	if (ctrl->refcnt && !atomic_dec_and_test(ctrl->refcnt))
		return;

	for (i = 0; i < ctrl->nr_regs; i++)
		regmap_write(pmu_regs, ctrl->regs[i], ctrl->value);
}

struct samsung_retention_ctrl *
exynos_retention_init(struct samsung_pinctrl_drv_data *drvdata,
		      const struct samsung_retention_data *data)
{
	struct samsung_retention_ctrl *ctrl;
	struct regmap *pmu_regs;
	int i;

	ctrl = devm_kzalloc(drvdata->dev, sizeof(*ctrl), GFP_KERNEL);
	if (!ctrl)
		return ERR_PTR(-ENOMEM);

	pmu_regs = exynos_get_pmu_regmap();
	if (IS_ERR(pmu_regs))
		return ERR_CAST(pmu_regs);

	ctrl->priv = pmu_regs;
	ctrl->regs = data->regs;
	ctrl->nr_regs = data->nr_regs;
	ctrl->value = data->value;
	ctrl->refcnt = data->refcnt;
	ctrl->enable = exynos_retention_enable;
	ctrl->disable = exynos_retention_disable;

	/* Ensure that retention is disabled on driver init */
	for (i = 0; i < ctrl->nr_regs; i++)
		regmap_write(pmu_regs, ctrl->regs[i], ctrl->value);

	return ctrl;
}<|MERGE_RESOLUTION|>--- conflicted
+++ resolved
@@ -62,15 +62,12 @@
 	else
 		reg_mask = our_chip->eint_mask + bank->eint_offset;
 
-<<<<<<< HEAD
-=======
 	if (clk_enable(bank->drvdata->pclk)) {
 		dev_err(bank->gpio_chip.parent,
 			"unable to enable clock for masking IRQ\n");
 		return;
 	}
 
->>>>>>> 0c383648
 	raw_spin_lock_irqsave(&bank->slock, flags);
 
 	mask = readl(bank->eint_base + reg_mask);
@@ -93,15 +90,12 @@
 		reg_pend = bank->pctl_offset + bank->eint_pend_offset;
 	else
 		reg_pend = our_chip->eint_pend + bank->eint_offset;
-<<<<<<< HEAD
-=======
 
 	if (clk_enable(bank->drvdata->pclk)) {
 		dev_err(bank->gpio_chip.parent,
 			"unable to enable clock to ack IRQ\n");
 		return;
 	}
->>>>>>> 0c383648
 
 	writel(1 << irqd->hwirq, bank->eint_base + reg_pend);
 
@@ -133,15 +127,12 @@
 	else
 		reg_mask = our_chip->eint_mask + bank->eint_offset;
 
-<<<<<<< HEAD
-=======
 	if (clk_enable(bank->drvdata->pclk)) {
 		dev_err(bank->gpio_chip.parent,
 			"unable to enable clock for unmasking IRQ\n");
 		return;
 	}
 
->>>>>>> 0c383648
 	raw_spin_lock_irqsave(&bank->slock, flags);
 
 	mask = readl(bank->eint_base + reg_mask);
@@ -161,10 +152,7 @@
 	unsigned int shift = EXYNOS_EINT_CON_LEN * irqd->hwirq;
 	unsigned int con, trig_type;
 	unsigned long reg_con;
-<<<<<<< HEAD
-=======
 	int ret;
->>>>>>> 0c383648
 
 	switch (type) {
 	case IRQ_TYPE_EDGE_RISING:
@@ -197,8 +185,6 @@
 	else
 		reg_con = our_chip->eint_con + bank->eint_offset;
 
-<<<<<<< HEAD
-=======
 	ret = clk_enable(bank->drvdata->pclk);
 	if (ret) {
 		dev_err(bank->gpio_chip.parent,
@@ -206,7 +192,6 @@
 		return ret;
 	}
 
->>>>>>> 0c383648
 	con = readl(bank->eint_base + reg_con);
 	con &= ~(EXYNOS_EINT_CON_MASK << shift);
 	con |= trig_type << shift;
@@ -350,25 +335,19 @@
 	unsigned int svc, group, pin;
 	int ret;
 
-<<<<<<< HEAD
-=======
 	if (clk_enable(bank->drvdata->pclk)) {
 		dev_err(bank->gpio_chip.parent,
 			"unable to enable clock for handling IRQ\n");
 		return IRQ_NONE;
 	}
 
->>>>>>> 0c383648
 	if (bank->eint_con_offset)
 		svc = readl(bank->eint_base + EXYNOSAUTO_SVC_OFFSET);
 	else
 		svc = readl(bank->eint_base + EXYNOS_SVC_OFFSET);
-<<<<<<< HEAD
-=======
-
-	clk_disable(bank->drvdata->pclk);
-
->>>>>>> 0c383648
+
+	clk_disable(bank->drvdata->pclk);
+
 	group = EXYNOS_SVC_GROUP(svc);
 	pin = svc & EXYNOS_SVC_NUM_MASK;
 
@@ -795,15 +774,12 @@
 {
 	struct exynos_eint_gpio_save *save = bank->soc_priv;
 	const void __iomem *regs = bank->eint_base;
-<<<<<<< HEAD
-=======
 
 	if (clk_enable(bank->drvdata->pclk)) {
 		dev_err(bank->gpio_chip.parent,
 			"unable to enable clock for saving state\n");
 		return;
 	}
->>>>>>> 0c383648
 
 	save->eint_con = readl(regs + EXYNOS_GPIO_ECON_OFFSET
 						+ bank->eint_offset);
@@ -828,23 +804,17 @@
 	struct exynos_eint_gpio_save *save = bank->soc_priv;
 	const void __iomem *regs = bank->eint_base;
 
-<<<<<<< HEAD
+	if (clk_enable(bank->drvdata->pclk)) {
+		dev_err(bank->gpio_chip.parent,
+			"unable to enable clock for saving state\n");
+		return;
+	}
+
 	save->eint_con = readl(regs + bank->pctl_offset + bank->eint_con_offset);
 	save->eint_mask = readl(regs + bank->pctl_offset + bank->eint_mask_offset);
 
-=======
-	if (clk_enable(bank->drvdata->pclk)) {
-		dev_err(bank->gpio_chip.parent,
-			"unable to enable clock for saving state\n");
-		return;
-	}
-
-	save->eint_con = readl(regs + bank->pctl_offset + bank->eint_con_offset);
-	save->eint_mask = readl(regs + bank->pctl_offset + bank->eint_mask_offset);
-
-	clk_disable(bank->drvdata->pclk);
-
->>>>>>> 0c383648
+	clk_disable(bank->drvdata->pclk);
+
 	pr_debug("%s: save     con %#010x\n", bank->name, save->eint_con);
 	pr_debug("%s: save    mask %#010x\n", bank->name, save->eint_mask);
 }
@@ -933,21 +903,6 @@
 	clk_disable(bank->drvdata->pclk);
 }
 
-static void exynosauto_pinctrl_resume_bank(struct samsung_pinctrl_drv_data *drvdata,
-					   struct samsung_pin_bank *bank)
-{
-	struct exynos_eint_gpio_save *save = bank->soc_priv;
-	void __iomem *regs = bank->eint_base;
-
-	pr_debug("%s:     con %#010x => %#010x\n", bank->name,
-		 readl(regs + bank->pctl_offset + bank->eint_con_offset), save->eint_con);
-	pr_debug("%s:    mask %#010x => %#010x\n", bank->name,
-		 readl(regs + bank->pctl_offset + bank->eint_mask_offset), save->eint_mask);
-
-	writel(save->eint_con, regs + bank->pctl_offset + bank->eint_con_offset);
-	writel(save->eint_mask, regs + bank->pctl_offset + bank->eint_mask_offset);
-}
-
 void exynos_pinctrl_resume(struct samsung_pinctrl_drv_data *drvdata)
 {
 	struct samsung_pin_bank *bank = drvdata->pin_banks;
