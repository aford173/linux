/* SPDX-License-Identifier: GPL-2.0 */
/*
 *  thermal_core.h
 *
 *  Copyright (C) 2012  Intel Corp
 *  Author: Durgadoss R <durgadoss.r@intel.com>
 */

#ifndef __THERMAL_CORE_H__
#define __THERMAL_CORE_H__

#include <linux/device.h>
#include <linux/thermal.h>

#include "thermal_netlink.h"
#include "thermal_debugfs.h"
<<<<<<< HEAD
=======

struct thermal_trip_desc {
	struct thermal_trip trip;
	struct list_head notify_list_node;
	int notify_temp;
	int threshold;
};

/**
 * struct thermal_governor - structure that holds thermal governor information
 * @name:	name of the governor
 * @bind_to_tz: callback called when binding to a thermal zone.  If it
 *		returns 0, the governor is bound to the thermal zone,
 *		otherwise it fails.
 * @unbind_from_tz:	callback called when a governor is unbound from a
 *			thermal zone.
 * @trip_crossed:	called for trip points that have just been crossed
 * @manage:	called on thermal zone temperature updates
 * @update_tz:	callback called when thermal zone internals have changed, e.g.
 *		thermal cooling instance was added/removed
 * @governor_list:	node in thermal_governor_list (in thermal_core.c)
 */
struct thermal_governor {
	const char *name;
	int (*bind_to_tz)(struct thermal_zone_device *tz);
	void (*unbind_from_tz)(struct thermal_zone_device *tz);
	void (*trip_crossed)(struct thermal_zone_device *tz,
			     const struct thermal_trip *trip,
			     bool crossed_up);
	void (*manage)(struct thermal_zone_device *tz);
	void (*update_tz)(struct thermal_zone_device *tz,
			  enum thermal_notify_event reason);
	struct list_head	governor_list;
};

/**
 * struct thermal_zone_device - structure for a thermal zone
 * @id:		unique id number for each thermal zone
 * @type:	the thermal zone device type
 * @device:	&struct device for this thermal zone
 * @removal:	removal completion
 * @resume:	resume completion
 * @trip_temp_attrs:	attributes for trip points for sysfs: trip temperature
 * @trip_type_attrs:	attributes for trip points for sysfs: trip type
 * @trip_hyst_attrs:	attributes for trip points for sysfs: trip hysteresis
 * @mode:		current mode of this thermal zone
 * @devdata:	private pointer for device private data
 * @num_trips:	number of trip points the thermal zone supports
 * @passive_delay_jiffies: number of jiffies to wait between polls when
 *			performing passive cooling.
 * @polling_delay_jiffies: number of jiffies to wait between polls when
 *			checking whether trip points have been crossed (0 for
 *			interrupt driven systems)
 * @temperature:	current temperature.  This is only for core code,
 *			drivers should use thermal_zone_get_temp() to get the
 *			current temperature
 * @last_temperature:	previous temperature read
 * @emul_temperature:	emulated temperature when using CONFIG_THERMAL_EMULATION
 * @passive:		1 if you've crossed a passive trip point, 0 otherwise.
 * @prev_low_trip:	the low current temperature if you've crossed a passive
			trip point.
 * @prev_high_trip:	the above current temperature if you've crossed a
			passive trip point.
 * @need_update:	if equals 1, thermal_zone_device_update needs to be invoked.
 * @ops:	operations this &thermal_zone_device supports
 * @tzp:	thermal zone parameters
 * @governor:	pointer to the governor for this thermal zone
 * @governor_data:	private pointer for governor data
 * @thermal_instances:	list of &struct thermal_instance of this thermal zone
 * @ida:	&struct ida to generate unique id for this zone's cooling
 *		devices
 * @lock:	lock to protect thermal_instances list
 * @node:	node in thermal_tz_list (in thermal_core.c)
 * @poll_queue:	delayed work for polling
 * @notify_event: Last notification event
 * @suspended: thermal zone suspend indicator
 * @resuming:	indicates whether or not thermal zone resume is in progress
 * @trips:	array of struct thermal_trip objects
 */
struct thermal_zone_device {
	int id;
	char type[THERMAL_NAME_LENGTH];
	struct device device;
	struct completion removal;
	struct completion resume;
	struct attribute_group trips_attribute_group;
	struct thermal_attr *trip_temp_attrs;
	struct thermal_attr *trip_type_attrs;
	struct thermal_attr *trip_hyst_attrs;
	enum thermal_device_mode mode;
	void *devdata;
	int num_trips;
	unsigned long passive_delay_jiffies;
	unsigned long polling_delay_jiffies;
	int temperature;
	int last_temperature;
	int emul_temperature;
	int passive;
	int prev_low_trip;
	int prev_high_trip;
	atomic_t need_update;
	struct thermal_zone_device_ops ops;
	struct thermal_zone_params *tzp;
	struct thermal_governor *governor;
	void *governor_data;
	struct list_head thermal_instances;
	struct ida ida;
	struct mutex lock;
	struct list_head node;
	struct delayed_work poll_queue;
	enum thermal_notify_event notify_event;
	bool suspended;
	bool resuming;
#ifdef CONFIG_THERMAL_DEBUGFS
	struct thermal_debugfs *debugfs;
#endif
	struct thermal_trip_desc trips[] __counted_by(num_trips);
};

/*
 * Default delay after a failing thermal zone temperature check before
 * attempting to check it again.
 */
#define THERMAL_RECHECK_DELAY_MS	250
>>>>>>> 0c383648

/* Default Thermal Governor */
#if defined(CONFIG_THERMAL_DEFAULT_GOV_STEP_WISE)
#define DEFAULT_THERMAL_GOVERNOR       "step_wise"
#elif defined(CONFIG_THERMAL_DEFAULT_GOV_FAIR_SHARE)
#define DEFAULT_THERMAL_GOVERNOR       "fair_share"
#elif defined(CONFIG_THERMAL_DEFAULT_GOV_USER_SPACE)
#define DEFAULT_THERMAL_GOVERNOR       "user_space"
#elif defined(CONFIG_THERMAL_DEFAULT_GOV_POWER_ALLOCATOR)
#define DEFAULT_THERMAL_GOVERNOR       "power_allocator"
#elif defined(CONFIG_THERMAL_DEFAULT_GOV_BANG_BANG)
#define DEFAULT_THERMAL_GOVERNOR       "bang_bang"
#endif

/* Initial state of a cooling device during binding */
#define THERMAL_NO_TARGET -1UL

/* Init section thermal table */
extern struct thermal_governor *__governor_thermal_table[];
extern struct thermal_governor *__governor_thermal_table_end[];

#define THERMAL_TABLE_ENTRY(table, name)			\
	static typeof(name) *__thermal_table_entry_##name	\
	__used __section("__" #table "_thermal_table") = &name

#define THERMAL_GOVERNOR_DECLARE(name)	THERMAL_TABLE_ENTRY(governor, name)

#define for_each_governor_table(__governor)		\
	for (__governor = __governor_thermal_table;	\
	     __governor < __governor_thermal_table_end;	\
	     __governor++)

int for_each_thermal_zone(int (*cb)(struct thermal_zone_device *, void *),
			  void *);

int for_each_thermal_cooling_device(int (*cb)(struct thermal_cooling_device *,
					      void *), void *);

int for_each_thermal_governor(int (*cb)(struct thermal_governor *, void *),
			      void *thermal_governor);

struct thermal_zone_device *thermal_zone_get_by_id(int id);

struct thermal_attr {
	struct device_attribute attr;
	char name[THERMAL_NAME_LENGTH];
};

static inline bool cdev_is_power_actor(struct thermal_cooling_device *cdev)
{
	return cdev->ops->get_requested_power && cdev->ops->state2power &&
		cdev->ops->power2state;
}

void thermal_cdev_update(struct thermal_cooling_device *);
void __thermal_cdev_update(struct thermal_cooling_device *cdev);

int get_tz_trend(struct thermal_zone_device *tz, const struct thermal_trip *trip);

struct thermal_instance *
get_thermal_instance(struct thermal_zone_device *tz,
		     struct thermal_cooling_device *cdev,
		     int trip);

/*
 * This structure is used to describe the behavior of
 * a certain cooling device on a certain trip point
 * in a certain thermal zone
 */
struct thermal_instance {
	int id;
	char name[THERMAL_NAME_LENGTH];
	struct thermal_zone_device *tz;
	struct thermal_cooling_device *cdev;
	const struct thermal_trip *trip;
	bool initialized;
	unsigned long upper;	/* Highest cooling state for this trip point */
	unsigned long lower;	/* Lowest cooling state for this trip point */
	unsigned long target;	/* expected cooling state */
	char attr_name[THERMAL_NAME_LENGTH];
	struct device_attribute attr;
	char weight_attr_name[THERMAL_NAME_LENGTH];
	struct device_attribute weight_attr;
	struct list_head tz_node; /* node in tz->thermal_instances */
	struct list_head cdev_node; /* node in cdev->thermal_instances */
	unsigned int weight; /* The weight of the cooling device */
	bool upper_no_limit;
};

#define to_thermal_zone(_dev) \
	container_of(_dev, struct thermal_zone_device, device)

#define to_cooling_device(_dev)	\
	container_of(_dev, struct thermal_cooling_device, device)

int thermal_register_governor(struct thermal_governor *);
void thermal_unregister_governor(struct thermal_governor *);
int thermal_zone_device_set_policy(struct thermal_zone_device *, char *);
int thermal_build_list_of_policies(char *buf);
void __thermal_zone_device_update(struct thermal_zone_device *tz,
				  enum thermal_notify_event event);
void thermal_zone_device_critical_reboot(struct thermal_zone_device *tz);
void thermal_governor_update_tz(struct thermal_zone_device *tz,
				enum thermal_notify_event reason);

/* Helpers */
<<<<<<< HEAD
#define for_each_trip(__tz, __trip)	\
	for (__trip = __tz->trips; __trip - __tz->trips < __tz->num_trips; __trip++)
=======
#define for_each_trip_desc(__tz, __td)	\
	for (__td = __tz->trips; __td - __tz->trips < __tz->num_trips; __td++)

#define trip_to_trip_desc(__trip)	\
	container_of(__trip, struct thermal_trip_desc, trip)
>>>>>>> 0c383648

void __thermal_zone_set_trips(struct thermal_zone_device *tz);
int thermal_zone_trip_id(const struct thermal_zone_device *tz,
			 const struct thermal_trip *trip);
void thermal_zone_trip_updated(struct thermal_zone_device *tz,
			       const struct thermal_trip *trip);
int __thermal_zone_get_temp(struct thermal_zone_device *tz, int *temp);
void thermal_zone_trip_down(struct thermal_zone_device *tz,
			    const struct thermal_trip *trip);

/* sysfs I/F */
int thermal_zone_create_device_groups(struct thermal_zone_device *tz);
void thermal_zone_destroy_device_groups(struct thermal_zone_device *);
void thermal_cooling_device_setup_sysfs(struct thermal_cooling_device *);
void thermal_cooling_device_destroy_sysfs(struct thermal_cooling_device *cdev);
void thermal_cooling_device_stats_reinit(struct thermal_cooling_device *cdev);
/* used only at binding time */
ssize_t trip_point_show(struct device *, struct device_attribute *, char *);
ssize_t weight_show(struct device *, struct device_attribute *, char *);
ssize_t weight_store(struct device *, struct device_attribute *, const char *,
		     size_t);

#ifdef CONFIG_THERMAL_STATISTICS
void thermal_cooling_device_stats_update(struct thermal_cooling_device *cdev,
					 unsigned long new_state);
#else
static inline void
thermal_cooling_device_stats_update(struct thermal_cooling_device *cdev,
				    unsigned long new_state) {}
#endif /* CONFIG_THERMAL_STATISTICS */

/* device tree support */
int thermal_zone_device_is_enabled(struct thermal_zone_device *tz);

#endif /* __THERMAL_CORE_H__ */<|MERGE_RESOLUTION|>--- conflicted
+++ resolved
@@ -14,8 +14,6 @@
 
 #include "thermal_netlink.h"
 #include "thermal_debugfs.h"
-<<<<<<< HEAD
-=======
 
 struct thermal_trip_desc {
 	struct thermal_trip trip;
@@ -140,7 +138,6 @@
  * attempting to check it again.
  */
 #define THERMAL_RECHECK_DELAY_MS	250
->>>>>>> 0c383648
 
 /* Default Thermal Governor */
 #if defined(CONFIG_THERMAL_DEFAULT_GOV_STEP_WISE)
@@ -247,16 +244,11 @@
 				enum thermal_notify_event reason);
 
 /* Helpers */
-<<<<<<< HEAD
-#define for_each_trip(__tz, __trip)	\
-	for (__trip = __tz->trips; __trip - __tz->trips < __tz->num_trips; __trip++)
-=======
 #define for_each_trip_desc(__tz, __td)	\
 	for (__td = __tz->trips; __td - __tz->trips < __tz->num_trips; __td++)
 
 #define trip_to_trip_desc(__trip)	\
 	container_of(__trip, struct thermal_trip_desc, trip)
->>>>>>> 0c383648
 
 void __thermal_zone_set_trips(struct thermal_zone_device *tz);
 int thermal_zone_trip_id(const struct thermal_zone_device *tz,
