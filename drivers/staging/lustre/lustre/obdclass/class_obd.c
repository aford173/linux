--- conflicted
+++ resolved
@@ -461,11 +461,7 @@
 		CWARN("LPD64 wrong length! strlen(%s)=%d != 2\n", buf, len);
 		ret = -EINVAL;
 	}
-<<<<<<< HEAD
-	if ((u64val & ~PAGE_MASK) >= PAGE_CACHE_SIZE) {
-=======
-	if ((u64val & ~CFS_PAGE_MASK) >= PAGE_SIZE) {
->>>>>>> bf162006
+	if ((u64val & ~PAGE_MASK) >= PAGE_SIZE) {
 		CWARN("mask failed: u64val %llu >= %llu\n", u64val,
 		      (__u64)PAGE_SIZE);
 		ret = -EINVAL;
