/*
 * Battery driver for CPCAP PMIC
 *
 * Copyright (C) 2017 Tony Lindgren <tony@atomide.com>
 *
 * Some parts of the code based on earlie Motorola mapphone Linux kernel
 * drivers:
 *
 * Copyright (C) 2009-2010 Motorola, Inc.
 *
 * This program is free software; you can redistribute it and/or modify
 * it under the terms of the GNU General Public License version 2 as
 * published by the Free Software Foundation.

 * This program is distributed "as is" WITHOUT ANY WARRANTY of any
 * kind, whether express or implied; without even the implied warranty
 * of MERCHANTABILITY or FITNESS FOR A PARTICULAR PURPOSE.  See the
 * GNU General Public License for more details.
 */

#include <linux/delay.h>
#include <linux/err.h>
#include <linux/interrupt.h>
#include <linux/kernel.h>
#include <linux/module.h>
#include <linux/of_device.h>
#include <linux/platform_device.h>
#include <linux/power_supply.h>
#include <linux/reboot.h>
#include <linux/regmap.h>

#include <linux/iio/consumer.h>
#include <linux/iio/types.h>
#include <linux/mfd/motorola-cpcap.h>

#include <asm/div64.h>

/*
 * Register bit defines for CPCAP_REG_BPEOL. Some of these seem to
 * map to MC13783UG.pdf "Table 5-19. Register 13, Power Control 0"
 * to enable BATTDETEN, LOBAT and EOL features. We currently use
 * LOBAT interrupts instead of EOL.
 */
#define CPCAP_REG_BPEOL_BIT_EOL9	BIT(9)	/* Set for EOL irq */
#define CPCAP_REG_BPEOL_BIT_EOL8	BIT(8)	/* Set for EOL irq */
#define CPCAP_REG_BPEOL_BIT_UNKNOWN7	BIT(7)
#define CPCAP_REG_BPEOL_BIT_UNKNOWN6	BIT(6)
#define CPCAP_REG_BPEOL_BIT_UNKNOWN5	BIT(5)
#define CPCAP_REG_BPEOL_BIT_EOL_MULTI	BIT(4)	/* Set for multiple EOL irqs */
#define CPCAP_REG_BPEOL_BIT_UNKNOWN3	BIT(3)
#define CPCAP_REG_BPEOL_BIT_UNKNOWN2	BIT(2)
#define CPCAP_REG_BPEOL_BIT_BATTDETEN	BIT(1)	/* Enable battery detect */
#define CPCAP_REG_BPEOL_BIT_EOLSEL	BIT(0)	/* BPDET = 0, EOL = 1 */

#define CPCAP_BATTERY_CC_SAMPLE_PERIOD_MS	250

enum {
	CPCAP_BATTERY_IIO_BATTDET,
	CPCAP_BATTERY_IIO_VOLTAGE,
	CPCAP_BATTERY_IIO_CHRG_CURRENT,
	CPCAP_BATTERY_IIO_BATT_CURRENT,
	CPCAP_BATTERY_IIO_NR,
};

enum cpcap_battery_irq_action {
	CPCAP_BATTERY_IRQ_ACTION_NONE,
	CPCAP_BATTERY_IRQ_ACTION_BATTERY_LOW,
	CPCAP_BATTERY_IRQ_ACTION_POWEROFF,
};

struct cpcap_interrupt_desc {
	const char *name;
	struct list_head node;
	int irq;
	enum cpcap_battery_irq_action action;
};

struct cpcap_battery_config {
	int ccm;
	int cd_factor;
	struct power_supply_info info;
};

struct cpcap_coulomb_counter_data {
	s32 sample;		/* 24 or 32 bits */
	s32 accumulator;
	s16 offset;		/* 9 bits */
};

enum cpcap_battery_state {
	CPCAP_BATTERY_STATE_PREVIOUS,
	CPCAP_BATTERY_STATE_LATEST,
	CPCAP_BATTERY_STATE_NR,
};

struct cpcap_battery_state_data {
	int voltage;
	int current_ua;
	int counter_uah;
	int temperature;
	ktime_t time;
	struct cpcap_coulomb_counter_data cc;
};

struct cpcap_battery_ddata {
	struct device *dev;
	struct regmap *reg;
	struct list_head irq_list;
	struct iio_channel *channels[CPCAP_BATTERY_IIO_NR];
	struct power_supply *psy;
	struct cpcap_battery_config config;
	struct cpcap_battery_state_data state[CPCAP_BATTERY_STATE_NR];
	atomic_t active;
	int status;
	u16 vendor;
};

#define CPCAP_NO_BATTERY	-400

static struct cpcap_battery_state_data *
cpcap_battery_get_state(struct cpcap_battery_ddata *ddata,
			enum cpcap_battery_state state)
{
	if (state >= CPCAP_BATTERY_STATE_NR)
		return NULL;

	return &ddata->state[state];
}

static struct cpcap_battery_state_data *
cpcap_battery_latest(struct cpcap_battery_ddata *ddata)
{
	return cpcap_battery_get_state(ddata, CPCAP_BATTERY_STATE_LATEST);
}

static struct cpcap_battery_state_data *
cpcap_battery_previous(struct cpcap_battery_ddata *ddata)
{
	return cpcap_battery_get_state(ddata, CPCAP_BATTERY_STATE_PREVIOUS);
}

static int cpcap_charger_battery_temperature(struct cpcap_battery_ddata *ddata,
					     int *value)
{
	struct iio_channel *channel;
	int error;

	channel = ddata->channels[CPCAP_BATTERY_IIO_BATTDET];
	error = iio_read_channel_processed(channel, value);
	if (error < 0) {
		dev_warn(ddata->dev, "%s failed: %i\n", __func__, error);
		*value = CPCAP_NO_BATTERY;

		return error;
	}

	*value /= 100;

	return 0;
}

static int cpcap_battery_get_voltage(struct cpcap_battery_ddata *ddata)
{
	struct iio_channel *channel;
	int error, value = 0;

	channel = ddata->channels[CPCAP_BATTERY_IIO_VOLTAGE];
	error = iio_read_channel_processed(channel, &value);
	if (error < 0) {
		dev_warn(ddata->dev, "%s failed: %i\n", __func__, error);

		return 0;
	}

	return value * 1000;
}

static int cpcap_battery_get_current(struct cpcap_battery_ddata *ddata)
{
	struct iio_channel *channel;
	int error, value = 0;

	channel = ddata->channels[CPCAP_BATTERY_IIO_BATT_CURRENT];
	error = iio_read_channel_processed(channel, &value);
	if (error < 0) {
		dev_warn(ddata->dev, "%s failed: %i\n", __func__, error);

		return 0;
	}

	return value * 1000;
}

/**
 * cpcap_battery_cc_raw_div - calculate and divide coulomb counter μAms values
 * @ddata: device driver data
 * @sample: coulomb counter sample value
 * @accumulator: coulomb counter integrator value
 * @offset: coulomb counter offset value
 * @divider: conversion divider
 *
 * Note that cc_lsb and cc_dur values are from Motorola Linux kernel
 * function data_get_avg_curr_ua() and seem to be based on measured test
 * results. It also has the following comment:
 *
 * Adjustment factors are applied here as a temp solution per the test
 * results. Need to work out a formal solution for this adjustment.
 *
 * A coulomb counter for similar hardware seems to be documented in
 * "TWL6030 Gas Gauging Basics (Rev. A)" swca095a.pdf in chapter
 * "10 Calculating Accumulated Current". We however follow what the
 * Motorola mapphone Linux kernel is doing as there may be either a
 * TI or ST coulomb counter in the PMIC.
 */
static int cpcap_battery_cc_raw_div(struct cpcap_battery_ddata *ddata,
				    s32 sample, s32 accumulator,
				    s16 offset, u32 divider)
{
	s64 acc;
	u64 tmp;
	int avg_current;
	u32 cc_lsb;

	if (!divider)
		return 0;
<<<<<<< HEAD

	sample &= 0xffffff;		/* 24-bits, unsigned */
	offset &= 0x7ff;		/* 10-bits, signed */
=======
>>>>>>> 0ecfebd2

	switch (ddata->vendor) {
	case CPCAP_VENDOR_ST:
		cc_lsb = 95374;		/* μAms per LSB */
		break;
	case CPCAP_VENDOR_TI:
		cc_lsb = 91501;		/* μAms per LSB */
		break;
	default:
		return -EINVAL;
	}

	acc = accumulator;
	acc = acc - ((s64)sample * offset);
	cc_lsb = (cc_lsb * ddata->config.cd_factor) / 1000;

	if (acc >=  0)
		tmp = acc;
	else
		tmp = acc * -1;

	tmp = tmp * cc_lsb;
	do_div(tmp, divider);
	avg_current = tmp;

	if (acc >= 0)
		return -avg_current;
	else
		return avg_current;
}

/* 3600000μAms = 1μAh */
static int cpcap_battery_cc_to_uah(struct cpcap_battery_ddata *ddata,
				   s32 sample, s32 accumulator,
				   s16 offset)
{
	return cpcap_battery_cc_raw_div(ddata, sample,
					accumulator, offset,
					3600000);
}

static int cpcap_battery_cc_to_ua(struct cpcap_battery_ddata *ddata,
				  s32 sample, s32 accumulator,
				  s16 offset)
{
	return cpcap_battery_cc_raw_div(ddata, sample,
					accumulator, offset,
					sample *
					CPCAP_BATTERY_CC_SAMPLE_PERIOD_MS);
}

/**
 * cpcap_battery_read_accumulated - reads cpcap coulomb counter
 * @ddata: device driver data
 * @regs: coulomb counter values
 *
 * Based on Motorola mapphone kernel function data_read_regs().
 * Looking at the registers, the coulomb counter seems similar to
 * the coulomb counter in TWL6030. See "TWL6030 Gas Gauging Basics
 * (Rev. A) swca095a.pdf for "10 Calculating Accumulated Current".
 *
 * Note that swca095a.pdf instructs to stop the coulomb counter
 * before reading to avoid values changing. Motorola mapphone
 * Linux kernel does not do it, so let's assume they've verified
 * the data produced is correct.
 */
static int
cpcap_battery_read_accumulated(struct cpcap_battery_ddata *ddata,
			       struct cpcap_coulomb_counter_data *ccd)
{
	u16 buf[7];	/* CPCAP_REG_CC1 to CCI */
	int error;

	ccd->sample = 0;
	ccd->accumulator = 0;
	ccd->offset = 0;

	/* Read coulomb counter register range */
	error = regmap_bulk_read(ddata->reg, CPCAP_REG_CCS1,
				 buf, ARRAY_SIZE(buf));
	if (error)
		return 0;

	/* Sample value CPCAP_REG_CCS1 & 2 */
	ccd->sample = (buf[1] & 0x0fff) << 16;
	ccd->sample |= buf[0];
	if (ddata->vendor == CPCAP_VENDOR_TI)
		ccd->sample = sign_extend32(24, ccd->sample);

	/* Accumulator value CPCAP_REG_CCA1 & 2 */
	ccd->accumulator = ((s16)buf[3]) << 16;
	ccd->accumulator |= buf[2];

	/*
	 * Coulomb counter calibration offset is CPCAP_REG_CCM,
	 * REG_CCO seems unused
	 */
	ccd->offset = buf[4];
	ccd->offset = sign_extend32(ccd->offset, 9);

	return cpcap_battery_cc_to_uah(ddata,
				       ccd->sample,
				       ccd->accumulator,
				       ccd->offset);
}

/**
 * cpcap_battery_cc_get_avg_current - read cpcap coulumb counter
 * @ddata: cpcap battery driver device data
 */
static int cpcap_battery_cc_get_avg_current(struct cpcap_battery_ddata *ddata)
{
	int value, acc, error;
	s32 sample = 1;
	s16 offset;

	if (ddata->vendor == CPCAP_VENDOR_ST)
		sample = 4;

	/* Coulomb counter integrator */
	error = regmap_read(ddata->reg, CPCAP_REG_CCI, &value);
	if (error)
		return error;

	if ((ddata->vendor == CPCAP_VENDOR_TI) && (value > 0x2000))
		value = value | 0xc000;

	acc = (s16)value;

	/* Coulomb counter sample time */
	error = regmap_read(ddata->reg, CPCAP_REG_CCM, &value);
	if (error)
		return error;

	if (value < 0x200)
		offset = value;
	else
		offset = value | 0xfc00;

	return cpcap_battery_cc_to_ua(ddata, sample, acc, offset);
}

static bool cpcap_battery_full(struct cpcap_battery_ddata *ddata)
{
	struct cpcap_battery_state_data *state = cpcap_battery_latest(ddata);

	/* Basically anything that measures above 4347000 is full */
	if (state->voltage >= (ddata->config.info.voltage_max_design - 4000))
		return true;

	return false;
}

static int cpcap_battery_update_status(struct cpcap_battery_ddata *ddata)
{
	struct cpcap_battery_state_data state, *latest, *previous;
	ktime_t now;
	int error;

	memset(&state, 0, sizeof(state));
	now = ktime_get();

	latest = cpcap_battery_latest(ddata);
	if (latest) {
		s64 delta_ms = ktime_to_ms(ktime_sub(now, latest->time));

		if (delta_ms < CPCAP_BATTERY_CC_SAMPLE_PERIOD_MS)
			return delta_ms;
	}

	state.time = now;
	state.voltage = cpcap_battery_get_voltage(ddata);
	state.current_ua = cpcap_battery_get_current(ddata);
	state.counter_uah = cpcap_battery_read_accumulated(ddata, &state.cc);

	error = cpcap_charger_battery_temperature(ddata,
						  &state.temperature);
	if (error)
		return error;

	previous = cpcap_battery_previous(ddata);
	memcpy(previous, latest, sizeof(*previous));
	memcpy(latest, &state, sizeof(*latest));

	return 0;
}

static enum power_supply_property cpcap_battery_props[] = {
	POWER_SUPPLY_PROP_STATUS,
	POWER_SUPPLY_PROP_PRESENT,
	POWER_SUPPLY_PROP_TECHNOLOGY,
	POWER_SUPPLY_PROP_VOLTAGE_NOW,
	POWER_SUPPLY_PROP_VOLTAGE_MAX_DESIGN,
	POWER_SUPPLY_PROP_VOLTAGE_MIN_DESIGN,
	POWER_SUPPLY_PROP_CURRENT_AVG,
	POWER_SUPPLY_PROP_CURRENT_NOW,
	POWER_SUPPLY_PROP_CHARGE_FULL_DESIGN,
	POWER_SUPPLY_PROP_CHARGE_COUNTER,
	POWER_SUPPLY_PROP_POWER_NOW,
	POWER_SUPPLY_PROP_POWER_AVG,
	POWER_SUPPLY_PROP_CAPACITY_LEVEL,
	POWER_SUPPLY_PROP_SCOPE,
	POWER_SUPPLY_PROP_TEMP,
};

static int cpcap_battery_get_property(struct power_supply *psy,
				      enum power_supply_property psp,
				      union power_supply_propval *val)
{
	struct cpcap_battery_ddata *ddata = power_supply_get_drvdata(psy);
	struct cpcap_battery_state_data *latest, *previous;
	u32 sample;
	s32 accumulator;
	int cached;
	s64 tmp;

	cached = cpcap_battery_update_status(ddata);
	if (cached < 0)
		return cached;

	latest = cpcap_battery_latest(ddata);
	previous = cpcap_battery_previous(ddata);

	switch (psp) {
	case POWER_SUPPLY_PROP_PRESENT:
		if (latest->temperature > CPCAP_NO_BATTERY)
			val->intval = 1;
		else
			val->intval = 0;
		break;
	case POWER_SUPPLY_PROP_STATUS:
		if (cpcap_battery_full(ddata)) {
			val->intval = POWER_SUPPLY_STATUS_FULL;
			break;
		}
		if (cpcap_battery_cc_get_avg_current(ddata) < 0)
			val->intval = POWER_SUPPLY_STATUS_CHARGING;
		else
			val->intval = POWER_SUPPLY_STATUS_DISCHARGING;
		break;
	case POWER_SUPPLY_PROP_TECHNOLOGY:
		val->intval = ddata->config.info.technology;
		break;
	case POWER_SUPPLY_PROP_VOLTAGE_NOW:
		val->intval = cpcap_battery_get_voltage(ddata);
		break;
	case POWER_SUPPLY_PROP_VOLTAGE_MAX_DESIGN:
		val->intval = ddata->config.info.voltage_max_design;
		break;
	case POWER_SUPPLY_PROP_VOLTAGE_MIN_DESIGN:
		val->intval = ddata->config.info.voltage_min_design;
		break;
	case POWER_SUPPLY_PROP_CURRENT_AVG:
		sample = latest->cc.sample - previous->cc.sample;
		if (!sample) {
			val->intval = cpcap_battery_cc_get_avg_current(ddata);
			break;
		}
		accumulator = latest->cc.accumulator - previous->cc.accumulator;
		val->intval = cpcap_battery_cc_to_ua(ddata, sample,
						     accumulator,
						     latest->cc.offset);
		break;
	case POWER_SUPPLY_PROP_CURRENT_NOW:
		val->intval = latest->current_ua;
		break;
	case POWER_SUPPLY_PROP_CHARGE_COUNTER:
		val->intval = latest->counter_uah;
		break;
	case POWER_SUPPLY_PROP_POWER_NOW:
		tmp = (latest->voltage / 10000) * latest->current_ua;
		val->intval = div64_s64(tmp, 100);
		break;
	case POWER_SUPPLY_PROP_POWER_AVG:
		sample = latest->cc.sample - previous->cc.sample;
		if (!sample) {
			tmp = cpcap_battery_cc_get_avg_current(ddata);
			tmp *= (latest->voltage / 10000);
			val->intval = div64_s64(tmp, 100);
			break;
		}
		accumulator = latest->cc.accumulator - previous->cc.accumulator;
		tmp = cpcap_battery_cc_to_ua(ddata, sample, accumulator,
					     latest->cc.offset);
		tmp *= ((latest->voltage + previous->voltage) / 20000);
		val->intval = div64_s64(tmp, 100);
		break;
	case POWER_SUPPLY_PROP_CAPACITY_LEVEL:
		if (cpcap_battery_full(ddata))
			val->intval = POWER_SUPPLY_CAPACITY_LEVEL_FULL;
		else if (latest->voltage >= 3750000)
			val->intval = POWER_SUPPLY_CAPACITY_LEVEL_HIGH;
		else if (latest->voltage >= 3300000)
			val->intval = POWER_SUPPLY_CAPACITY_LEVEL_NORMAL;
		else if (latest->voltage > 3100000)
			val->intval = POWER_SUPPLY_CAPACITY_LEVEL_LOW;
		else if (latest->voltage <= 3100000)
			val->intval = POWER_SUPPLY_CAPACITY_LEVEL_CRITICAL;
		else
			val->intval = POWER_SUPPLY_CAPACITY_LEVEL_UNKNOWN;
		break;
	case POWER_SUPPLY_PROP_CHARGE_FULL_DESIGN:
		val->intval = ddata->config.info.charge_full_design;
		break;
	case POWER_SUPPLY_PROP_SCOPE:
		val->intval = POWER_SUPPLY_SCOPE_SYSTEM;
		break;
	case POWER_SUPPLY_PROP_TEMP:
		val->intval = latest->temperature;
		break;
	default:
		return -EINVAL;
	}

	return 0;
}

static irqreturn_t cpcap_battery_irq_thread(int irq, void *data)
{
	struct cpcap_battery_ddata *ddata = data;
	struct cpcap_battery_state_data *latest;
	struct cpcap_interrupt_desc *d;

	if (!atomic_read(&ddata->active))
		return IRQ_NONE;

	list_for_each_entry(d, &ddata->irq_list, node) {
		if (irq == d->irq)
			break;
	}

	if (!d)
		return IRQ_NONE;

	latest = cpcap_battery_latest(ddata);

	switch (d->action) {
	case CPCAP_BATTERY_IRQ_ACTION_BATTERY_LOW:
		if (latest->current_ua >= 0)
			dev_warn(ddata->dev, "Battery low at 3.3V!\n");
		break;
	case CPCAP_BATTERY_IRQ_ACTION_POWEROFF:
		if (latest->current_ua >= 0) {
			dev_emerg(ddata->dev,
				  "Battery empty at 3.1V, powering off\n");
			orderly_poweroff(true);
		}
		break;
	default:
		break;
	}

	power_supply_changed(ddata->psy);

	return IRQ_HANDLED;
}

static int cpcap_battery_init_irq(struct platform_device *pdev,
				  struct cpcap_battery_ddata *ddata,
				  const char *name)
{
	struct cpcap_interrupt_desc *d;
	int irq, error;

	irq = platform_get_irq_byname(pdev, name);
	if (irq < 0)
		return irq;

	error = devm_request_threaded_irq(ddata->dev, irq, NULL,
					  cpcap_battery_irq_thread,
					  IRQF_SHARED,
					  name, ddata);
	if (error) {
		dev_err(ddata->dev, "could not get irq %s: %i\n",
			name, error);

		return error;
	}

	d = devm_kzalloc(ddata->dev, sizeof(*d), GFP_KERNEL);
	if (!d)
		return -ENOMEM;

	d->name = name;
	d->irq = irq;

	if (!strncmp(name, "lowbph", 6))
		d->action = CPCAP_BATTERY_IRQ_ACTION_BATTERY_LOW;
	else if (!strncmp(name, "lowbpl", 6))
		d->action = CPCAP_BATTERY_IRQ_ACTION_POWEROFF;

	list_add(&d->node, &ddata->irq_list);

	return 0;
}

static int cpcap_battery_init_interrupts(struct platform_device *pdev,
					 struct cpcap_battery_ddata *ddata)
{
	static const char * const cpcap_battery_irqs[] = {
		"eol", "lowbph", "lowbpl",
		"chrgcurr1", "battdetb"
	};
	int i, error;

	for (i = 0; i < ARRAY_SIZE(cpcap_battery_irqs); i++) {
		error = cpcap_battery_init_irq(pdev, ddata,
					       cpcap_battery_irqs[i]);
		if (error)
			return error;
	}

	/* Enable low battery interrupts for 3.3V high and 3.1V low */
	error = regmap_update_bits(ddata->reg, CPCAP_REG_BPEOL,
				   0xffff,
				   CPCAP_REG_BPEOL_BIT_BATTDETEN);
	if (error)
		return error;

	return 0;
}

static int cpcap_battery_init_iio(struct cpcap_battery_ddata *ddata)
{
	const char * const names[CPCAP_BATTERY_IIO_NR] = {
		"battdetb", "battp", "chg_isense", "batti",
	};
	int error, i;

	for (i = 0; i < CPCAP_BATTERY_IIO_NR; i++) {
		ddata->channels[i] = devm_iio_channel_get(ddata->dev,
							  names[i]);
		if (IS_ERR(ddata->channels[i])) {
			error = PTR_ERR(ddata->channels[i]);
			goto out_err;
		}

		if (!ddata->channels[i]->indio_dev) {
			error = -ENXIO;
			goto out_err;
		}
	}

	return 0;

out_err:
	if (error != -EPROBE_DEFER)
		dev_err(ddata->dev, "could not initialize VBUS or ID IIO: %i\n",
			error);

	return error;
}

/*
 * Based on the values from Motorola mapphone Linux kernel. In the
 * the Motorola mapphone Linux kernel tree the value for pm_cd_factor
 * is passed to the kernel via device tree. If it turns out to be
 * something device specific we can consider that too later.
 *
 * And looking at the battery full and shutdown values for the stock
 * kernel on droid 4, full is 4351000 and software initiates shutdown
 * at 3078000. The device will die around 2743000.
 */
static const struct cpcap_battery_config cpcap_battery_default_data = {
	.ccm = 0x3ff,
	.cd_factor = 0x3cc,
	.info.technology = POWER_SUPPLY_TECHNOLOGY_LION,
	.info.voltage_max_design = 4351000,
	.info.voltage_min_design = 3100000,
	.info.charge_full_design = 1740000,
};

#ifdef CONFIG_OF
static const struct of_device_id cpcap_battery_id_table[] = {
	{
		.compatible = "motorola,cpcap-battery",
		.data = &cpcap_battery_default_data,
	},
	{},
};
MODULE_DEVICE_TABLE(of, cpcap_battery_id_table);
#endif

static int cpcap_battery_probe(struct platform_device *pdev)
{
	struct power_supply_desc *psy_desc;
	struct cpcap_battery_ddata *ddata;
	const struct of_device_id *match;
	struct power_supply_config psy_cfg = {};
	int error;

	match = of_match_device(of_match_ptr(cpcap_battery_id_table),
				&pdev->dev);
	if (!match)
		return -EINVAL;

	if (!match->data) {
		dev_err(&pdev->dev, "no configuration data found\n");

		return -ENODEV;
	}

	ddata = devm_kzalloc(&pdev->dev, sizeof(*ddata), GFP_KERNEL);
	if (!ddata)
		return -ENOMEM;

	INIT_LIST_HEAD(&ddata->irq_list);
	ddata->dev = &pdev->dev;
	memcpy(&ddata->config, match->data, sizeof(ddata->config));

	ddata->reg = dev_get_regmap(ddata->dev->parent, NULL);
	if (!ddata->reg)
		return -ENODEV;

	error = cpcap_get_vendor(ddata->dev, ddata->reg, &ddata->vendor);
	if (error)
		return error;

	platform_set_drvdata(pdev, ddata);

	error = regmap_update_bits(ddata->reg, CPCAP_REG_CCM,
				   0xffff, ddata->config.ccm);
	if (error)
		return error;

	error = cpcap_battery_init_interrupts(pdev, ddata);
	if (error)
		return error;

	error = cpcap_battery_init_iio(ddata);
	if (error)
		return error;

	psy_desc = devm_kzalloc(ddata->dev, sizeof(*psy_desc), GFP_KERNEL);
	if (!psy_desc)
		return -ENOMEM;

	psy_desc->name = "battery",
	psy_desc->type = POWER_SUPPLY_TYPE_BATTERY,
	psy_desc->properties = cpcap_battery_props,
	psy_desc->num_properties = ARRAY_SIZE(cpcap_battery_props),
	psy_desc->get_property = cpcap_battery_get_property,

	psy_cfg.of_node = pdev->dev.of_node;
	psy_cfg.drv_data = ddata;

	ddata->psy = devm_power_supply_register(ddata->dev, psy_desc,
						&psy_cfg);
	error = PTR_ERR_OR_ZERO(ddata->psy);
	if (error) {
		dev_err(ddata->dev, "failed to register power supply\n");
		return error;
	}

	atomic_set(&ddata->active, 1);

	return 0;
}

static int cpcap_battery_remove(struct platform_device *pdev)
{
	struct cpcap_battery_ddata *ddata = platform_get_drvdata(pdev);
	int error;

	atomic_set(&ddata->active, 0);
	error = regmap_update_bits(ddata->reg, CPCAP_REG_BPEOL,
				   0xffff, 0);
	if (error)
		dev_err(&pdev->dev, "could not disable: %i\n", error);

	return 0;
}

static struct platform_driver cpcap_battery_driver = {
	.driver	= {
		.name		= "cpcap_battery",
		.of_match_table = of_match_ptr(cpcap_battery_id_table),
	},
	.probe	= cpcap_battery_probe,
	.remove = cpcap_battery_remove,
};
module_platform_driver(cpcap_battery_driver);

MODULE_LICENSE("GPL v2");
MODULE_AUTHOR("Tony Lindgren <tony@atomide.com>");
MODULE_DESCRIPTION("CPCAP PMIC Battery Driver");<|MERGE_RESOLUTION|>--- conflicted
+++ resolved
@@ -223,12 +223,6 @@
 
 	if (!divider)
 		return 0;
-<<<<<<< HEAD
-
-	sample &= 0xffffff;		/* 24-bits, unsigned */
-	offset &= 0x7ff;		/* 10-bits, signed */
-=======
->>>>>>> 0ecfebd2
 
 	switch (ddata->vendor) {
 	case CPCAP_VENDOR_ST:
