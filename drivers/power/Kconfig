menuconfig POWER_SUPPLY
	bool "Power supply class support"
	help
	  Say Y here to enable power supply class support. This allows
	  power supply (batteries, AC, USB) monitoring by userspace
	  via sysfs and uevent (if available) and/or APM kernel interface
	  (if selected below).

if POWER_SUPPLY

config POWER_SUPPLY_DEBUG
	bool "Power supply debug"
	help
	  Say Y here to enable debugging messages for power supply class
	  and drivers.

config PDA_POWER
	tristate "Generic PDA/phone power driver"
	depends on !S390
	help
	  Say Y here to enable generic power driver for PDAs and phones with
	  one or two external power supplies (AC/USB) connected to main and
	  backup batteries, and optional builtin charger.

config APM_POWER
	tristate "APM emulation for class batteries"
	depends on APM_EMULATION
	help
	  Say Y here to enable support APM status emulation using
	  battery class devices.

config GENERIC_ADC_BATTERY
	tristate "Generic battery support using IIO"
	depends on IIO
	help
	  Say Y here to enable support for the generic battery driver
	  which uses IIO framework to read adc.

config MAX8925_POWER
	tristate "MAX8925 battery charger support"
	depends on MFD_MAX8925
	help
	  Say Y here to enable support for the battery charger in the Maxim
	  MAX8925 PMIC.

config WM831X_BACKUP
	tristate "WM831X backup battery charger support"
	depends on MFD_WM831X
	help
	  Say Y here to enable support for the backup battery charger
	  in the Wolfson Microelectronics WM831x PMICs.

config WM831X_POWER
	tristate "WM831X PMU support"
	depends on MFD_WM831X
	help
	  Say Y here to enable support for the power management unit
	  provided by Wolfson Microelectronics WM831x PMICs.

config WM8350_POWER
        tristate "WM8350 PMU support"
        depends on MFD_WM8350
        help
          Say Y here to enable support for the power management unit
	  provided by the Wolfson Microelectronics WM8350 PMIC.

config TEST_POWER
	tristate "Test power driver"
	help
	  This driver is used for testing. It's safe to say M here.

config BATTERY_88PM860X
	tristate "Marvell 88PM860x battery driver"
	depends on MFD_88PM860X
	help
	  Say Y here to enable battery monitor for Marvell 88PM860x chip.

config BATTERY_DS2760
	tristate "DS2760 battery driver (HP iPAQ & others)"
	depends on W1 && W1_SLAVE_DS2760
	help
	  Say Y here to enable support for batteries with ds2760 chip.

config BATTERY_DS2780
	tristate "DS2780 battery driver"
	depends on HAS_IOMEM
	select W1
	select W1_SLAVE_DS2780
	help
	  Say Y here to enable support for batteries with ds2780 chip.

config BATTERY_DS2781
	tristate "DS2781 battery driver"
	depends on HAS_IOMEM
	select W1
	select W1_SLAVE_DS2781
	help
	  If you enable this you will have the DS2781 battery driver support.

	  The battery monitor chip is used in many batteries/devices
	  as the one who is responsible for charging/discharging/monitoring
	  Li+ batteries.

	  If you are unsure, say N.

config BATTERY_DS2782
	tristate "DS2782/DS2786 standalone gas-gauge"
	depends on I2C
	help
	  Say Y here to enable support for the DS2782/DS2786 standalone battery
	  gas-gauge.

config BATTERY_PMU
	tristate "Apple PMU battery"
	depends on PPC32 && ADB_PMU
	help
	  Say Y here to expose battery information on Apple machines
	  through the generic battery class.

config BATTERY_OLPC
	tristate "One Laptop Per Child battery"
	depends on X86_32 && OLPC
	help
	  Say Y to enable support for the battery on the OLPC laptop.

config BATTERY_TOSA
	tristate "Sharp SL-6000 (tosa) battery"
	depends on MACH_TOSA && MFD_TC6393XB && TOUCHSCREEN_WM97XX
	help
	  Say Y to enable support for the battery on the Sharp Zaurus
	  SL-6000 (tosa) models.

config BATTERY_COLLIE
	tristate "Sharp SL-5500 (collie) battery"
	depends on SA1100_COLLIE && MCP_UCB1200
	help
	  Say Y to enable support for the battery on the Sharp Zaurus
	  SL-5500 (collie) models.

config BATTERY_WM97XX
	bool "WM97xx generic battery driver"
	depends on TOUCHSCREEN_WM97XX=y
	help
	  Say Y to enable support for battery measured by WM97xx aux port.

config BATTERY_SBS
        tristate "SBS Compliant gas gauge"
        depends on I2C
        help
	  Say Y to include support for SBS battery driver for SBS-compliant
	  gas gauges.

config BATTERY_BQ27x00
	tristate "BQ27x00 battery driver"
	depends on I2C || I2C=n
	help
	  Say Y here to enable support for batteries with BQ27x00 (I2C/HDQ) chips.

config BATTERY_BQ27X00_I2C
	bool "BQ27200/BQ27500 support"
	depends on BATTERY_BQ27x00
	depends on I2C
	default y
	help
	  Say Y here to enable support for batteries with BQ27x00 (I2C) chips.

config BATTERY_BQ27X00_PLATFORM
	bool "BQ27000 support"
	depends on BATTERY_BQ27x00
	default y
	help
	  Say Y here to enable support for batteries with BQ27000 (HDQ) chips.

config BATTERY_DA9030
	tristate "DA9030 battery driver"
	depends on PMIC_DA903X
	help
	  Say Y here to enable support for batteries charger integrated into
	  DA9030 PMIC.

config BATTERY_DA9052
	tristate "Dialog DA9052 Battery"
	depends on PMIC_DA9052
	help
	  Say Y here to enable support for batteries charger integrated into
	  DA9052 PMIC.

config BATTERY_MAX17040
	tristate "Maxim MAX17040 Fuel Gauge"
	depends on I2C
	help
	  MAX17040 is fuel-gauge systems for lithium-ion (Li+) batteries
	  in handheld and portable equipment. The MAX17040 is configured
	  to operate with a single lithium cell

config BATTERY_MAX17042
	tristate "Maxim MAX17042/17047/17050/8997/8966 Fuel Gauge"
	depends on I2C
	select REGMAP_I2C
	help
	  MAX17042 is fuel-gauge systems for lithium-ion (Li+) batteries
	  in handheld and portable equipment. The MAX17042 is configured
	  to operate with a single lithium cell. MAX8997 and MAX8966 are
	  multi-function devices that include fuel gauages that are compatible
	  with MAX17042. This driver also supports max17047/50 chips which are
	  improved version of max17042.

config BATTERY_Z2
	tristate "Z2 battery driver"
	depends on I2C && MACH_ZIPIT2
	help
	  Say Y to include support for the battery on the Zipit Z2.

config BATTERY_S3C_ADC
	tristate "Battery driver for Samsung ADC based monitoring"
	depends on S3C_ADC
	help
	  Say Y here to enable support for iPAQ h1930/h1940/rx1950 battery

config BATTERY_TWL4030_MADC
	tristate "TWL4030 MADC battery driver"
	depends on TWL4030_MADC
	help
	  Say Y here to enable this dumb driver for batteries managed
	  through the TWL4030 MADC.

config CHARGER_88PM860X
	tristate "Marvell 88PM860x Charger driver"
	depends on MFD_88PM860X && BATTERY_88PM860X
	help
	  Say Y here to enable charger for Marvell 88PM860x chip.

config CHARGER_PCF50633
	tristate "NXP PCF50633 MBC"
	depends on MFD_PCF50633
	help
	 Say Y to include support for NXP PCF50633 Main Battery Charger.

config BATTERY_JZ4740
	tristate "Ingenic JZ4740 battery"
	depends on MACH_JZ4740
	depends on MFD_JZ4740_ADC
	help
	  Say Y to enable support for the battery on Ingenic JZ4740 based
	  boards.

	  This driver can be build as a module. If so, the module will be
	  called jz4740-battery.

config BATTERY_INTEL_MID
	tristate "Battery driver for Intel MID platforms"
	depends on INTEL_SCU_IPC && SPI
	help
	  Say Y here to enable the battery driver on Intel MID
	  platforms.

config BATTERY_RX51
	tristate "Nokia RX-51 (N900) battery driver"
	depends on TWL4030_MADC
	help
	  Say Y here to enable support for battery information on Nokia
	  RX-51, also known as N900 tablet.

config CHARGER_ISP1704
	tristate "ISP1704 USB Charger Detection"
	depends on USB_PHY
	help
	  Say Y to enable support for USB Charger Detection with
	  ISP1707/ISP1704 USB transceivers.

config CHARGER_MAX8903
	tristate "MAX8903 Battery DC-DC Charger for USB and Adapter Power"
	help
	  Say Y to enable support for the MAX8903 DC-DC charger and sysfs.
	  The driver supports controlling charger-enable and current-limit
	  pins based on the status of charger connections with interrupt
	  handlers.

config CHARGER_TWL4030
	tristate "OMAP TWL4030 BCI charger driver"
	depends on TWL4030_CORE
	help
	  Say Y here to enable support for TWL4030 Battery Charge Interface.

config CHARGER_LP8727
	tristate "TI/National Semiconductor LP8727 charger driver"
	depends on I2C
	help
	  Say Y here to enable support for LP8727 Charger Driver.

config CHARGER_LP8788
	tristate "TI LP8788 charger driver"
	depends on MFD_LP8788
	depends on LP8788_ADC
	depends on IIO
	help
	  Say Y to enable support for the LP8788 linear charger.

config CHARGER_GPIO
	tristate "GPIO charger"
	depends on GPIOLIB
	help
	  Say Y to include support for chargers which report their online status
	  through a GPIO pin.

	  This driver can be build as a module. If so, the module will be
	  called gpio-charger.

config CHARGER_MANAGER
	bool "Battery charger manager for multiple chargers"
	depends on REGULATOR && RTC_CLASS
	select EXTCON
	help
          Say Y to enable charger-manager support, which allows multiple
          chargers attached to a battery and multiple batteries attached to a
          system. The charger-manager also can monitor charging status in
          runtime and in suspend-to-RAM by waking up the system periodically
          with help of suspend_again support.

config CHARGER_MAX8997
	tristate "Maxim MAX8997/MAX8966 PMIC battery charger driver"
	depends on MFD_MAX8997 && REGULATOR_MAX8997
	help
	  Say Y to enable support for the battery charger control sysfs and
	  platform data of MAX8997/LP3974 PMICs.

config CHARGER_MAX8998
	tristate "Maxim MAX8998/LP3974 PMIC battery charger driver"
	depends on MFD_MAX8998 && REGULATOR_MAX8998
	help
	  Say Y to enable support for the battery charger control sysfs and
	  platform data of MAX8998/LP3974 PMICs.

config CHARGER_BQ2415X
	tristate "TI BQ2415x battery charger driver"
	depends on I2C
	help
	  Say Y to enable support for the TI BQ2415x battery charger
	  PMICs.

	  You'll need this driver to charge batteries on e.g. Nokia
	  RX-51/N900.

config CHARGER_BQ24190
	tristate "TI BQ24190 battery charger driver"
	depends on I2C && GPIOLIB
	help
	  Say Y to enable support for the TI BQ24190 battery charger.

<<<<<<< HEAD
=======
config CHARGER_BQ24735
	tristate "TI BQ24735 battery charger support"
	depends on I2C && GPIOLIB
	help
	  Say Y to enable support for the TI BQ24735 battery charger.

>>>>>>> d8ec26d7
config CHARGER_SMB347
	tristate "Summit Microelectronics SMB347 Battery Charger"
	depends on I2C
	select REGMAP_I2C
	help
	  Say Y to include support for Summit Microelectronics SMB347
	  Battery Charger.

config CHARGER_TPS65090
	tristate "TPS65090 battery charger driver"
	depends on MFD_TPS65090
	help
	 Say Y here to enable support for battery charging with TPS65090
	 PMIC chips.

config AB8500_BM
	bool "AB8500 Battery Management Driver"
	depends on AB8500_CORE && AB8500_GPADC
	help
	  Say Y to include support for AB8500 battery management.

config BATTERY_GOLDFISH
	tristate "Goldfish battery driver"
	depends on GOLDFISH || COMPILE_TEST
	help
	  Say Y to enable support for the battery and AC power in the
	  Goldfish emulator.

source "drivers/power/reset/Kconfig"

endif # POWER_SUPPLY

source "drivers/power/avs/Kconfig"<|MERGE_RESOLUTION|>--- conflicted
+++ resolved
@@ -347,15 +347,12 @@
 	help
 	  Say Y to enable support for the TI BQ24190 battery charger.
 
-<<<<<<< HEAD
-=======
 config CHARGER_BQ24735
 	tristate "TI BQ24735 battery charger support"
 	depends on I2C && GPIOLIB
 	help
 	  Say Y to enable support for the TI BQ24735 battery charger.
 
->>>>>>> d8ec26d7
 config CHARGER_SMB347
 	tristate "Summit Microelectronics SMB347 Battery Charger"
 	depends on I2C
