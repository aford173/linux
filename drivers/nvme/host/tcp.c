// SPDX-License-Identifier: GPL-2.0
/*
 * NVMe over Fabrics TCP host.
 * Copyright (c) 2018 Lightbits Labs. All rights reserved.
 */
#define pr_fmt(fmt) KBUILD_MODNAME ": " fmt
#include <linux/module.h>
#include <linux/init.h>
#include <linux/slab.h>
#include <linux/err.h>
#include <linux/nvme-tcp.h>
#include <net/sock.h>
#include <net/tcp.h>
#include <linux/blk-mq.h>
#include <crypto/hash.h>
#include <net/busy_poll.h>

#include "nvme.h"
#include "fabrics.h"

struct nvme_tcp_queue;

/* Define the socket priority to use for connections were it is desirable
 * that the NIC consider performing optimized packet processing or filtering.
 * A non-zero value being sufficient to indicate general consideration of any
 * possible optimization.  Making it a module param allows for alternative
 * values that may be unique for some NIC implementations.
 */
static int so_priority;
module_param(so_priority, int, 0644);
MODULE_PARM_DESC(so_priority, "nvme tcp socket optimize priority");

#ifdef CONFIG_DEBUG_LOCK_ALLOC
/* lockdep can detect a circular dependency of the form
 *   sk_lock -> mmap_lock (page fault) -> fs locks -> sk_lock
 * because dependencies are tracked for both nvme-tcp and user contexts. Using
 * a separate class prevents lockdep from conflating nvme-tcp socket use with
 * user-space socket API use.
 */
static struct lock_class_key nvme_tcp_sk_key[2];
static struct lock_class_key nvme_tcp_slock_key[2];

static void nvme_tcp_reclassify_socket(struct socket *sock)
{
	struct sock *sk = sock->sk;

	if (WARN_ON_ONCE(!sock_allow_reclassification(sk)))
		return;

	switch (sk->sk_family) {
	case AF_INET:
		sock_lock_init_class_and_name(sk, "slock-AF_INET-NVME",
					      &nvme_tcp_slock_key[0],
					      "sk_lock-AF_INET-NVME",
					      &nvme_tcp_sk_key[0]);
		break;
	case AF_INET6:
		sock_lock_init_class_and_name(sk, "slock-AF_INET6-NVME",
					      &nvme_tcp_slock_key[1],
					      "sk_lock-AF_INET6-NVME",
					      &nvme_tcp_sk_key[1]);
		break;
	default:
		WARN_ON_ONCE(1);
	}
}
#else
static void nvme_tcp_reclassify_socket(struct socket *sock) { }
#endif

enum nvme_tcp_send_state {
	NVME_TCP_SEND_CMD_PDU = 0,
	NVME_TCP_SEND_H2C_PDU,
	NVME_TCP_SEND_DATA,
	NVME_TCP_SEND_DDGST,
};

struct nvme_tcp_request {
	struct nvme_request	req;
	void			*pdu;
	struct nvme_tcp_queue	*queue;
	u32			data_len;
	u32			pdu_len;
	u32			pdu_sent;
	u32			h2cdata_left;
	u32			h2cdata_offset;
	u16			ttag;
	__le16			status;
	struct list_head	entry;
	struct llist_node	lentry;
	__le32			ddgst;

	struct bio		*curr_bio;
	struct iov_iter		iter;

	/* send state */
	size_t			offset;
	size_t			data_sent;
	enum nvme_tcp_send_state state;
};

enum nvme_tcp_queue_flags {
	NVME_TCP_Q_ALLOCATED	= 0,
	NVME_TCP_Q_LIVE		= 1,
	NVME_TCP_Q_POLLING	= 2,
};

enum nvme_tcp_recv_state {
	NVME_TCP_RECV_PDU = 0,
	NVME_TCP_RECV_DATA,
	NVME_TCP_RECV_DDGST,
};

struct nvme_tcp_ctrl;
struct nvme_tcp_queue {
	struct socket		*sock;
	struct work_struct	io_work;
	int			io_cpu;

	struct mutex		queue_lock;
	struct mutex		send_mutex;
	struct llist_head	req_list;
	struct list_head	send_list;

	/* recv state */
	void			*pdu;
	int			pdu_remaining;
	int			pdu_offset;
	size_t			data_remaining;
	size_t			ddgst_remaining;
	unsigned int		nr_cqe;

	/* send state */
	struct nvme_tcp_request *request;

	u32			maxh2cdata;
	size_t			cmnd_capsule_len;
	struct nvme_tcp_ctrl	*ctrl;
	unsigned long		flags;
	bool			rd_enabled;

	bool			hdr_digest;
	bool			data_digest;
	struct ahash_request	*rcv_hash;
	struct ahash_request	*snd_hash;
	__le32			exp_ddgst;
	__le32			recv_ddgst;

	struct page_frag_cache	pf_cache;

	void (*state_change)(struct sock *);
	void (*data_ready)(struct sock *);
	void (*write_space)(struct sock *);
};

struct nvme_tcp_ctrl {
	/* read only in the hot path */
	struct nvme_tcp_queue	*queues;
	struct blk_mq_tag_set	tag_set;

	/* other member variables */
	struct list_head	list;
	struct blk_mq_tag_set	admin_tag_set;
	struct sockaddr_storage addr;
	struct sockaddr_storage src_addr;
	struct nvme_ctrl	ctrl;

	struct work_struct	err_work;
	struct delayed_work	connect_work;
	struct nvme_tcp_request async_req;
	u32			io_queues[HCTX_MAX_TYPES];
};

static LIST_HEAD(nvme_tcp_ctrl_list);
static DEFINE_MUTEX(nvme_tcp_ctrl_mutex);
static struct workqueue_struct *nvme_tcp_wq;
static const struct blk_mq_ops nvme_tcp_mq_ops;
static const struct blk_mq_ops nvme_tcp_admin_mq_ops;
static int nvme_tcp_try_send(struct nvme_tcp_queue *queue);

static inline struct nvme_tcp_ctrl *to_tcp_ctrl(struct nvme_ctrl *ctrl)
{
	return container_of(ctrl, struct nvme_tcp_ctrl, ctrl);
}

static inline int nvme_tcp_queue_id(struct nvme_tcp_queue *queue)
{
	return queue - queue->ctrl->queues;
}

static inline struct blk_mq_tags *nvme_tcp_tagset(struct nvme_tcp_queue *queue)
{
	u32 queue_idx = nvme_tcp_queue_id(queue);

	if (queue_idx == 0)
		return queue->ctrl->admin_tag_set.tags[queue_idx];
	return queue->ctrl->tag_set.tags[queue_idx - 1];
}

static inline u8 nvme_tcp_hdgst_len(struct nvme_tcp_queue *queue)
{
	return queue->hdr_digest ? NVME_TCP_DIGEST_LENGTH : 0;
}

static inline u8 nvme_tcp_ddgst_len(struct nvme_tcp_queue *queue)
{
	return queue->data_digest ? NVME_TCP_DIGEST_LENGTH : 0;
}

static inline size_t nvme_tcp_inline_data_size(struct nvme_tcp_request *req)
{
	if (nvme_is_fabrics(req->req.cmd))
		return NVME_TCP_ADMIN_CCSZ;
	return req->queue->cmnd_capsule_len - sizeof(struct nvme_command);
}

static inline bool nvme_tcp_async_req(struct nvme_tcp_request *req)
{
	return req == &req->queue->ctrl->async_req;
}

static inline bool nvme_tcp_has_inline_data(struct nvme_tcp_request *req)
{
	struct request *rq;

	if (unlikely(nvme_tcp_async_req(req)))
		return false; /* async events don't have a request */

	rq = blk_mq_rq_from_pdu(req);

	return rq_data_dir(rq) == WRITE && req->data_len &&
		req->data_len <= nvme_tcp_inline_data_size(req);
}

static inline struct page *nvme_tcp_req_cur_page(struct nvme_tcp_request *req)
{
	return req->iter.bvec->bv_page;
}

static inline size_t nvme_tcp_req_cur_offset(struct nvme_tcp_request *req)
{
	return req->iter.bvec->bv_offset + req->iter.iov_offset;
}

static inline size_t nvme_tcp_req_cur_length(struct nvme_tcp_request *req)
{
	return min_t(size_t, iov_iter_single_seg_count(&req->iter),
			req->pdu_len - req->pdu_sent);
}

static inline size_t nvme_tcp_pdu_data_left(struct nvme_tcp_request *req)
{
	return rq_data_dir(blk_mq_rq_from_pdu(req)) == WRITE ?
			req->pdu_len - req->pdu_sent : 0;
}

static inline size_t nvme_tcp_pdu_last_send(struct nvme_tcp_request *req,
		int len)
{
	return nvme_tcp_pdu_data_left(req) <= len;
}

static void nvme_tcp_init_iter(struct nvme_tcp_request *req,
		unsigned int dir)
{
	struct request *rq = blk_mq_rq_from_pdu(req);
	struct bio_vec *vec;
	unsigned int size;
	int nr_bvec;
	size_t offset;

	if (rq->rq_flags & RQF_SPECIAL_PAYLOAD) {
		vec = &rq->special_vec;
		nr_bvec = 1;
		size = blk_rq_payload_bytes(rq);
		offset = 0;
	} else {
		struct bio *bio = req->curr_bio;
		struct bvec_iter bi;
		struct bio_vec bv;

		vec = __bvec_iter_bvec(bio->bi_io_vec, bio->bi_iter);
		nr_bvec = 0;
		bio_for_each_bvec(bv, bio, bi) {
			nr_bvec++;
		}
		size = bio->bi_iter.bi_size;
		offset = bio->bi_iter.bi_bvec_done;
	}

	iov_iter_bvec(&req->iter, dir, vec, nr_bvec, size);
	req->iter.iov_offset = offset;
}

static inline void nvme_tcp_advance_req(struct nvme_tcp_request *req,
		int len)
{
	req->data_sent += len;
	req->pdu_sent += len;
	iov_iter_advance(&req->iter, len);
	if (!iov_iter_count(&req->iter) &&
	    req->data_sent < req->data_len) {
		req->curr_bio = req->curr_bio->bi_next;
		nvme_tcp_init_iter(req, WRITE);
	}
}

static inline void nvme_tcp_send_all(struct nvme_tcp_queue *queue)
{
	int ret;

	/* drain the send queue as much as we can... */
	do {
		ret = nvme_tcp_try_send(queue);
	} while (ret > 0);
}

static inline bool nvme_tcp_queue_more(struct nvme_tcp_queue *queue)
{
	return !list_empty(&queue->send_list) ||
		!llist_empty(&queue->req_list);
}

static inline void nvme_tcp_queue_request(struct nvme_tcp_request *req,
		bool sync, bool last)
{
	struct nvme_tcp_queue *queue = req->queue;
	bool empty;

	empty = llist_add(&req->lentry, &queue->req_list) &&
		list_empty(&queue->send_list) && !queue->request;

	/*
	 * if we're the first on the send_list and we can try to send
	 * directly, otherwise queue io_work. Also, only do that if we
	 * are on the same cpu, so we don't introduce contention.
	 */
	if (queue->io_cpu == raw_smp_processor_id() &&
	    sync && empty && mutex_trylock(&queue->send_mutex)) {
		nvme_tcp_send_all(queue);
		mutex_unlock(&queue->send_mutex);
	}

	if (last && nvme_tcp_queue_more(queue))
		queue_work_on(queue->io_cpu, nvme_tcp_wq, &queue->io_work);
}

static void nvme_tcp_process_req_list(struct nvme_tcp_queue *queue)
{
	struct nvme_tcp_request *req;
	struct llist_node *node;

	for (node = llist_del_all(&queue->req_list); node; node = node->next) {
		req = llist_entry(node, struct nvme_tcp_request, lentry);
		list_add(&req->entry, &queue->send_list);
	}
}

static inline struct nvme_tcp_request *
nvme_tcp_fetch_request(struct nvme_tcp_queue *queue)
{
	struct nvme_tcp_request *req;

	req = list_first_entry_or_null(&queue->send_list,
			struct nvme_tcp_request, entry);
	if (!req) {
		nvme_tcp_process_req_list(queue);
		req = list_first_entry_or_null(&queue->send_list,
				struct nvme_tcp_request, entry);
		if (unlikely(!req))
			return NULL;
	}

	list_del(&req->entry);
	return req;
}

static inline void nvme_tcp_ddgst_final(struct ahash_request *hash,
		__le32 *dgst)
{
	ahash_request_set_crypt(hash, NULL, (u8 *)dgst, 0);
	crypto_ahash_final(hash);
}

static inline void nvme_tcp_ddgst_update(struct ahash_request *hash,
		struct page *page, off_t off, size_t len)
{
	struct scatterlist sg;

	sg_init_marker(&sg, 1);
	sg_set_page(&sg, page, len, off);
	ahash_request_set_crypt(hash, &sg, NULL, len);
	crypto_ahash_update(hash);
}

static inline void nvme_tcp_hdgst(struct ahash_request *hash,
		void *pdu, size_t len)
{
	struct scatterlist sg;

	sg_init_one(&sg, pdu, len);
	ahash_request_set_crypt(hash, &sg, pdu + len, len);
	crypto_ahash_digest(hash);
}

static int nvme_tcp_verify_hdgst(struct nvme_tcp_queue *queue,
		void *pdu, size_t pdu_len)
{
	struct nvme_tcp_hdr *hdr = pdu;
	__le32 recv_digest;
	__le32 exp_digest;

	if (unlikely(!(hdr->flags & NVME_TCP_F_HDGST))) {
		dev_err(queue->ctrl->ctrl.device,
			"queue %d: header digest flag is cleared\n",
			nvme_tcp_queue_id(queue));
		return -EPROTO;
	}

	recv_digest = *(__le32 *)(pdu + hdr->hlen);
	nvme_tcp_hdgst(queue->rcv_hash, pdu, pdu_len);
	exp_digest = *(__le32 *)(pdu + hdr->hlen);
	if (recv_digest != exp_digest) {
		dev_err(queue->ctrl->ctrl.device,
			"header digest error: recv %#x expected %#x\n",
			le32_to_cpu(recv_digest), le32_to_cpu(exp_digest));
		return -EIO;
	}

	return 0;
}

static int nvme_tcp_check_ddgst(struct nvme_tcp_queue *queue, void *pdu)
{
	struct nvme_tcp_hdr *hdr = pdu;
	u8 digest_len = nvme_tcp_hdgst_len(queue);
	u32 len;

	len = le32_to_cpu(hdr->plen) - hdr->hlen -
		((hdr->flags & NVME_TCP_F_HDGST) ? digest_len : 0);

	if (unlikely(len && !(hdr->flags & NVME_TCP_F_DDGST))) {
		dev_err(queue->ctrl->ctrl.device,
			"queue %d: data digest flag is cleared\n",
		nvme_tcp_queue_id(queue));
		return -EPROTO;
	}
	crypto_ahash_init(queue->rcv_hash);

	return 0;
}

static void nvme_tcp_exit_request(struct blk_mq_tag_set *set,
		struct request *rq, unsigned int hctx_idx)
{
	struct nvme_tcp_request *req = blk_mq_rq_to_pdu(rq);

	page_frag_free(req->pdu);
}

static int nvme_tcp_init_request(struct blk_mq_tag_set *set,
		struct request *rq, unsigned int hctx_idx,
		unsigned int numa_node)
{
	struct nvme_tcp_ctrl *ctrl = to_tcp_ctrl(set->driver_data);
	struct nvme_tcp_request *req = blk_mq_rq_to_pdu(rq);
	struct nvme_tcp_cmd_pdu *pdu;
	int queue_idx = (set == &ctrl->tag_set) ? hctx_idx + 1 : 0;
	struct nvme_tcp_queue *queue = &ctrl->queues[queue_idx];
	u8 hdgst = nvme_tcp_hdgst_len(queue);

	req->pdu = page_frag_alloc(&queue->pf_cache,
		sizeof(struct nvme_tcp_cmd_pdu) + hdgst,
		GFP_KERNEL | __GFP_ZERO);
	if (!req->pdu)
		return -ENOMEM;

	pdu = req->pdu;
	req->queue = queue;
	nvme_req(rq)->ctrl = &ctrl->ctrl;
	nvme_req(rq)->cmd = &pdu->cmd;

	return 0;
}

static int nvme_tcp_init_hctx(struct blk_mq_hw_ctx *hctx, void *data,
		unsigned int hctx_idx)
{
	struct nvme_tcp_ctrl *ctrl = to_tcp_ctrl(data);
	struct nvme_tcp_queue *queue = &ctrl->queues[hctx_idx + 1];

	hctx->driver_data = queue;
	return 0;
}

static int nvme_tcp_init_admin_hctx(struct blk_mq_hw_ctx *hctx, void *data,
		unsigned int hctx_idx)
{
	struct nvme_tcp_ctrl *ctrl = to_tcp_ctrl(data);
	struct nvme_tcp_queue *queue = &ctrl->queues[0];

	hctx->driver_data = queue;
	return 0;
}

static enum nvme_tcp_recv_state
nvme_tcp_recv_state(struct nvme_tcp_queue *queue)
{
	return  (queue->pdu_remaining) ? NVME_TCP_RECV_PDU :
		(queue->ddgst_remaining) ? NVME_TCP_RECV_DDGST :
		NVME_TCP_RECV_DATA;
}

static void nvme_tcp_init_recv_ctx(struct nvme_tcp_queue *queue)
{
	queue->pdu_remaining = sizeof(struct nvme_tcp_rsp_pdu) +
				nvme_tcp_hdgst_len(queue);
	queue->pdu_offset = 0;
	queue->data_remaining = -1;
	queue->ddgst_remaining = 0;
}

static void nvme_tcp_error_recovery(struct nvme_ctrl *ctrl)
{
	if (!nvme_change_ctrl_state(ctrl, NVME_CTRL_RESETTING))
		return;

	dev_warn(ctrl->device, "starting error recovery\n");
	queue_work(nvme_reset_wq, &to_tcp_ctrl(ctrl)->err_work);
}

static int nvme_tcp_process_nvme_cqe(struct nvme_tcp_queue *queue,
		struct nvme_completion *cqe)
{
	struct nvme_tcp_request *req;
	struct request *rq;

	rq = nvme_find_rq(nvme_tcp_tagset(queue), cqe->command_id);
	if (!rq) {
		dev_err(queue->ctrl->ctrl.device,
			"got bad cqe.command_id %#x on queue %d\n",
			cqe->command_id, nvme_tcp_queue_id(queue));
		nvme_tcp_error_recovery(&queue->ctrl->ctrl);
		return -EINVAL;
	}

	req = blk_mq_rq_to_pdu(rq);
	if (req->status == cpu_to_le16(NVME_SC_SUCCESS))
		req->status = cqe->status;

	if (!nvme_try_complete_req(rq, req->status, cqe->result))
		nvme_complete_rq(rq);
	queue->nr_cqe++;

	return 0;
}

static int nvme_tcp_handle_c2h_data(struct nvme_tcp_queue *queue,
		struct nvme_tcp_data_pdu *pdu)
{
	struct request *rq;

	rq = nvme_find_rq(nvme_tcp_tagset(queue), pdu->command_id);
	if (!rq) {
		dev_err(queue->ctrl->ctrl.device,
			"got bad c2hdata.command_id %#x on queue %d\n",
			pdu->command_id, nvme_tcp_queue_id(queue));
		return -ENOENT;
	}

	if (!blk_rq_payload_bytes(rq)) {
		dev_err(queue->ctrl->ctrl.device,
			"queue %d tag %#x unexpected data\n",
			nvme_tcp_queue_id(queue), rq->tag);
		return -EIO;
	}

	queue->data_remaining = le32_to_cpu(pdu->data_length);

	if (pdu->hdr.flags & NVME_TCP_F_DATA_SUCCESS &&
	    unlikely(!(pdu->hdr.flags & NVME_TCP_F_DATA_LAST))) {
		dev_err(queue->ctrl->ctrl.device,
			"queue %d tag %#x SUCCESS set but not last PDU\n",
			nvme_tcp_queue_id(queue), rq->tag);
		nvme_tcp_error_recovery(&queue->ctrl->ctrl);
		return -EPROTO;
	}

	return 0;
}

static int nvme_tcp_handle_comp(struct nvme_tcp_queue *queue,
		struct nvme_tcp_rsp_pdu *pdu)
{
	struct nvme_completion *cqe = &pdu->cqe;
	int ret = 0;

	/*
	 * AEN requests are special as they don't time out and can
	 * survive any kind of queue freeze and often don't respond to
	 * aborts.  We don't even bother to allocate a struct request
	 * for them but rather special case them here.
	 */
	if (unlikely(nvme_is_aen_req(nvme_tcp_queue_id(queue),
				     cqe->command_id)))
		nvme_complete_async_event(&queue->ctrl->ctrl, cqe->status,
				&cqe->result);
	else
		ret = nvme_tcp_process_nvme_cqe(queue, cqe);

	return ret;
}

static void nvme_tcp_setup_h2c_data_pdu(struct nvme_tcp_request *req)
{
	struct nvme_tcp_data_pdu *data = req->pdu;
	struct nvme_tcp_queue *queue = req->queue;
	struct request *rq = blk_mq_rq_from_pdu(req);
	u32 h2cdata_sent = req->pdu_len;
	u8 hdgst = nvme_tcp_hdgst_len(queue);
	u8 ddgst = nvme_tcp_ddgst_len(queue);

	req->state = NVME_TCP_SEND_H2C_PDU;
	req->offset = 0;
	req->pdu_len = min(req->h2cdata_left, queue->maxh2cdata);
	req->pdu_sent = 0;
	req->h2cdata_left -= req->pdu_len;
	req->h2cdata_offset += h2cdata_sent;

	memset(data, 0, sizeof(*data));
	data->hdr.type = nvme_tcp_h2c_data;
	if (!req->h2cdata_left)
		data->hdr.flags = NVME_TCP_F_DATA_LAST;
	if (queue->hdr_digest)
		data->hdr.flags |= NVME_TCP_F_HDGST;
	if (queue->data_digest)
		data->hdr.flags |= NVME_TCP_F_DDGST;
	data->hdr.hlen = sizeof(*data);
	data->hdr.pdo = data->hdr.hlen + hdgst;
	data->hdr.plen =
		cpu_to_le32(data->hdr.hlen + hdgst + req->pdu_len + ddgst);
	data->ttag = req->ttag;
	data->command_id = nvme_cid(rq);
	data->data_offset = cpu_to_le32(req->h2cdata_offset);
	data->data_length = cpu_to_le32(req->pdu_len);
}

static int nvme_tcp_handle_r2t(struct nvme_tcp_queue *queue,
		struct nvme_tcp_r2t_pdu *pdu)
{
	struct nvme_tcp_request *req;
	struct request *rq;
	u32 r2t_length = le32_to_cpu(pdu->r2t_length);
	u32 r2t_offset = le32_to_cpu(pdu->r2t_offset);

	rq = nvme_find_rq(nvme_tcp_tagset(queue), pdu->command_id);
	if (!rq) {
		dev_err(queue->ctrl->ctrl.device,
			"got bad r2t.command_id %#x on queue %d\n",
			pdu->command_id, nvme_tcp_queue_id(queue));
		return -ENOENT;
	}
	req = blk_mq_rq_to_pdu(rq);

	if (unlikely(!r2t_length)) {
		dev_err(queue->ctrl->ctrl.device,
			"req %d r2t len is %u, probably a bug...\n",
			rq->tag, r2t_length);
		return -EPROTO;
	}

	if (unlikely(req->data_sent + r2t_length > req->data_len)) {
		dev_err(queue->ctrl->ctrl.device,
			"req %d r2t len %u exceeded data len %u (%zu sent)\n",
			rq->tag, r2t_length, req->data_len, req->data_sent);
		return -EPROTO;
	}

	if (unlikely(r2t_offset < req->data_sent)) {
		dev_err(queue->ctrl->ctrl.device,
			"req %d unexpected r2t offset %u (expected %zu)\n",
			rq->tag, r2t_offset, req->data_sent);
		return -EPROTO;
	}

	req->pdu_len = 0;
	req->h2cdata_left = r2t_length;
	req->h2cdata_offset = r2t_offset;
	req->ttag = pdu->ttag;

	nvme_tcp_setup_h2c_data_pdu(req);
	nvme_tcp_queue_request(req, false, true);

	return 0;
}

static int nvme_tcp_recv_pdu(struct nvme_tcp_queue *queue, struct sk_buff *skb,
		unsigned int *offset, size_t *len)
{
	struct nvme_tcp_hdr *hdr;
	char *pdu = queue->pdu;
	size_t rcv_len = min_t(size_t, *len, queue->pdu_remaining);
	int ret;

	ret = skb_copy_bits(skb, *offset,
		&pdu[queue->pdu_offset], rcv_len);
	if (unlikely(ret))
		return ret;

	queue->pdu_remaining -= rcv_len;
	queue->pdu_offset += rcv_len;
	*offset += rcv_len;
	*len -= rcv_len;
	if (queue->pdu_remaining)
		return 0;

	hdr = queue->pdu;
	if (queue->hdr_digest) {
		ret = nvme_tcp_verify_hdgst(queue, queue->pdu, hdr->hlen);
		if (unlikely(ret))
			return ret;
	}


	if (queue->data_digest) {
		ret = nvme_tcp_check_ddgst(queue, queue->pdu);
		if (unlikely(ret))
			return ret;
	}

	switch (hdr->type) {
	case nvme_tcp_c2h_data:
		return nvme_tcp_handle_c2h_data(queue, (void *)queue->pdu);
	case nvme_tcp_rsp:
		nvme_tcp_init_recv_ctx(queue);
		return nvme_tcp_handle_comp(queue, (void *)queue->pdu);
	case nvme_tcp_r2t:
		nvme_tcp_init_recv_ctx(queue);
		return nvme_tcp_handle_r2t(queue, (void *)queue->pdu);
	default:
		dev_err(queue->ctrl->ctrl.device,
			"unsupported pdu type (%d)\n", hdr->type);
		return -EINVAL;
	}
}

static inline void nvme_tcp_end_request(struct request *rq, u16 status)
{
	union nvme_result res = {};

	if (!nvme_try_complete_req(rq, cpu_to_le16(status << 1), res))
		nvme_complete_rq(rq);
}

static int nvme_tcp_recv_data(struct nvme_tcp_queue *queue, struct sk_buff *skb,
			      unsigned int *offset, size_t *len)
{
	struct nvme_tcp_data_pdu *pdu = (void *)queue->pdu;
	struct request *rq =
		nvme_cid_to_rq(nvme_tcp_tagset(queue), pdu->command_id);
	struct nvme_tcp_request *req = blk_mq_rq_to_pdu(rq);

	while (true) {
		int recv_len, ret;

		recv_len = min_t(size_t, *len, queue->data_remaining);
		if (!recv_len)
			break;

		if (!iov_iter_count(&req->iter)) {
			req->curr_bio = req->curr_bio->bi_next;

			/*
			 * If we don`t have any bios it means that controller
			 * sent more data than we requested, hence error
			 */
			if (!req->curr_bio) {
				dev_err(queue->ctrl->ctrl.device,
					"queue %d no space in request %#x",
					nvme_tcp_queue_id(queue), rq->tag);
				nvme_tcp_init_recv_ctx(queue);
				return -EIO;
			}
			nvme_tcp_init_iter(req, READ);
		}

		/* we can read only from what is left in this bio */
		recv_len = min_t(size_t, recv_len,
				iov_iter_count(&req->iter));

		if (queue->data_digest)
			ret = skb_copy_and_hash_datagram_iter(skb, *offset,
				&req->iter, recv_len, queue->rcv_hash);
		else
			ret = skb_copy_datagram_iter(skb, *offset,
					&req->iter, recv_len);
		if (ret) {
			dev_err(queue->ctrl->ctrl.device,
				"queue %d failed to copy request %#x data",
				nvme_tcp_queue_id(queue), rq->tag);
			return ret;
		}

		*len -= recv_len;
		*offset += recv_len;
		queue->data_remaining -= recv_len;
	}

	if (!queue->data_remaining) {
		if (queue->data_digest) {
			nvme_tcp_ddgst_final(queue->rcv_hash, &queue->exp_ddgst);
			queue->ddgst_remaining = NVME_TCP_DIGEST_LENGTH;
		} else {
			if (pdu->hdr.flags & NVME_TCP_F_DATA_SUCCESS) {
				nvme_tcp_end_request(rq,
						le16_to_cpu(req->status));
				queue->nr_cqe++;
			}
			nvme_tcp_init_recv_ctx(queue);
		}
	}

	return 0;
}

static int nvme_tcp_recv_ddgst(struct nvme_tcp_queue *queue,
		struct sk_buff *skb, unsigned int *offset, size_t *len)
{
	struct nvme_tcp_data_pdu *pdu = (void *)queue->pdu;
	char *ddgst = (char *)&queue->recv_ddgst;
	size_t recv_len = min_t(size_t, *len, queue->ddgst_remaining);
	off_t off = NVME_TCP_DIGEST_LENGTH - queue->ddgst_remaining;
	int ret;

	ret = skb_copy_bits(skb, *offset, &ddgst[off], recv_len);
	if (unlikely(ret))
		return ret;

	queue->ddgst_remaining -= recv_len;
	*offset += recv_len;
	*len -= recv_len;
	if (queue->ddgst_remaining)
		return 0;

	if (queue->recv_ddgst != queue->exp_ddgst) {
		struct request *rq = nvme_cid_to_rq(nvme_tcp_tagset(queue),
					pdu->command_id);
		struct nvme_tcp_request *req = blk_mq_rq_to_pdu(rq);

		req->status = cpu_to_le16(NVME_SC_DATA_XFER_ERROR);

		dev_err(queue->ctrl->ctrl.device,
			"data digest error: recv %#x expected %#x\n",
			le32_to_cpu(queue->recv_ddgst),
			le32_to_cpu(queue->exp_ddgst));
	}

	if (pdu->hdr.flags & NVME_TCP_F_DATA_SUCCESS) {
		struct request *rq = nvme_cid_to_rq(nvme_tcp_tagset(queue),
					pdu->command_id);
		struct nvme_tcp_request *req = blk_mq_rq_to_pdu(rq);

		nvme_tcp_end_request(rq, le16_to_cpu(req->status));
		queue->nr_cqe++;
	}

	nvme_tcp_init_recv_ctx(queue);
	return 0;
}

static int nvme_tcp_recv_skb(read_descriptor_t *desc, struct sk_buff *skb,
			     unsigned int offset, size_t len)
{
	struct nvme_tcp_queue *queue = desc->arg.data;
	size_t consumed = len;
	int result;

	while (len) {
		switch (nvme_tcp_recv_state(queue)) {
		case NVME_TCP_RECV_PDU:
			result = nvme_tcp_recv_pdu(queue, skb, &offset, &len);
			break;
		case NVME_TCP_RECV_DATA:
			result = nvme_tcp_recv_data(queue, skb, &offset, &len);
			break;
		case NVME_TCP_RECV_DDGST:
			result = nvme_tcp_recv_ddgst(queue, skb, &offset, &len);
			break;
		default:
			result = -EFAULT;
		}
		if (result) {
			dev_err(queue->ctrl->ctrl.device,
				"receive failed:  %d\n", result);
			queue->rd_enabled = false;
			nvme_tcp_error_recovery(&queue->ctrl->ctrl);
			return result;
		}
	}

	return consumed;
}

static void nvme_tcp_data_ready(struct sock *sk)
{
	struct nvme_tcp_queue *queue;

	read_lock_bh(&sk->sk_callback_lock);
	queue = sk->sk_user_data;
	if (likely(queue && queue->rd_enabled) &&
	    !test_bit(NVME_TCP_Q_POLLING, &queue->flags))
		queue_work_on(queue->io_cpu, nvme_tcp_wq, &queue->io_work);
	read_unlock_bh(&sk->sk_callback_lock);
}

static void nvme_tcp_write_space(struct sock *sk)
{
	struct nvme_tcp_queue *queue;

	read_lock_bh(&sk->sk_callback_lock);
	queue = sk->sk_user_data;
	if (likely(queue && sk_stream_is_writeable(sk))) {
		clear_bit(SOCK_NOSPACE, &sk->sk_socket->flags);
		queue_work_on(queue->io_cpu, nvme_tcp_wq, &queue->io_work);
	}
	read_unlock_bh(&sk->sk_callback_lock);
}

static void nvme_tcp_state_change(struct sock *sk)
{
	struct nvme_tcp_queue *queue;

	read_lock_bh(&sk->sk_callback_lock);
	queue = sk->sk_user_data;
	if (!queue)
		goto done;

	switch (sk->sk_state) {
	case TCP_CLOSE:
	case TCP_CLOSE_WAIT:
	case TCP_LAST_ACK:
	case TCP_FIN_WAIT1:
	case TCP_FIN_WAIT2:
		nvme_tcp_error_recovery(&queue->ctrl->ctrl);
		break;
	default:
		dev_info(queue->ctrl->ctrl.device,
			"queue %d socket state %d\n",
			nvme_tcp_queue_id(queue), sk->sk_state);
	}

	queue->state_change(sk);
done:
	read_unlock_bh(&sk->sk_callback_lock);
}

static inline void nvme_tcp_done_send_req(struct nvme_tcp_queue *queue)
{
	queue->request = NULL;
}

static void nvme_tcp_fail_request(struct nvme_tcp_request *req)
{
	if (nvme_tcp_async_req(req)) {
		union nvme_result res = {};

		nvme_complete_async_event(&req->queue->ctrl->ctrl,
				cpu_to_le16(NVME_SC_HOST_PATH_ERROR), &res);
	} else {
		nvme_tcp_end_request(blk_mq_rq_from_pdu(req),
				NVME_SC_HOST_PATH_ERROR);
	}
}

static int nvme_tcp_try_send_data(struct nvme_tcp_request *req)
{
	struct nvme_tcp_queue *queue = req->queue;
	int req_data_len = req->data_len;
	u32 h2cdata_left = req->h2cdata_left;

	while (true) {
		struct page *page = nvme_tcp_req_cur_page(req);
		size_t offset = nvme_tcp_req_cur_offset(req);
		size_t len = nvme_tcp_req_cur_length(req);
		bool last = nvme_tcp_pdu_last_send(req, len);
		int req_data_sent = req->data_sent;
		int ret, flags = MSG_DONTWAIT;

		if (last && !queue->data_digest && !nvme_tcp_queue_more(queue))
			flags |= MSG_EOR;
		else
			flags |= MSG_MORE | MSG_SENDPAGE_NOTLAST;

		if (sendpage_ok(page)) {
			ret = kernel_sendpage(queue->sock, page, offset, len,
					flags);
		} else {
			ret = sock_no_sendpage(queue->sock, page, offset, len,
					flags);
		}
		if (ret <= 0)
			return ret;

		if (queue->data_digest)
			nvme_tcp_ddgst_update(queue->snd_hash, page,
					offset, ret);

		/*
		 * update the request iterator except for the last payload send
		 * in the request where we don't want to modify it as we may
		 * compete with the RX path completing the request.
		 */
		if (req_data_sent + ret < req_data_len)
			nvme_tcp_advance_req(req, ret);

		/* fully successful last send in current PDU */
		if (last && ret == len) {
			if (queue->data_digest) {
				nvme_tcp_ddgst_final(queue->snd_hash,
					&req->ddgst);
				req->state = NVME_TCP_SEND_DDGST;
				req->offset = 0;
			} else {
				if (h2cdata_left)
					nvme_tcp_setup_h2c_data_pdu(req);
				else
					nvme_tcp_done_send_req(queue);
			}
			return 1;
		}
	}
	return -EAGAIN;
}

static int nvme_tcp_try_send_cmd_pdu(struct nvme_tcp_request *req)
{
	struct nvme_tcp_queue *queue = req->queue;
	struct nvme_tcp_cmd_pdu *pdu = req->pdu;
	bool inline_data = nvme_tcp_has_inline_data(req);
	u8 hdgst = nvme_tcp_hdgst_len(queue);
	int len = sizeof(*pdu) + hdgst - req->offset;
	int flags = MSG_DONTWAIT;
	int ret;

	if (inline_data || nvme_tcp_queue_more(queue))
		flags |= MSG_MORE | MSG_SENDPAGE_NOTLAST;
	else
		flags |= MSG_EOR;

	if (queue->hdr_digest && !req->offset)
		nvme_tcp_hdgst(queue->snd_hash, pdu, sizeof(*pdu));

	ret = kernel_sendpage(queue->sock, virt_to_page(pdu),
			offset_in_page(pdu) + req->offset, len,  flags);
	if (unlikely(ret <= 0))
		return ret;

	len -= ret;
	if (!len) {
		if (inline_data) {
			req->state = NVME_TCP_SEND_DATA;
			if (queue->data_digest)
				crypto_ahash_init(queue->snd_hash);
		} else {
			nvme_tcp_done_send_req(queue);
		}
		return 1;
	}
	req->offset += ret;

	return -EAGAIN;
}

static int nvme_tcp_try_send_data_pdu(struct nvme_tcp_request *req)
{
	struct nvme_tcp_queue *queue = req->queue;
	struct nvme_tcp_data_pdu *pdu = req->pdu;
	u8 hdgst = nvme_tcp_hdgst_len(queue);
	int len = sizeof(*pdu) - req->offset + hdgst;
	int ret;

	if (queue->hdr_digest && !req->offset)
		nvme_tcp_hdgst(queue->snd_hash, pdu, sizeof(*pdu));

	if (!req->h2cdata_left)
		ret = kernel_sendpage(queue->sock, virt_to_page(pdu),
				offset_in_page(pdu) + req->offset, len,
				MSG_DONTWAIT | MSG_MORE | MSG_SENDPAGE_NOTLAST);
	else
		ret = sock_no_sendpage(queue->sock, virt_to_page(pdu),
				offset_in_page(pdu) + req->offset, len,
				MSG_DONTWAIT | MSG_MORE);
	if (unlikely(ret <= 0))
		return ret;

	len -= ret;
	if (!len) {
		req->state = NVME_TCP_SEND_DATA;
		if (queue->data_digest)
			crypto_ahash_init(queue->snd_hash);
		return 1;
	}
	req->offset += ret;

	return -EAGAIN;
}

static int nvme_tcp_try_send_ddgst(struct nvme_tcp_request *req)
{
	struct nvme_tcp_queue *queue = req->queue;
	size_t offset = req->offset;
	u32 h2cdata_left = req->h2cdata_left;
	int ret;
	struct msghdr msg = { .msg_flags = MSG_DONTWAIT };
	struct kvec iov = {
		.iov_base = (u8 *)&req->ddgst + req->offset,
		.iov_len = NVME_TCP_DIGEST_LENGTH - req->offset
	};

	if (nvme_tcp_queue_more(queue))
		msg.msg_flags |= MSG_MORE;
	else
		msg.msg_flags |= MSG_EOR;

	ret = kernel_sendmsg(queue->sock, &msg, &iov, 1, iov.iov_len);
	if (unlikely(ret <= 0))
		return ret;

	if (offset + ret == NVME_TCP_DIGEST_LENGTH) {
		if (h2cdata_left)
			nvme_tcp_setup_h2c_data_pdu(req);
		else
			nvme_tcp_done_send_req(queue);
		return 1;
	}

	req->offset += ret;
	return -EAGAIN;
}

static int nvme_tcp_try_send(struct nvme_tcp_queue *queue)
{
	struct nvme_tcp_request *req;
	int ret = 1;

	if (!queue->request) {
		queue->request = nvme_tcp_fetch_request(queue);
		if (!queue->request)
			return 0;
	}
	req = queue->request;

	if (req->state == NVME_TCP_SEND_CMD_PDU) {
		ret = nvme_tcp_try_send_cmd_pdu(req);
		if (ret <= 0)
			goto done;
		if (!nvme_tcp_has_inline_data(req))
			return ret;
	}

	if (req->state == NVME_TCP_SEND_H2C_PDU) {
		ret = nvme_tcp_try_send_data_pdu(req);
		if (ret <= 0)
			goto done;
	}

	if (req->state == NVME_TCP_SEND_DATA) {
		ret = nvme_tcp_try_send_data(req);
		if (ret <= 0)
			goto done;
	}

	if (req->state == NVME_TCP_SEND_DDGST)
		ret = nvme_tcp_try_send_ddgst(req);
done:
	if (ret == -EAGAIN) {
		ret = 0;
	} else if (ret < 0) {
		dev_err(queue->ctrl->ctrl.device,
			"failed to send request %d\n", ret);
		nvme_tcp_fail_request(queue->request);
		nvme_tcp_done_send_req(queue);
	}
	return ret;
}

static int nvme_tcp_try_recv(struct nvme_tcp_queue *queue)
{
	struct socket *sock = queue->sock;
	struct sock *sk = sock->sk;
	read_descriptor_t rd_desc;
	int consumed;

	rd_desc.arg.data = queue;
	rd_desc.count = 1;
	lock_sock(sk);
	queue->nr_cqe = 0;
	consumed = sock->ops->read_sock(sk, &rd_desc, nvme_tcp_recv_skb);
	release_sock(sk);
	return consumed;
}

static void nvme_tcp_io_work(struct work_struct *w)
{
	struct nvme_tcp_queue *queue =
		container_of(w, struct nvme_tcp_queue, io_work);
	unsigned long deadline = jiffies + msecs_to_jiffies(1);

	do {
		bool pending = false;
		int result;

		if (mutex_trylock(&queue->send_mutex)) {
			result = nvme_tcp_try_send(queue);
			mutex_unlock(&queue->send_mutex);
			if (result > 0)
				pending = true;
			else if (unlikely(result < 0))
				break;
		}

		result = nvme_tcp_try_recv(queue);
		if (result > 0)
			pending = true;
		else if (unlikely(result < 0))
			return;

		if (!pending || !queue->rd_enabled)
			return;

	} while (!time_after(jiffies, deadline)); /* quota is exhausted */

	queue_work_on(queue->io_cpu, nvme_tcp_wq, &queue->io_work);
}

static void nvme_tcp_free_crypto(struct nvme_tcp_queue *queue)
{
	struct crypto_ahash *tfm = crypto_ahash_reqtfm(queue->rcv_hash);

	ahash_request_free(queue->rcv_hash);
	ahash_request_free(queue->snd_hash);
	crypto_free_ahash(tfm);
}

static int nvme_tcp_alloc_crypto(struct nvme_tcp_queue *queue)
{
	struct crypto_ahash *tfm;

	tfm = crypto_alloc_ahash("crc32c", 0, CRYPTO_ALG_ASYNC);
	if (IS_ERR(tfm))
		return PTR_ERR(tfm);

	queue->snd_hash = ahash_request_alloc(tfm, GFP_KERNEL);
	if (!queue->snd_hash)
		goto free_tfm;
	ahash_request_set_callback(queue->snd_hash, 0, NULL, NULL);

	queue->rcv_hash = ahash_request_alloc(tfm, GFP_KERNEL);
	if (!queue->rcv_hash)
		goto free_snd_hash;
	ahash_request_set_callback(queue->rcv_hash, 0, NULL, NULL);

	return 0;
free_snd_hash:
	ahash_request_free(queue->snd_hash);
free_tfm:
	crypto_free_ahash(tfm);
	return -ENOMEM;
}

static void nvme_tcp_free_async_req(struct nvme_tcp_ctrl *ctrl)
{
	struct nvme_tcp_request *async = &ctrl->async_req;

	page_frag_free(async->pdu);
}

static int nvme_tcp_alloc_async_req(struct nvme_tcp_ctrl *ctrl)
{
	struct nvme_tcp_queue *queue = &ctrl->queues[0];
	struct nvme_tcp_request *async = &ctrl->async_req;
	u8 hdgst = nvme_tcp_hdgst_len(queue);

	async->pdu = page_frag_alloc(&queue->pf_cache,
		sizeof(struct nvme_tcp_cmd_pdu) + hdgst,
		GFP_KERNEL | __GFP_ZERO);
	if (!async->pdu)
		return -ENOMEM;

	async->queue = &ctrl->queues[0];
	return 0;
}

static void nvme_tcp_free_queue(struct nvme_ctrl *nctrl, int qid)
{
	struct page *page;
	struct nvme_tcp_ctrl *ctrl = to_tcp_ctrl(nctrl);
	struct nvme_tcp_queue *queue = &ctrl->queues[qid];

	if (!test_and_clear_bit(NVME_TCP_Q_ALLOCATED, &queue->flags))
		return;

	if (queue->hdr_digest || queue->data_digest)
		nvme_tcp_free_crypto(queue);

	if (queue->pf_cache.va) {
		page = virt_to_head_page(queue->pf_cache.va);
		__page_frag_cache_drain(page, queue->pf_cache.pagecnt_bias);
		queue->pf_cache.va = NULL;
	}
	sock_release(queue->sock);
	kfree(queue->pdu);
	mutex_destroy(&queue->send_mutex);
	mutex_destroy(&queue->queue_lock);
}

static int nvme_tcp_init_connection(struct nvme_tcp_queue *queue)
{
	struct nvme_tcp_icreq_pdu *icreq;
	struct nvme_tcp_icresp_pdu *icresp;
	struct msghdr msg = {};
	struct kvec iov;
	bool ctrl_hdgst, ctrl_ddgst;
	u32 maxh2cdata;
	int ret;

	icreq = kzalloc(sizeof(*icreq), GFP_KERNEL);
	if (!icreq)
		return -ENOMEM;

	icresp = kzalloc(sizeof(*icresp), GFP_KERNEL);
	if (!icresp) {
		ret = -ENOMEM;
		goto free_icreq;
	}

	icreq->hdr.type = nvme_tcp_icreq;
	icreq->hdr.hlen = sizeof(*icreq);
	icreq->hdr.pdo = 0;
	icreq->hdr.plen = cpu_to_le32(icreq->hdr.hlen);
	icreq->pfv = cpu_to_le16(NVME_TCP_PFV_1_0);
	icreq->maxr2t = 0; /* single inflight r2t supported */
	icreq->hpda = 0; /* no alignment constraint */
	if (queue->hdr_digest)
		icreq->digest |= NVME_TCP_HDR_DIGEST_ENABLE;
	if (queue->data_digest)
		icreq->digest |= NVME_TCP_DATA_DIGEST_ENABLE;

	iov.iov_base = icreq;
	iov.iov_len = sizeof(*icreq);
	ret = kernel_sendmsg(queue->sock, &msg, &iov, 1, iov.iov_len);
	if (ret < 0)
		goto free_icresp;

	memset(&msg, 0, sizeof(msg));
	iov.iov_base = icresp;
	iov.iov_len = sizeof(*icresp);
	ret = kernel_recvmsg(queue->sock, &msg, &iov, 1,
			iov.iov_len, msg.msg_flags);
	if (ret < 0)
		goto free_icresp;

	ret = -EINVAL;
	if (icresp->hdr.type != nvme_tcp_icresp) {
		pr_err("queue %d: bad type returned %d\n",
			nvme_tcp_queue_id(queue), icresp->hdr.type);
		goto free_icresp;
	}

	if (le32_to_cpu(icresp->hdr.plen) != sizeof(*icresp)) {
		pr_err("queue %d: bad pdu length returned %d\n",
			nvme_tcp_queue_id(queue), icresp->hdr.plen);
		goto free_icresp;
	}

	if (icresp->pfv != NVME_TCP_PFV_1_0) {
		pr_err("queue %d: bad pfv returned %d\n",
			nvme_tcp_queue_id(queue), icresp->pfv);
		goto free_icresp;
	}

	ctrl_ddgst = !!(icresp->digest & NVME_TCP_DATA_DIGEST_ENABLE);
	if ((queue->data_digest && !ctrl_ddgst) ||
	    (!queue->data_digest && ctrl_ddgst)) {
		pr_err("queue %d: data digest mismatch host: %s ctrl: %s\n",
			nvme_tcp_queue_id(queue),
			queue->data_digest ? "enabled" : "disabled",
			ctrl_ddgst ? "enabled" : "disabled");
		goto free_icresp;
	}

	ctrl_hdgst = !!(icresp->digest & NVME_TCP_HDR_DIGEST_ENABLE);
	if ((queue->hdr_digest && !ctrl_hdgst) ||
	    (!queue->hdr_digest && ctrl_hdgst)) {
		pr_err("queue %d: header digest mismatch host: %s ctrl: %s\n",
			nvme_tcp_queue_id(queue),
			queue->hdr_digest ? "enabled" : "disabled",
			ctrl_hdgst ? "enabled" : "disabled");
		goto free_icresp;
	}

	if (icresp->cpda != 0) {
		pr_err("queue %d: unsupported cpda returned %d\n",
			nvme_tcp_queue_id(queue), icresp->cpda);
		goto free_icresp;
	}

	maxh2cdata = le32_to_cpu(icresp->maxdata);
	if ((maxh2cdata % 4) || (maxh2cdata < NVME_TCP_MIN_MAXH2CDATA)) {
		pr_err("queue %d: invalid maxh2cdata returned %u\n",
		       nvme_tcp_queue_id(queue), maxh2cdata);
		goto free_icresp;
	}
	queue->maxh2cdata = maxh2cdata;

	ret = 0;
free_icresp:
	kfree(icresp);
free_icreq:
	kfree(icreq);
	return ret;
}

static bool nvme_tcp_admin_queue(struct nvme_tcp_queue *queue)
{
	return nvme_tcp_queue_id(queue) == 0;
}

static bool nvme_tcp_default_queue(struct nvme_tcp_queue *queue)
{
	struct nvme_tcp_ctrl *ctrl = queue->ctrl;
	int qid = nvme_tcp_queue_id(queue);

	return !nvme_tcp_admin_queue(queue) &&
		qid < 1 + ctrl->io_queues[HCTX_TYPE_DEFAULT];
}

static bool nvme_tcp_read_queue(struct nvme_tcp_queue *queue)
{
	struct nvme_tcp_ctrl *ctrl = queue->ctrl;
	int qid = nvme_tcp_queue_id(queue);

	return !nvme_tcp_admin_queue(queue) &&
		!nvme_tcp_default_queue(queue) &&
		qid < 1 + ctrl->io_queues[HCTX_TYPE_DEFAULT] +
			  ctrl->io_queues[HCTX_TYPE_READ];
}

static bool nvme_tcp_poll_queue(struct nvme_tcp_queue *queue)
{
	struct nvme_tcp_ctrl *ctrl = queue->ctrl;
	int qid = nvme_tcp_queue_id(queue);

	return !nvme_tcp_admin_queue(queue) &&
		!nvme_tcp_default_queue(queue) &&
		!nvme_tcp_read_queue(queue) &&
		qid < 1 + ctrl->io_queues[HCTX_TYPE_DEFAULT] +
			  ctrl->io_queues[HCTX_TYPE_READ] +
			  ctrl->io_queues[HCTX_TYPE_POLL];
}

static void nvme_tcp_set_queue_io_cpu(struct nvme_tcp_queue *queue)
{
	struct nvme_tcp_ctrl *ctrl = queue->ctrl;
	int qid = nvme_tcp_queue_id(queue);
	int n = 0;

	if (nvme_tcp_default_queue(queue))
		n = qid - 1;
	else if (nvme_tcp_read_queue(queue))
		n = qid - ctrl->io_queues[HCTX_TYPE_DEFAULT] - 1;
	else if (nvme_tcp_poll_queue(queue))
		n = qid - ctrl->io_queues[HCTX_TYPE_DEFAULT] -
				ctrl->io_queues[HCTX_TYPE_READ] - 1;
	queue->io_cpu = cpumask_next_wrap(n - 1, cpu_online_mask, -1, false);
}

static int nvme_tcp_alloc_queue(struct nvme_ctrl *nctrl, int qid)
{
	struct nvme_tcp_ctrl *ctrl = to_tcp_ctrl(nctrl);
	struct nvme_tcp_queue *queue = &ctrl->queues[qid];
	int ret, rcv_pdu_size;

	mutex_init(&queue->queue_lock);
	queue->ctrl = ctrl;
	init_llist_head(&queue->req_list);
	INIT_LIST_HEAD(&queue->send_list);
	mutex_init(&queue->send_mutex);
	INIT_WORK(&queue->io_work, nvme_tcp_io_work);

	if (qid > 0)
		queue->cmnd_capsule_len = nctrl->ioccsz * 16;
	else
		queue->cmnd_capsule_len = sizeof(struct nvme_command) +
						NVME_TCP_ADMIN_CCSZ;

	ret = sock_create(ctrl->addr.ss_family, SOCK_STREAM,
			IPPROTO_TCP, &queue->sock);
	if (ret) {
		dev_err(nctrl->device,
			"failed to create socket: %d\n", ret);
		goto err_destroy_mutex;
	}

	nvme_tcp_reclassify_socket(queue->sock);

	/* Single syn retry */
	tcp_sock_set_syncnt(queue->sock->sk, 1);

	/* Set TCP no delay */
	tcp_sock_set_nodelay(queue->sock->sk);

	/*
	 * Cleanup whatever is sitting in the TCP transmit queue on socket
	 * close. This is done to prevent stale data from being sent should
	 * the network connection be restored before TCP times out.
	 */
	sock_no_linger(queue->sock->sk);

	if (so_priority > 0)
		sock_set_priority(queue->sock->sk, so_priority);

	/* Set socket type of service */
	if (nctrl->opts->tos >= 0)
		ip_sock_set_tos(queue->sock->sk, nctrl->opts->tos);

	/* Set 10 seconds timeout for icresp recvmsg */
	queue->sock->sk->sk_rcvtimeo = 10 * HZ;

	queue->sock->sk->sk_allocation = GFP_ATOMIC;
	nvme_tcp_set_queue_io_cpu(queue);
	queue->request = NULL;
	queue->data_remaining = 0;
	queue->ddgst_remaining = 0;
	queue->pdu_remaining = 0;
	queue->pdu_offset = 0;
	sk_set_memalloc(queue->sock->sk);

	if (nctrl->opts->mask & NVMF_OPT_HOST_TRADDR) {
		ret = kernel_bind(queue->sock, (struct sockaddr *)&ctrl->src_addr,
			sizeof(ctrl->src_addr));
		if (ret) {
			dev_err(nctrl->device,
				"failed to bind queue %d socket %d\n",
				qid, ret);
			goto err_sock;
		}
	}

	if (nctrl->opts->mask & NVMF_OPT_HOST_IFACE) {
		char *iface = nctrl->opts->host_iface;
		sockptr_t optval = KERNEL_SOCKPTR(iface);

		ret = sock_setsockopt(queue->sock, SOL_SOCKET, SO_BINDTODEVICE,
				      optval, strlen(iface));
		if (ret) {
			dev_err(nctrl->device,
			  "failed to bind to interface %s queue %d err %d\n",
			  iface, qid, ret);
			goto err_sock;
		}
	}

	queue->hdr_digest = nctrl->opts->hdr_digest;
	queue->data_digest = nctrl->opts->data_digest;
	if (queue->hdr_digest || queue->data_digest) {
		ret = nvme_tcp_alloc_crypto(queue);
		if (ret) {
			dev_err(nctrl->device,
				"failed to allocate queue %d crypto\n", qid);
			goto err_sock;
		}
	}

	rcv_pdu_size = sizeof(struct nvme_tcp_rsp_pdu) +
			nvme_tcp_hdgst_len(queue);
	queue->pdu = kmalloc(rcv_pdu_size, GFP_KERNEL);
	if (!queue->pdu) {
		ret = -ENOMEM;
		goto err_crypto;
	}

	dev_dbg(nctrl->device, "connecting queue %d\n",
			nvme_tcp_queue_id(queue));

	ret = kernel_connect(queue->sock, (struct sockaddr *)&ctrl->addr,
		sizeof(ctrl->addr), 0);
	if (ret) {
		dev_err(nctrl->device,
			"failed to connect socket: %d\n", ret);
		goto err_rcv_pdu;
	}

	ret = nvme_tcp_init_connection(queue);
	if (ret)
		goto err_init_connect;

	queue->rd_enabled = true;
	set_bit(NVME_TCP_Q_ALLOCATED, &queue->flags);
	nvme_tcp_init_recv_ctx(queue);

	write_lock_bh(&queue->sock->sk->sk_callback_lock);
	queue->sock->sk->sk_user_data = queue;
	queue->state_change = queue->sock->sk->sk_state_change;
	queue->data_ready = queue->sock->sk->sk_data_ready;
	queue->write_space = queue->sock->sk->sk_write_space;
	queue->sock->sk->sk_data_ready = nvme_tcp_data_ready;
	queue->sock->sk->sk_state_change = nvme_tcp_state_change;
	queue->sock->sk->sk_write_space = nvme_tcp_write_space;
#ifdef CONFIG_NET_RX_BUSY_POLL
	queue->sock->sk->sk_ll_usec = 1;
#endif
	write_unlock_bh(&queue->sock->sk->sk_callback_lock);

	return 0;

err_init_connect:
	kernel_sock_shutdown(queue->sock, SHUT_RDWR);
err_rcv_pdu:
	kfree(queue->pdu);
err_crypto:
	if (queue->hdr_digest || queue->data_digest)
		nvme_tcp_free_crypto(queue);
err_sock:
	sock_release(queue->sock);
	queue->sock = NULL;
err_destroy_mutex:
	mutex_destroy(&queue->send_mutex);
	mutex_destroy(&queue->queue_lock);
	return ret;
}

static void nvme_tcp_restore_sock_calls(struct nvme_tcp_queue *queue)
{
	struct socket *sock = queue->sock;

	write_lock_bh(&sock->sk->sk_callback_lock);
	sock->sk->sk_user_data  = NULL;
	sock->sk->sk_data_ready = queue->data_ready;
	sock->sk->sk_state_change = queue->state_change;
	sock->sk->sk_write_space  = queue->write_space;
	write_unlock_bh(&sock->sk->sk_callback_lock);
}

static void __nvme_tcp_stop_queue(struct nvme_tcp_queue *queue)
{
	kernel_sock_shutdown(queue->sock, SHUT_RDWR);
	nvme_tcp_restore_sock_calls(queue);
	cancel_work_sync(&queue->io_work);
}

static void nvme_tcp_stop_queue(struct nvme_ctrl *nctrl, int qid)
{
	struct nvme_tcp_ctrl *ctrl = to_tcp_ctrl(nctrl);
	struct nvme_tcp_queue *queue = &ctrl->queues[qid];

	if (!test_bit(NVME_TCP_Q_ALLOCATED, &queue->flags))
		return;

	mutex_lock(&queue->queue_lock);
	if (test_and_clear_bit(NVME_TCP_Q_LIVE, &queue->flags))
		__nvme_tcp_stop_queue(queue);
	mutex_unlock(&queue->queue_lock);
}

static int nvme_tcp_start_queue(struct nvme_ctrl *nctrl, int idx)
{
	struct nvme_tcp_ctrl *ctrl = to_tcp_ctrl(nctrl);
	int ret;

	if (idx)
		ret = nvmf_connect_io_queue(nctrl, idx);
	else
		ret = nvmf_connect_admin_queue(nctrl);

	if (!ret) {
		set_bit(NVME_TCP_Q_LIVE, &ctrl->queues[idx].flags);
	} else {
		if (test_bit(NVME_TCP_Q_ALLOCATED, &ctrl->queues[idx].flags))
			__nvme_tcp_stop_queue(&ctrl->queues[idx]);
		dev_err(nctrl->device,
			"failed to connect queue: %d ret=%d\n", idx, ret);
	}
	return ret;
}

<<<<<<< HEAD
static int nvme_tcp_alloc_admin_tag_set(struct nvme_ctrl *nctrl)
{
	struct nvme_tcp_ctrl *ctrl = to_tcp_ctrl(nctrl);
	struct blk_mq_tag_set *set = &ctrl->admin_tag_set;
	int ret;

	memset(set, 0, sizeof(*set));
	set->ops = &nvme_tcp_admin_mq_ops;
	set->queue_depth = NVME_AQ_MQ_TAG_DEPTH;
	set->reserved_tags = NVMF_RESERVED_TAGS;
	set->numa_node = nctrl->numa_node;
	set->flags = BLK_MQ_F_BLOCKING;
	set->cmd_size = sizeof(struct nvme_tcp_request);
	set->driver_data = ctrl;
	set->nr_hw_queues = 1;
	set->timeout = NVME_ADMIN_TIMEOUT;
	ret = blk_mq_alloc_tag_set(set);
	if (!ret)
		nctrl->admin_tagset = set;
	return ret;
}

static int nvme_tcp_alloc_tag_set(struct nvme_ctrl *nctrl)
{
	struct nvme_tcp_ctrl *ctrl = to_tcp_ctrl(nctrl);
	struct blk_mq_tag_set *set = &ctrl->tag_set;
	int ret;

	memset(set, 0, sizeof(*set));
	set->ops = &nvme_tcp_mq_ops;
	set->queue_depth = nctrl->sqsize + 1;
	set->reserved_tags = NVMF_RESERVED_TAGS;
	set->numa_node = nctrl->numa_node;
	set->flags = BLK_MQ_F_SHOULD_MERGE | BLK_MQ_F_BLOCKING;
	set->cmd_size = sizeof(struct nvme_tcp_request);
	set->driver_data = ctrl;
	set->nr_hw_queues = nctrl->queue_count - 1;
	set->timeout = NVME_IO_TIMEOUT;
	set->nr_maps = nctrl->opts->nr_poll_queues ? HCTX_MAX_TYPES : 2;
	ret = blk_mq_alloc_tag_set(set);
	if (!ret)
		nctrl->tagset = set;
	return ret;
}

=======
>>>>>>> 7365df19
static void nvme_tcp_free_admin_queue(struct nvme_ctrl *ctrl)
{
	if (to_tcp_ctrl(ctrl)->async_req.pdu) {
		cancel_work_sync(&ctrl->async_event_work);
		nvme_tcp_free_async_req(to_tcp_ctrl(ctrl));
		to_tcp_ctrl(ctrl)->async_req.pdu = NULL;
	}

	nvme_tcp_free_queue(ctrl, 0);
}

static void nvme_tcp_free_io_queues(struct nvme_ctrl *ctrl)
{
	int i;

	for (i = 1; i < ctrl->queue_count; i++)
		nvme_tcp_free_queue(ctrl, i);
}

static void nvme_tcp_stop_io_queues(struct nvme_ctrl *ctrl)
{
	int i;

	for (i = 1; i < ctrl->queue_count; i++)
		nvme_tcp_stop_queue(ctrl, i);
}

static int nvme_tcp_start_io_queues(struct nvme_ctrl *ctrl,
				    int first, int last)
{
	int i, ret;

	for (i = first; i < last; i++) {
		ret = nvme_tcp_start_queue(ctrl, i);
		if (ret)
			goto out_stop_queues;
	}

	return 0;

out_stop_queues:
	for (i--; i >= first; i--)
		nvme_tcp_stop_queue(ctrl, i);
	return ret;
}

static int nvme_tcp_alloc_admin_queue(struct nvme_ctrl *ctrl)
{
	int ret;

	ret = nvme_tcp_alloc_queue(ctrl, 0);
	if (ret)
		return ret;

	ret = nvme_tcp_alloc_async_req(to_tcp_ctrl(ctrl));
	if (ret)
		goto out_free_queue;

	return 0;

out_free_queue:
	nvme_tcp_free_queue(ctrl, 0);
	return ret;
}

static int __nvme_tcp_alloc_io_queues(struct nvme_ctrl *ctrl)
{
	int i, ret;

	for (i = 1; i < ctrl->queue_count; i++) {
		ret = nvme_tcp_alloc_queue(ctrl, i);
		if (ret)
			goto out_free_queues;
	}

	return 0;

out_free_queues:
	for (i--; i >= 1; i--)
		nvme_tcp_free_queue(ctrl, i);

	return ret;
}

static unsigned int nvme_tcp_nr_io_queues(struct nvme_ctrl *ctrl)
{
	unsigned int nr_io_queues;

	nr_io_queues = min(ctrl->opts->nr_io_queues, num_online_cpus());
	nr_io_queues += min(ctrl->opts->nr_write_queues, num_online_cpus());
	nr_io_queues += min(ctrl->opts->nr_poll_queues, num_online_cpus());

	return nr_io_queues;
}

static void nvme_tcp_set_io_queues(struct nvme_ctrl *nctrl,
		unsigned int nr_io_queues)
{
	struct nvme_tcp_ctrl *ctrl = to_tcp_ctrl(nctrl);
	struct nvmf_ctrl_options *opts = nctrl->opts;

	if (opts->nr_write_queues && opts->nr_io_queues < nr_io_queues) {
		/*
		 * separate read/write queues
		 * hand out dedicated default queues only after we have
		 * sufficient read queues.
		 */
		ctrl->io_queues[HCTX_TYPE_READ] = opts->nr_io_queues;
		nr_io_queues -= ctrl->io_queues[HCTX_TYPE_READ];
		ctrl->io_queues[HCTX_TYPE_DEFAULT] =
			min(opts->nr_write_queues, nr_io_queues);
		nr_io_queues -= ctrl->io_queues[HCTX_TYPE_DEFAULT];
	} else {
		/*
		 * shared read/write queues
		 * either no write queues were requested, or we don't have
		 * sufficient queue count to have dedicated default queues.
		 */
		ctrl->io_queues[HCTX_TYPE_DEFAULT] =
			min(opts->nr_io_queues, nr_io_queues);
		nr_io_queues -= ctrl->io_queues[HCTX_TYPE_DEFAULT];
	}

	if (opts->nr_poll_queues && nr_io_queues) {
		/* map dedicated poll queues only if we have queues left */
		ctrl->io_queues[HCTX_TYPE_POLL] =
			min(opts->nr_poll_queues, nr_io_queues);
	}
}

static int nvme_tcp_alloc_io_queues(struct nvme_ctrl *ctrl)
{
	unsigned int nr_io_queues;
	int ret;

	nr_io_queues = nvme_tcp_nr_io_queues(ctrl);
	ret = nvme_set_queue_count(ctrl, &nr_io_queues);
	if (ret)
		return ret;

	if (nr_io_queues == 0) {
		dev_err(ctrl->device,
			"unable to set any I/O queues\n");
		return -ENOMEM;
	}

	ctrl->queue_count = nr_io_queues + 1;
	dev_info(ctrl->device,
		"creating %d I/O queues.\n", nr_io_queues);

	nvme_tcp_set_io_queues(ctrl, nr_io_queues);

	return __nvme_tcp_alloc_io_queues(ctrl);
}

static void nvme_tcp_destroy_io_queues(struct nvme_ctrl *ctrl, bool remove)
{
	nvme_tcp_stop_io_queues(ctrl);
<<<<<<< HEAD
	if (remove) {
		blk_mq_destroy_queue(ctrl->connect_q);
		blk_mq_free_tag_set(ctrl->tagset);
	}
=======
	if (remove)
		nvme_remove_io_tag_set(ctrl);
>>>>>>> 7365df19
	nvme_tcp_free_io_queues(ctrl);
}

static int nvme_tcp_configure_io_queues(struct nvme_ctrl *ctrl, bool new)
{
	int ret, nr_queues;

	ret = nvme_tcp_alloc_io_queues(ctrl);
	if (ret)
		return ret;

	if (new) {
<<<<<<< HEAD
		ret = nvme_tcp_alloc_tag_set(ctrl);
		if (ret)
			goto out_free_io_queues;

		ret = nvme_ctrl_init_connect_q(ctrl);
=======
		ret = nvme_alloc_io_tag_set(ctrl, &to_tcp_ctrl(ctrl)->tag_set,
				&nvme_tcp_mq_ops,
				BLK_MQ_F_SHOULD_MERGE | BLK_MQ_F_BLOCKING,
				sizeof(struct nvme_tcp_request));
>>>>>>> 7365df19
		if (ret)
			goto out_free_io_queues;
	}

	/*
	 * Only start IO queues for which we have allocated the tagset
	 * and limitted it to the available queues. On reconnects, the
	 * queue number might have changed.
	 */
	nr_queues = min(ctrl->tagset->nr_hw_queues + 1, ctrl->queue_count);
	ret = nvme_tcp_start_io_queues(ctrl, 1, nr_queues);
	if (ret)
		goto out_cleanup_connect_q;

	if (!new) {
		nvme_start_queues(ctrl);
		if (!nvme_wait_freeze_timeout(ctrl, NVME_IO_TIMEOUT)) {
			/*
			 * If we timed out waiting for freeze we are likely to
			 * be stuck.  Fail the controller initialization just
			 * to be safe.
			 */
			ret = -ENODEV;
			goto out_wait_freeze_timed_out;
		}
		blk_mq_update_nr_hw_queues(ctrl->tagset,
			ctrl->queue_count - 1);
		nvme_unfreeze(ctrl);
	}

	/*
	 * If the number of queues has increased (reconnect case)
	 * start all new queues now.
	 */
	ret = nvme_tcp_start_io_queues(ctrl, nr_queues,
				       ctrl->tagset->nr_hw_queues + 1);
	if (ret)
		goto out_wait_freeze_timed_out;

	return 0;

out_wait_freeze_timed_out:
	nvme_stop_queues(ctrl);
	nvme_sync_io_queues(ctrl);
	nvme_tcp_stop_io_queues(ctrl);
out_cleanup_connect_q:
	nvme_cancel_tagset(ctrl);
	if (new)
<<<<<<< HEAD
		blk_mq_destroy_queue(ctrl->connect_q);
out_free_tag_set:
	if (new)
		blk_mq_free_tag_set(ctrl->tagset);
=======
		nvme_remove_io_tag_set(ctrl);
>>>>>>> 7365df19
out_free_io_queues:
	nvme_tcp_free_io_queues(ctrl);
	return ret;
}

static void nvme_tcp_destroy_admin_queue(struct nvme_ctrl *ctrl, bool remove)
{
	nvme_tcp_stop_queue(ctrl, 0);
<<<<<<< HEAD
	if (remove) {
		blk_mq_destroy_queue(ctrl->admin_q);
		blk_mq_destroy_queue(ctrl->fabrics_q);
		blk_mq_free_tag_set(ctrl->admin_tagset);
	}
=======
	if (remove)
		nvme_remove_admin_tag_set(ctrl);
>>>>>>> 7365df19
	nvme_tcp_free_admin_queue(ctrl);
}

static int nvme_tcp_configure_admin_queue(struct nvme_ctrl *ctrl, bool new)
{
	int error;

	error = nvme_tcp_alloc_admin_queue(ctrl);
	if (error)
		return error;

	if (new) {
<<<<<<< HEAD
		error = nvme_tcp_alloc_admin_tag_set(ctrl);
		if (error)
			goto out_free_queue;

		ctrl->fabrics_q = blk_mq_init_queue(ctrl->admin_tagset);
		if (IS_ERR(ctrl->fabrics_q)) {
			error = PTR_ERR(ctrl->fabrics_q);
			goto out_free_tagset;
		}

		ctrl->admin_q = blk_mq_init_queue(ctrl->admin_tagset);
		if (IS_ERR(ctrl->admin_q)) {
			error = PTR_ERR(ctrl->admin_q);
			goto out_cleanup_fabrics_q;
		}
=======
		error = nvme_alloc_admin_tag_set(ctrl,
				&to_tcp_ctrl(ctrl)->admin_tag_set,
				&nvme_tcp_admin_mq_ops, BLK_MQ_F_BLOCKING,
				sizeof(struct nvme_tcp_request));
		if (error)
			goto out_free_queue;
>>>>>>> 7365df19
	}

	error = nvme_tcp_start_queue(ctrl, 0);
	if (error)
		goto out_cleanup_tagset;

	error = nvme_enable_ctrl(ctrl);
	if (error)
		goto out_stop_queue;

	nvme_start_admin_queue(ctrl);

	error = nvme_init_ctrl_finish(ctrl);
	if (error)
		goto out_quiesce_queue;

	return 0;

out_quiesce_queue:
	nvme_stop_admin_queue(ctrl);
	blk_sync_queue(ctrl->admin_q);
out_stop_queue:
	nvme_tcp_stop_queue(ctrl, 0);
	nvme_cancel_admin_tagset(ctrl);
out_cleanup_tagset:
	if (new)
<<<<<<< HEAD
		blk_mq_destroy_queue(ctrl->admin_q);
out_cleanup_fabrics_q:
	if (new)
		blk_mq_destroy_queue(ctrl->fabrics_q);
out_free_tagset:
	if (new)
		blk_mq_free_tag_set(ctrl->admin_tagset);
=======
		nvme_remove_admin_tag_set(ctrl);
>>>>>>> 7365df19
out_free_queue:
	nvme_tcp_free_admin_queue(ctrl);
	return error;
}

static void nvme_tcp_teardown_admin_queue(struct nvme_ctrl *ctrl,
		bool remove)
{
	nvme_stop_admin_queue(ctrl);
	blk_sync_queue(ctrl->admin_q);
	nvme_tcp_stop_queue(ctrl, 0);
	nvme_cancel_admin_tagset(ctrl);
	if (remove)
		nvme_start_admin_queue(ctrl);
	nvme_tcp_destroy_admin_queue(ctrl, remove);
}

static void nvme_tcp_teardown_io_queues(struct nvme_ctrl *ctrl,
		bool remove)
{
	if (ctrl->queue_count <= 1)
		return;
	nvme_stop_admin_queue(ctrl);
	nvme_start_freeze(ctrl);
	nvme_stop_queues(ctrl);
	nvme_sync_io_queues(ctrl);
	nvme_tcp_stop_io_queues(ctrl);
	nvme_cancel_tagset(ctrl);
	if (remove)
		nvme_start_queues(ctrl);
	nvme_tcp_destroy_io_queues(ctrl, remove);
}

static void nvme_tcp_reconnect_or_remove(struct nvme_ctrl *ctrl)
{
	/* If we are resetting/deleting then do nothing */
	if (ctrl->state != NVME_CTRL_CONNECTING) {
		WARN_ON_ONCE(ctrl->state == NVME_CTRL_NEW ||
			ctrl->state == NVME_CTRL_LIVE);
		return;
	}

	if (nvmf_should_reconnect(ctrl)) {
		dev_info(ctrl->device, "Reconnecting in %d seconds...\n",
			ctrl->opts->reconnect_delay);
		queue_delayed_work(nvme_wq, &to_tcp_ctrl(ctrl)->connect_work,
				ctrl->opts->reconnect_delay * HZ);
	} else {
		dev_info(ctrl->device, "Removing controller...\n");
		nvme_delete_ctrl(ctrl);
	}
}

static int nvme_tcp_setup_ctrl(struct nvme_ctrl *ctrl, bool new)
{
	struct nvmf_ctrl_options *opts = ctrl->opts;
	int ret;

	ret = nvme_tcp_configure_admin_queue(ctrl, new);
	if (ret)
		return ret;

	if (ctrl->icdoff) {
		ret = -EOPNOTSUPP;
		dev_err(ctrl->device, "icdoff is not supported!\n");
		goto destroy_admin;
	}

	if (!nvme_ctrl_sgl_supported(ctrl)) {
		ret = -EOPNOTSUPP;
		dev_err(ctrl->device, "Mandatory sgls are not supported!\n");
		goto destroy_admin;
	}

	if (opts->queue_size > ctrl->sqsize + 1)
		dev_warn(ctrl->device,
			"queue_size %zu > ctrl sqsize %u, clamping down\n",
			opts->queue_size, ctrl->sqsize + 1);

	if (ctrl->sqsize + 1 > ctrl->maxcmd) {
		dev_warn(ctrl->device,
			"sqsize %u > ctrl maxcmd %u, clamping down\n",
			ctrl->sqsize + 1, ctrl->maxcmd);
		ctrl->sqsize = ctrl->maxcmd - 1;
	}

	if (ctrl->queue_count > 1) {
		ret = nvme_tcp_configure_io_queues(ctrl, new);
		if (ret)
			goto destroy_admin;
	}

	if (!nvme_change_ctrl_state(ctrl, NVME_CTRL_LIVE)) {
		/*
		 * state change failure is ok if we started ctrl delete,
		 * unless we're during creation of a new controller to
		 * avoid races with teardown flow.
		 */
		WARN_ON_ONCE(ctrl->state != NVME_CTRL_DELETING &&
			     ctrl->state != NVME_CTRL_DELETING_NOIO);
		WARN_ON_ONCE(new);
		ret = -EINVAL;
		goto destroy_io;
	}

	nvme_start_ctrl(ctrl);
	return 0;

destroy_io:
	if (ctrl->queue_count > 1) {
		nvme_stop_queues(ctrl);
		nvme_sync_io_queues(ctrl);
		nvme_tcp_stop_io_queues(ctrl);
		nvme_cancel_tagset(ctrl);
		nvme_tcp_destroy_io_queues(ctrl, new);
	}
destroy_admin:
	nvme_stop_admin_queue(ctrl);
	blk_sync_queue(ctrl->admin_q);
	nvme_tcp_stop_queue(ctrl, 0);
	nvme_cancel_admin_tagset(ctrl);
	nvme_tcp_destroy_admin_queue(ctrl, new);
	return ret;
}

static void nvme_tcp_reconnect_ctrl_work(struct work_struct *work)
{
	struct nvme_tcp_ctrl *tcp_ctrl = container_of(to_delayed_work(work),
			struct nvme_tcp_ctrl, connect_work);
	struct nvme_ctrl *ctrl = &tcp_ctrl->ctrl;

	++ctrl->nr_reconnects;

	if (nvme_tcp_setup_ctrl(ctrl, false))
		goto requeue;

	dev_info(ctrl->device, "Successfully reconnected (%d attempt)\n",
			ctrl->nr_reconnects);

	ctrl->nr_reconnects = 0;

	return;

requeue:
	dev_info(ctrl->device, "Failed reconnect attempt %d\n",
			ctrl->nr_reconnects);
	nvme_tcp_reconnect_or_remove(ctrl);
}

static void nvme_tcp_error_recovery_work(struct work_struct *work)
{
	struct nvme_tcp_ctrl *tcp_ctrl = container_of(work,
				struct nvme_tcp_ctrl, err_work);
	struct nvme_ctrl *ctrl = &tcp_ctrl->ctrl;

	nvme_auth_stop(ctrl);
	nvme_stop_keep_alive(ctrl);
	flush_work(&ctrl->async_event_work);
	nvme_tcp_teardown_io_queues(ctrl, false);
	/* unquiesce to fail fast pending requests */
	nvme_start_queues(ctrl);
	nvme_tcp_teardown_admin_queue(ctrl, false);
	nvme_start_admin_queue(ctrl);

	if (!nvme_change_ctrl_state(ctrl, NVME_CTRL_CONNECTING)) {
		/* state change failure is ok if we started ctrl delete */
		WARN_ON_ONCE(ctrl->state != NVME_CTRL_DELETING &&
			     ctrl->state != NVME_CTRL_DELETING_NOIO);
		return;
	}

	nvme_tcp_reconnect_or_remove(ctrl);
}

static void nvme_tcp_teardown_ctrl(struct nvme_ctrl *ctrl, bool shutdown)
{
	nvme_tcp_teardown_io_queues(ctrl, shutdown);
	nvme_stop_admin_queue(ctrl);
	if (shutdown)
		nvme_shutdown_ctrl(ctrl);
	else
		nvme_disable_ctrl(ctrl);
	nvme_tcp_teardown_admin_queue(ctrl, shutdown);
}

static void nvme_tcp_delete_ctrl(struct nvme_ctrl *ctrl)
{
	nvme_tcp_teardown_ctrl(ctrl, true);
}

static void nvme_reset_ctrl_work(struct work_struct *work)
{
	struct nvme_ctrl *ctrl =
		container_of(work, struct nvme_ctrl, reset_work);

	nvme_stop_ctrl(ctrl);
	nvme_tcp_teardown_ctrl(ctrl, false);

	if (!nvme_change_ctrl_state(ctrl, NVME_CTRL_CONNECTING)) {
		/* state change failure is ok if we started ctrl delete */
		WARN_ON_ONCE(ctrl->state != NVME_CTRL_DELETING &&
			     ctrl->state != NVME_CTRL_DELETING_NOIO);
		return;
	}

	if (nvme_tcp_setup_ctrl(ctrl, false))
		goto out_fail;

	return;

out_fail:
	++ctrl->nr_reconnects;
	nvme_tcp_reconnect_or_remove(ctrl);
}

static void nvme_tcp_stop_ctrl(struct nvme_ctrl *ctrl)
{
	cancel_work_sync(&to_tcp_ctrl(ctrl)->err_work);
	cancel_delayed_work_sync(&to_tcp_ctrl(ctrl)->connect_work);
}

static void nvme_tcp_free_ctrl(struct nvme_ctrl *nctrl)
{
	struct nvme_tcp_ctrl *ctrl = to_tcp_ctrl(nctrl);

	if (list_empty(&ctrl->list))
		goto free_ctrl;

	mutex_lock(&nvme_tcp_ctrl_mutex);
	list_del(&ctrl->list);
	mutex_unlock(&nvme_tcp_ctrl_mutex);

	nvmf_free_options(nctrl->opts);
free_ctrl:
	kfree(ctrl->queues);
	kfree(ctrl);
}

static void nvme_tcp_set_sg_null(struct nvme_command *c)
{
	struct nvme_sgl_desc *sg = &c->common.dptr.sgl;

	sg->addr = 0;
	sg->length = 0;
	sg->type = (NVME_TRANSPORT_SGL_DATA_DESC << 4) |
			NVME_SGL_FMT_TRANSPORT_A;
}

static void nvme_tcp_set_sg_inline(struct nvme_tcp_queue *queue,
		struct nvme_command *c, u32 data_len)
{
	struct nvme_sgl_desc *sg = &c->common.dptr.sgl;

	sg->addr = cpu_to_le64(queue->ctrl->ctrl.icdoff);
	sg->length = cpu_to_le32(data_len);
	sg->type = (NVME_SGL_FMT_DATA_DESC << 4) | NVME_SGL_FMT_OFFSET;
}

static void nvme_tcp_set_sg_host_data(struct nvme_command *c,
		u32 data_len)
{
	struct nvme_sgl_desc *sg = &c->common.dptr.sgl;

	sg->addr = 0;
	sg->length = cpu_to_le32(data_len);
	sg->type = (NVME_TRANSPORT_SGL_DATA_DESC << 4) |
			NVME_SGL_FMT_TRANSPORT_A;
}

static void nvme_tcp_submit_async_event(struct nvme_ctrl *arg)
{
	struct nvme_tcp_ctrl *ctrl = to_tcp_ctrl(arg);
	struct nvme_tcp_queue *queue = &ctrl->queues[0];
	struct nvme_tcp_cmd_pdu *pdu = ctrl->async_req.pdu;
	struct nvme_command *cmd = &pdu->cmd;
	u8 hdgst = nvme_tcp_hdgst_len(queue);

	memset(pdu, 0, sizeof(*pdu));
	pdu->hdr.type = nvme_tcp_cmd;
	if (queue->hdr_digest)
		pdu->hdr.flags |= NVME_TCP_F_HDGST;
	pdu->hdr.hlen = sizeof(*pdu);
	pdu->hdr.plen = cpu_to_le32(pdu->hdr.hlen + hdgst);

	cmd->common.opcode = nvme_admin_async_event;
	cmd->common.command_id = NVME_AQ_BLK_MQ_DEPTH;
	cmd->common.flags |= NVME_CMD_SGL_METABUF;
	nvme_tcp_set_sg_null(cmd);

	ctrl->async_req.state = NVME_TCP_SEND_CMD_PDU;
	ctrl->async_req.offset = 0;
	ctrl->async_req.curr_bio = NULL;
	ctrl->async_req.data_len = 0;

	nvme_tcp_queue_request(&ctrl->async_req, true, true);
}

static void nvme_tcp_complete_timed_out(struct request *rq)
{
	struct nvme_tcp_request *req = blk_mq_rq_to_pdu(rq);
	struct nvme_ctrl *ctrl = &req->queue->ctrl->ctrl;

	nvme_tcp_stop_queue(ctrl, nvme_tcp_queue_id(req->queue));
	nvmf_complete_timed_out_request(rq);
}

static enum blk_eh_timer_return nvme_tcp_timeout(struct request *rq)
{
	struct nvme_tcp_request *req = blk_mq_rq_to_pdu(rq);
	struct nvme_ctrl *ctrl = &req->queue->ctrl->ctrl;
	struct nvme_tcp_cmd_pdu *pdu = req->pdu;

	dev_warn(ctrl->device,
		"queue %d: timeout request %#x type %d\n",
		nvme_tcp_queue_id(req->queue), rq->tag, pdu->hdr.type);

	if (ctrl->state != NVME_CTRL_LIVE) {
		/*
		 * If we are resetting, connecting or deleting we should
		 * complete immediately because we may block controller
		 * teardown or setup sequence
		 * - ctrl disable/shutdown fabrics requests
		 * - connect requests
		 * - initialization admin requests
		 * - I/O requests that entered after unquiescing and
		 *   the controller stopped responding
		 *
		 * All other requests should be cancelled by the error
		 * recovery work, so it's fine that we fail it here.
		 */
		nvme_tcp_complete_timed_out(rq);
		return BLK_EH_DONE;
	}

	/*
	 * LIVE state should trigger the normal error recovery which will
	 * handle completing this request.
	 */
	nvme_tcp_error_recovery(ctrl);
	return BLK_EH_RESET_TIMER;
}

static blk_status_t nvme_tcp_map_data(struct nvme_tcp_queue *queue,
			struct request *rq)
{
	struct nvme_tcp_request *req = blk_mq_rq_to_pdu(rq);
	struct nvme_tcp_cmd_pdu *pdu = req->pdu;
	struct nvme_command *c = &pdu->cmd;

	c->common.flags |= NVME_CMD_SGL_METABUF;

	if (!blk_rq_nr_phys_segments(rq))
		nvme_tcp_set_sg_null(c);
	else if (rq_data_dir(rq) == WRITE &&
	    req->data_len <= nvme_tcp_inline_data_size(req))
		nvme_tcp_set_sg_inline(queue, c, req->data_len);
	else
		nvme_tcp_set_sg_host_data(c, req->data_len);

	return 0;
}

static blk_status_t nvme_tcp_setup_cmd_pdu(struct nvme_ns *ns,
		struct request *rq)
{
	struct nvme_tcp_request *req = blk_mq_rq_to_pdu(rq);
	struct nvme_tcp_cmd_pdu *pdu = req->pdu;
	struct nvme_tcp_queue *queue = req->queue;
	u8 hdgst = nvme_tcp_hdgst_len(queue), ddgst = 0;
	blk_status_t ret;

	ret = nvme_setup_cmd(ns, rq);
	if (ret)
		return ret;

	req->state = NVME_TCP_SEND_CMD_PDU;
	req->status = cpu_to_le16(NVME_SC_SUCCESS);
	req->offset = 0;
	req->data_sent = 0;
	req->pdu_len = 0;
	req->pdu_sent = 0;
	req->h2cdata_left = 0;
	req->data_len = blk_rq_nr_phys_segments(rq) ?
				blk_rq_payload_bytes(rq) : 0;
	req->curr_bio = rq->bio;
	if (req->curr_bio && req->data_len)
		nvme_tcp_init_iter(req, rq_data_dir(rq));

	if (rq_data_dir(rq) == WRITE &&
	    req->data_len <= nvme_tcp_inline_data_size(req))
		req->pdu_len = req->data_len;

	pdu->hdr.type = nvme_tcp_cmd;
	pdu->hdr.flags = 0;
	if (queue->hdr_digest)
		pdu->hdr.flags |= NVME_TCP_F_HDGST;
	if (queue->data_digest && req->pdu_len) {
		pdu->hdr.flags |= NVME_TCP_F_DDGST;
		ddgst = nvme_tcp_ddgst_len(queue);
	}
	pdu->hdr.hlen = sizeof(*pdu);
	pdu->hdr.pdo = req->pdu_len ? pdu->hdr.hlen + hdgst : 0;
	pdu->hdr.plen =
		cpu_to_le32(pdu->hdr.hlen + hdgst + req->pdu_len + ddgst);

	ret = nvme_tcp_map_data(queue, rq);
	if (unlikely(ret)) {
		nvme_cleanup_cmd(rq);
		dev_err(queue->ctrl->ctrl.device,
			"Failed to map data (%d)\n", ret);
		return ret;
	}

	return 0;
}

static void nvme_tcp_commit_rqs(struct blk_mq_hw_ctx *hctx)
{
	struct nvme_tcp_queue *queue = hctx->driver_data;

	if (!llist_empty(&queue->req_list))
		queue_work_on(queue->io_cpu, nvme_tcp_wq, &queue->io_work);
}

static blk_status_t nvme_tcp_queue_rq(struct blk_mq_hw_ctx *hctx,
		const struct blk_mq_queue_data *bd)
{
	struct nvme_ns *ns = hctx->queue->queuedata;
	struct nvme_tcp_queue *queue = hctx->driver_data;
	struct request *rq = bd->rq;
	struct nvme_tcp_request *req = blk_mq_rq_to_pdu(rq);
	bool queue_ready = test_bit(NVME_TCP_Q_LIVE, &queue->flags);
	blk_status_t ret;

	if (!nvme_check_ready(&queue->ctrl->ctrl, rq, queue_ready))
		return nvme_fail_nonready_command(&queue->ctrl->ctrl, rq);

	ret = nvme_tcp_setup_cmd_pdu(ns, rq);
	if (unlikely(ret))
		return ret;

	blk_mq_start_request(rq);

	nvme_tcp_queue_request(req, true, bd->last);

	return BLK_STS_OK;
}

static void nvme_tcp_map_queues(struct blk_mq_tag_set *set)
{
	struct nvme_tcp_ctrl *ctrl = to_tcp_ctrl(set->driver_data);
	struct nvmf_ctrl_options *opts = ctrl->ctrl.opts;

	if (opts->nr_write_queues && ctrl->io_queues[HCTX_TYPE_READ]) {
		/* separate read/write queues */
		set->map[HCTX_TYPE_DEFAULT].nr_queues =
			ctrl->io_queues[HCTX_TYPE_DEFAULT];
		set->map[HCTX_TYPE_DEFAULT].queue_offset = 0;
		set->map[HCTX_TYPE_READ].nr_queues =
			ctrl->io_queues[HCTX_TYPE_READ];
		set->map[HCTX_TYPE_READ].queue_offset =
			ctrl->io_queues[HCTX_TYPE_DEFAULT];
	} else {
		/* shared read/write queues */
		set->map[HCTX_TYPE_DEFAULT].nr_queues =
			ctrl->io_queues[HCTX_TYPE_DEFAULT];
		set->map[HCTX_TYPE_DEFAULT].queue_offset = 0;
		set->map[HCTX_TYPE_READ].nr_queues =
			ctrl->io_queues[HCTX_TYPE_DEFAULT];
		set->map[HCTX_TYPE_READ].queue_offset = 0;
	}
	blk_mq_map_queues(&set->map[HCTX_TYPE_DEFAULT]);
	blk_mq_map_queues(&set->map[HCTX_TYPE_READ]);

	if (opts->nr_poll_queues && ctrl->io_queues[HCTX_TYPE_POLL]) {
		/* map dedicated poll queues only if we have queues left */
		set->map[HCTX_TYPE_POLL].nr_queues =
				ctrl->io_queues[HCTX_TYPE_POLL];
		set->map[HCTX_TYPE_POLL].queue_offset =
			ctrl->io_queues[HCTX_TYPE_DEFAULT] +
			ctrl->io_queues[HCTX_TYPE_READ];
		blk_mq_map_queues(&set->map[HCTX_TYPE_POLL]);
	}

	dev_info(ctrl->ctrl.device,
		"mapped %d/%d/%d default/read/poll queues.\n",
		ctrl->io_queues[HCTX_TYPE_DEFAULT],
		ctrl->io_queues[HCTX_TYPE_READ],
		ctrl->io_queues[HCTX_TYPE_POLL]);
}

static int nvme_tcp_poll(struct blk_mq_hw_ctx *hctx, struct io_comp_batch *iob)
{
	struct nvme_tcp_queue *queue = hctx->driver_data;
	struct sock *sk = queue->sock->sk;

	if (!test_bit(NVME_TCP_Q_LIVE, &queue->flags))
		return 0;

	set_bit(NVME_TCP_Q_POLLING, &queue->flags);
	if (sk_can_busy_loop(sk) && skb_queue_empty_lockless(&sk->sk_receive_queue))
		sk_busy_loop(sk, true);
	nvme_tcp_try_recv(queue);
	clear_bit(NVME_TCP_Q_POLLING, &queue->flags);
	return queue->nr_cqe;
}

static int nvme_tcp_get_address(struct nvme_ctrl *ctrl, char *buf, int size)
{
	struct nvme_tcp_queue *queue = &to_tcp_ctrl(ctrl)->queues[0];
	struct sockaddr_storage src_addr;
	int ret, len;

	len = nvmf_get_address(ctrl, buf, size);

	ret = kernel_getsockname(queue->sock, (struct sockaddr *)&src_addr);
	if (ret > 0) {
		if (len > 0)
			len--; /* strip trailing newline */
		len += scnprintf(buf + len, size - len, "%ssrc_addr=%pISc\n",
				(len) ? "," : "", &src_addr);
	}

	return len;
}

static const struct blk_mq_ops nvme_tcp_mq_ops = {
	.queue_rq	= nvme_tcp_queue_rq,
	.commit_rqs	= nvme_tcp_commit_rqs,
	.complete	= nvme_complete_rq,
	.init_request	= nvme_tcp_init_request,
	.exit_request	= nvme_tcp_exit_request,
	.init_hctx	= nvme_tcp_init_hctx,
	.timeout	= nvme_tcp_timeout,
	.map_queues	= nvme_tcp_map_queues,
	.poll		= nvme_tcp_poll,
};

static const struct blk_mq_ops nvme_tcp_admin_mq_ops = {
	.queue_rq	= nvme_tcp_queue_rq,
	.complete	= nvme_complete_rq,
	.init_request	= nvme_tcp_init_request,
	.exit_request	= nvme_tcp_exit_request,
	.init_hctx	= nvme_tcp_init_admin_hctx,
	.timeout	= nvme_tcp_timeout,
};

static const struct nvme_ctrl_ops nvme_tcp_ctrl_ops = {
	.name			= "tcp",
	.module			= THIS_MODULE,
	.flags			= NVME_F_FABRICS,
	.reg_read32		= nvmf_reg_read32,
	.reg_read64		= nvmf_reg_read64,
	.reg_write32		= nvmf_reg_write32,
	.free_ctrl		= nvme_tcp_free_ctrl,
	.submit_async_event	= nvme_tcp_submit_async_event,
	.delete_ctrl		= nvme_tcp_delete_ctrl,
<<<<<<< HEAD
	.get_address		= nvmf_get_address,
=======
	.get_address		= nvme_tcp_get_address,
>>>>>>> 7365df19
	.stop_ctrl		= nvme_tcp_stop_ctrl,
};

static bool
nvme_tcp_existing_controller(struct nvmf_ctrl_options *opts)
{
	struct nvme_tcp_ctrl *ctrl;
	bool found = false;

	mutex_lock(&nvme_tcp_ctrl_mutex);
	list_for_each_entry(ctrl, &nvme_tcp_ctrl_list, list) {
		found = nvmf_ip_options_match(&ctrl->ctrl, opts);
		if (found)
			break;
	}
	mutex_unlock(&nvme_tcp_ctrl_mutex);

	return found;
}

static struct nvme_ctrl *nvme_tcp_create_ctrl(struct device *dev,
		struct nvmf_ctrl_options *opts)
{
	struct nvme_tcp_ctrl *ctrl;
	int ret;

	ctrl = kzalloc(sizeof(*ctrl), GFP_KERNEL);
	if (!ctrl)
		return ERR_PTR(-ENOMEM);

	INIT_LIST_HEAD(&ctrl->list);
	ctrl->ctrl.opts = opts;
	ctrl->ctrl.queue_count = opts->nr_io_queues + opts->nr_write_queues +
				opts->nr_poll_queues + 1;
	ctrl->ctrl.sqsize = opts->queue_size - 1;
	ctrl->ctrl.kato = opts->kato;

	INIT_DELAYED_WORK(&ctrl->connect_work,
			nvme_tcp_reconnect_ctrl_work);
	INIT_WORK(&ctrl->err_work, nvme_tcp_error_recovery_work);
	INIT_WORK(&ctrl->ctrl.reset_work, nvme_reset_ctrl_work);

	if (!(opts->mask & NVMF_OPT_TRSVCID)) {
		opts->trsvcid =
			kstrdup(__stringify(NVME_TCP_DISC_PORT), GFP_KERNEL);
		if (!opts->trsvcid) {
			ret = -ENOMEM;
			goto out_free_ctrl;
		}
		opts->mask |= NVMF_OPT_TRSVCID;
	}

	ret = inet_pton_with_scope(&init_net, AF_UNSPEC,
			opts->traddr, opts->trsvcid, &ctrl->addr);
	if (ret) {
		pr_err("malformed address passed: %s:%s\n",
			opts->traddr, opts->trsvcid);
		goto out_free_ctrl;
	}

	if (opts->mask & NVMF_OPT_HOST_TRADDR) {
		ret = inet_pton_with_scope(&init_net, AF_UNSPEC,
			opts->host_traddr, NULL, &ctrl->src_addr);
		if (ret) {
			pr_err("malformed src address passed: %s\n",
			       opts->host_traddr);
			goto out_free_ctrl;
		}
	}

	if (opts->mask & NVMF_OPT_HOST_IFACE) {
		if (!__dev_get_by_name(&init_net, opts->host_iface)) {
			pr_err("invalid interface passed: %s\n",
			       opts->host_iface);
			ret = -ENODEV;
			goto out_free_ctrl;
		}
	}

	if (!opts->duplicate_connect && nvme_tcp_existing_controller(opts)) {
		ret = -EALREADY;
		goto out_free_ctrl;
	}

	ctrl->queues = kcalloc(ctrl->ctrl.queue_count, sizeof(*ctrl->queues),
				GFP_KERNEL);
	if (!ctrl->queues) {
		ret = -ENOMEM;
		goto out_free_ctrl;
	}

	ret = nvme_init_ctrl(&ctrl->ctrl, dev, &nvme_tcp_ctrl_ops, 0);
	if (ret)
		goto out_kfree_queues;

	if (!nvme_change_ctrl_state(&ctrl->ctrl, NVME_CTRL_CONNECTING)) {
		WARN_ON_ONCE(1);
		ret = -EINTR;
		goto out_uninit_ctrl;
	}

	ret = nvme_tcp_setup_ctrl(&ctrl->ctrl, true);
	if (ret)
		goto out_uninit_ctrl;

	dev_info(ctrl->ctrl.device, "new ctrl: NQN \"%s\", addr %pISp\n",
		nvmf_ctrl_subsysnqn(&ctrl->ctrl), &ctrl->addr);

	mutex_lock(&nvme_tcp_ctrl_mutex);
	list_add_tail(&ctrl->list, &nvme_tcp_ctrl_list);
	mutex_unlock(&nvme_tcp_ctrl_mutex);

	return &ctrl->ctrl;

out_uninit_ctrl:
	nvme_uninit_ctrl(&ctrl->ctrl);
	nvme_put_ctrl(&ctrl->ctrl);
	if (ret > 0)
		ret = -EIO;
	return ERR_PTR(ret);
out_kfree_queues:
	kfree(ctrl->queues);
out_free_ctrl:
	kfree(ctrl);
	return ERR_PTR(ret);
}

static struct nvmf_transport_ops nvme_tcp_transport = {
	.name		= "tcp",
	.module		= THIS_MODULE,
	.required_opts	= NVMF_OPT_TRADDR,
	.allowed_opts	= NVMF_OPT_TRSVCID | NVMF_OPT_RECONNECT_DELAY |
			  NVMF_OPT_HOST_TRADDR | NVMF_OPT_CTRL_LOSS_TMO |
			  NVMF_OPT_HDR_DIGEST | NVMF_OPT_DATA_DIGEST |
			  NVMF_OPT_NR_WRITE_QUEUES | NVMF_OPT_NR_POLL_QUEUES |
			  NVMF_OPT_TOS | NVMF_OPT_HOST_IFACE,
	.create_ctrl	= nvme_tcp_create_ctrl,
};

static int __init nvme_tcp_init_module(void)
{
	nvme_tcp_wq = alloc_workqueue("nvme_tcp_wq",
			WQ_MEM_RECLAIM | WQ_HIGHPRI, 0);
	if (!nvme_tcp_wq)
		return -ENOMEM;

	nvmf_register_transport(&nvme_tcp_transport);
	return 0;
}

static void __exit nvme_tcp_cleanup_module(void)
{
	struct nvme_tcp_ctrl *ctrl;

	nvmf_unregister_transport(&nvme_tcp_transport);

	mutex_lock(&nvme_tcp_ctrl_mutex);
	list_for_each_entry(ctrl, &nvme_tcp_ctrl_list, list)
		nvme_delete_ctrl(&ctrl->ctrl);
	mutex_unlock(&nvme_tcp_ctrl_mutex);
	flush_workqueue(nvme_delete_wq);

	destroy_workqueue(nvme_tcp_wq);
}

module_init(nvme_tcp_init_module);
module_exit(nvme_tcp_cleanup_module);

MODULE_LICENSE("GPL v2");<|MERGE_RESOLUTION|>--- conflicted
+++ resolved
@@ -1684,54 +1684,6 @@
 	return ret;
 }
 
-<<<<<<< HEAD
-static int nvme_tcp_alloc_admin_tag_set(struct nvme_ctrl *nctrl)
-{
-	struct nvme_tcp_ctrl *ctrl = to_tcp_ctrl(nctrl);
-	struct blk_mq_tag_set *set = &ctrl->admin_tag_set;
-	int ret;
-
-	memset(set, 0, sizeof(*set));
-	set->ops = &nvme_tcp_admin_mq_ops;
-	set->queue_depth = NVME_AQ_MQ_TAG_DEPTH;
-	set->reserved_tags = NVMF_RESERVED_TAGS;
-	set->numa_node = nctrl->numa_node;
-	set->flags = BLK_MQ_F_BLOCKING;
-	set->cmd_size = sizeof(struct nvme_tcp_request);
-	set->driver_data = ctrl;
-	set->nr_hw_queues = 1;
-	set->timeout = NVME_ADMIN_TIMEOUT;
-	ret = blk_mq_alloc_tag_set(set);
-	if (!ret)
-		nctrl->admin_tagset = set;
-	return ret;
-}
-
-static int nvme_tcp_alloc_tag_set(struct nvme_ctrl *nctrl)
-{
-	struct nvme_tcp_ctrl *ctrl = to_tcp_ctrl(nctrl);
-	struct blk_mq_tag_set *set = &ctrl->tag_set;
-	int ret;
-
-	memset(set, 0, sizeof(*set));
-	set->ops = &nvme_tcp_mq_ops;
-	set->queue_depth = nctrl->sqsize + 1;
-	set->reserved_tags = NVMF_RESERVED_TAGS;
-	set->numa_node = nctrl->numa_node;
-	set->flags = BLK_MQ_F_SHOULD_MERGE | BLK_MQ_F_BLOCKING;
-	set->cmd_size = sizeof(struct nvme_tcp_request);
-	set->driver_data = ctrl;
-	set->nr_hw_queues = nctrl->queue_count - 1;
-	set->timeout = NVME_IO_TIMEOUT;
-	set->nr_maps = nctrl->opts->nr_poll_queues ? HCTX_MAX_TYPES : 2;
-	ret = blk_mq_alloc_tag_set(set);
-	if (!ret)
-		nctrl->tagset = set;
-	return ret;
-}
-
-=======
->>>>>>> 7365df19
 static void nvme_tcp_free_admin_queue(struct nvme_ctrl *ctrl)
 {
 	if (to_tcp_ctrl(ctrl)->async_req.pdu) {
@@ -1890,15 +1842,8 @@
 static void nvme_tcp_destroy_io_queues(struct nvme_ctrl *ctrl, bool remove)
 {
 	nvme_tcp_stop_io_queues(ctrl);
-<<<<<<< HEAD
-	if (remove) {
-		blk_mq_destroy_queue(ctrl->connect_q);
-		blk_mq_free_tag_set(ctrl->tagset);
-	}
-=======
 	if (remove)
 		nvme_remove_io_tag_set(ctrl);
->>>>>>> 7365df19
 	nvme_tcp_free_io_queues(ctrl);
 }
 
@@ -1911,18 +1856,10 @@
 		return ret;
 
 	if (new) {
-<<<<<<< HEAD
-		ret = nvme_tcp_alloc_tag_set(ctrl);
-		if (ret)
-			goto out_free_io_queues;
-
-		ret = nvme_ctrl_init_connect_q(ctrl);
-=======
 		ret = nvme_alloc_io_tag_set(ctrl, &to_tcp_ctrl(ctrl)->tag_set,
 				&nvme_tcp_mq_ops,
 				BLK_MQ_F_SHOULD_MERGE | BLK_MQ_F_BLOCKING,
 				sizeof(struct nvme_tcp_request));
->>>>>>> 7365df19
 		if (ret)
 			goto out_free_io_queues;
 	}
@@ -1971,14 +1908,7 @@
 out_cleanup_connect_q:
 	nvme_cancel_tagset(ctrl);
 	if (new)
-<<<<<<< HEAD
-		blk_mq_destroy_queue(ctrl->connect_q);
-out_free_tag_set:
-	if (new)
-		blk_mq_free_tag_set(ctrl->tagset);
-=======
 		nvme_remove_io_tag_set(ctrl);
->>>>>>> 7365df19
 out_free_io_queues:
 	nvme_tcp_free_io_queues(ctrl);
 	return ret;
@@ -1987,16 +1917,8 @@
 static void nvme_tcp_destroy_admin_queue(struct nvme_ctrl *ctrl, bool remove)
 {
 	nvme_tcp_stop_queue(ctrl, 0);
-<<<<<<< HEAD
-	if (remove) {
-		blk_mq_destroy_queue(ctrl->admin_q);
-		blk_mq_destroy_queue(ctrl->fabrics_q);
-		blk_mq_free_tag_set(ctrl->admin_tagset);
-	}
-=======
 	if (remove)
 		nvme_remove_admin_tag_set(ctrl);
->>>>>>> 7365df19
 	nvme_tcp_free_admin_queue(ctrl);
 }
 
@@ -2009,30 +1931,12 @@
 		return error;
 
 	if (new) {
-<<<<<<< HEAD
-		error = nvme_tcp_alloc_admin_tag_set(ctrl);
-		if (error)
-			goto out_free_queue;
-
-		ctrl->fabrics_q = blk_mq_init_queue(ctrl->admin_tagset);
-		if (IS_ERR(ctrl->fabrics_q)) {
-			error = PTR_ERR(ctrl->fabrics_q);
-			goto out_free_tagset;
-		}
-
-		ctrl->admin_q = blk_mq_init_queue(ctrl->admin_tagset);
-		if (IS_ERR(ctrl->admin_q)) {
-			error = PTR_ERR(ctrl->admin_q);
-			goto out_cleanup_fabrics_q;
-		}
-=======
 		error = nvme_alloc_admin_tag_set(ctrl,
 				&to_tcp_ctrl(ctrl)->admin_tag_set,
 				&nvme_tcp_admin_mq_ops, BLK_MQ_F_BLOCKING,
 				sizeof(struct nvme_tcp_request));
 		if (error)
 			goto out_free_queue;
->>>>>>> 7365df19
 	}
 
 	error = nvme_tcp_start_queue(ctrl, 0);
@@ -2059,17 +1963,7 @@
 	nvme_cancel_admin_tagset(ctrl);
 out_cleanup_tagset:
 	if (new)
-<<<<<<< HEAD
-		blk_mq_destroy_queue(ctrl->admin_q);
-out_cleanup_fabrics_q:
-	if (new)
-		blk_mq_destroy_queue(ctrl->fabrics_q);
-out_free_tagset:
-	if (new)
-		blk_mq_free_tag_set(ctrl->admin_tagset);
-=======
 		nvme_remove_admin_tag_set(ctrl);
->>>>>>> 7365df19
 out_free_queue:
 	nvme_tcp_free_admin_queue(ctrl);
 	return error;
@@ -2627,11 +2521,7 @@
 	.free_ctrl		= nvme_tcp_free_ctrl,
 	.submit_async_event	= nvme_tcp_submit_async_event,
 	.delete_ctrl		= nvme_tcp_delete_ctrl,
-<<<<<<< HEAD
-	.get_address		= nvmf_get_address,
-=======
 	.get_address		= nvme_tcp_get_address,
->>>>>>> 7365df19
 	.stop_ctrl		= nvme_tcp_stop_ctrl,
 };
 
