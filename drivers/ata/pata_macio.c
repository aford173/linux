--- conflicted
+++ resolved
@@ -931,17 +931,7 @@
 	.sg_tablesize		= PATA_MACIO_SG_TABLESIZE,
 	/* We may not need that strict one */
 	.dma_boundary		= ATA_DMA_BOUNDARY,
-<<<<<<< HEAD
-	/*
-	 * The SCSI core requires the segment size to cover at least a page, so
-	 * for 64K page size kernels this must be at least 64K. However the
-	 * hardware can't handle 64K, so pata_macio_qc_prep() will split large
-	 * requests.
-	 */
-	.max_segment_size	= SZ_64K,
-=======
 	.max_segment_size	= PATA_MACIO_MAX_SEGMENT_SIZE,
->>>>>>> 3c842de2
 	.device_configure	= pata_macio_device_configure,
 	.sdev_groups		= ata_common_sdev_groups,
 	.can_queue		= ATA_DEF_QUEUE,
