/*
 * Copyright (c) 2004 Topspin Communications.  All rights reserved.
 * Copyright (c) 2005 Intel Corporation. All rights reserved.
 * Copyright (c) 2005 Sun Microsystems, Inc. All rights reserved.
 * Copyright (c) 2005 Voltaire, Inc. All rights reserved.
 *
 * This software is available to you under a choice of one of two
 * licenses.  You may choose to be licensed under the terms of the GNU
 * General Public License (GPL) Version 2, available from the file
 * COPYING in the main directory of this source tree, or the
 * OpenIB.org BSD license below:
 *
 *     Redistribution and use in source and binary forms, with or
 *     without modification, are permitted provided that the following
 *     conditions are met:
 *
 *      - Redistributions of source code must retain the above
 *        copyright notice, this list of conditions and the following
 *        disclaimer.
 *
 *      - Redistributions in binary form must reproduce the above
 *        copyright notice, this list of conditions and the following
 *        disclaimer in the documentation and/or other materials
 *        provided with the distribution.
 *
 * THE SOFTWARE IS PROVIDED "AS IS", WITHOUT WARRANTY OF ANY KIND,
 * EXPRESS OR IMPLIED, INCLUDING BUT NOT LIMITED TO THE WARRANTIES OF
 * MERCHANTABILITY, FITNESS FOR A PARTICULAR PURPOSE AND
 * NONINFRINGEMENT. IN NO EVENT SHALL THE AUTHORS OR COPYRIGHT HOLDERS
 * BE LIABLE FOR ANY CLAIM, DAMAGES OR OTHER LIABILITY, WHETHER IN AN
 * ACTION OF CONTRACT, TORT OR OTHERWISE, ARISING FROM, OUT OF OR IN
 * CONNECTION WITH THE SOFTWARE OR THE USE OR OTHER DEALINGS IN THE
 * SOFTWARE.
 */

#include <linux/module.h>
#include <linux/errno.h>
#include <linux/slab.h>
#include <linux/workqueue.h>
#include <linux/netdevice.h>
#include <net/addrconf.h>

#include <rdma/ib_cache.h>

#include "core_priv.h"

struct ib_pkey_cache {
	int             table_len;
	u16             table[0];
};

struct ib_update_work {
	struct work_struct work;
	struct ib_device  *device;
	u8                 port_num;
	bool		   enforce_security;
};

union ib_gid zgid;
EXPORT_SYMBOL(zgid);

enum gid_attr_find_mask {
	GID_ATTR_FIND_MASK_GID          = 1UL << 0,
	GID_ATTR_FIND_MASK_NETDEV	= 1UL << 1,
	GID_ATTR_FIND_MASK_DEFAULT	= 1UL << 2,
	GID_ATTR_FIND_MASK_GID_TYPE	= 1UL << 3,
};

enum gid_table_entry_props {
	GID_TABLE_ENTRY_INVALID		= 1UL << 0,
	GID_TABLE_ENTRY_DEFAULT		= 1UL << 1,
};

struct ib_gid_table_entry {
	unsigned long	    props;
	union ib_gid        gid;
	struct ib_gid_attr  attr;
	void		   *context;
};

struct ib_gid_table {
	int                  sz;
	/* In RoCE, adding a GID to the table requires:
	 * (a) Find if this GID is already exists.
	 * (b) Find a free space.
	 * (c) Write the new GID
	 *
	 * Delete requires different set of operations:
	 * (a) Find the GID
	 * (b) Delete it.
	 *
	 **/
	/* Any writer to data_vec must hold this lock and the write side of
	 * rwlock. readers must hold only rwlock. All writers must be in a
	 * sleepable context.
	 */
	struct mutex         lock;
	/* rwlock protects data_vec[ix]->props. */
	rwlock_t	     rwlock;
	struct ib_gid_table_entry *data_vec;
};

static void dispatch_gid_change_event(struct ib_device *ib_dev, u8 port)
{
	struct ib_event event;

	event.device		= ib_dev;
	event.element.port_num	= port;
	event.event		= IB_EVENT_GID_CHANGE;

	ib_dispatch_event(&event);
}

static const char * const gid_type_str[] = {
	[IB_GID_TYPE_IB]	= "IB/RoCE v1",
	[IB_GID_TYPE_ROCE_UDP_ENCAP]	= "RoCE v2",
};

const char *ib_cache_gid_type_str(enum ib_gid_type gid_type)
{
	if (gid_type < ARRAY_SIZE(gid_type_str) && gid_type_str[gid_type])
		return gid_type_str[gid_type];

	return "Invalid GID type";
}
EXPORT_SYMBOL(ib_cache_gid_type_str);

int ib_cache_gid_parse_type_str(const char *buf)
{
	unsigned int i;
	size_t len;
	int err = -EINVAL;

	len = strlen(buf);
	if (len == 0)
		return -EINVAL;

	if (buf[len - 1] == '\n')
		len--;

	for (i = 0; i < ARRAY_SIZE(gid_type_str); ++i)
		if (gid_type_str[i] && !strncmp(buf, gid_type_str[i], len) &&
		    len == strlen(gid_type_str[i])) {
			err = i;
			break;
		}

	return err;
}
EXPORT_SYMBOL(ib_cache_gid_parse_type_str);

static void del_roce_gid(struct ib_device *device, u8 port_num,
			 struct ib_gid_table *table, int ix)
{
	pr_debug("%s device=%s port=%d index=%d gid %pI6\n", __func__,
		 device->name, port_num, ix,
		 table->data_vec[ix].gid.raw);

	if (rdma_cap_roce_gid_table(device, port_num))
		device->del_gid(&table->data_vec[ix].attr,
				&table->data_vec[ix].context);
	dev_put(table->data_vec[ix].attr.ndev);
}

static int add_roce_gid(struct ib_gid_table *table,
			const union ib_gid *gid,
			const struct ib_gid_attr *attr)
{
	struct ib_gid_table_entry *entry;
	int ix = attr->index;
	int ret = 0;

	if (!attr->ndev) {
		pr_err("%s NULL netdev device=%s port=%d index=%d\n",
		       __func__, attr->device->name, attr->port_num,
		       attr->index);
		return -EINVAL;
	}

	entry = &table->data_vec[ix];
	if ((entry->props & GID_TABLE_ENTRY_INVALID) == 0) {
		WARN(1, "GID table corruption device=%s port=%d index=%d\n",
		     attr->device->name, attr->port_num,
		     attr->index);
		return -EINVAL;
	}

	if (rdma_cap_roce_gid_table(attr->device, attr->port_num)) {
		ret = attr->device->add_gid(gid, attr, &entry->context);
		if (ret) {
			pr_err("%s GID add failed device=%s port=%d index=%d\n",
			       __func__, attr->device->name, attr->port_num,
			       attr->index);
			goto add_err;
		}
	}
	dev_hold(attr->ndev);

add_err:
	if (!ret)
		pr_debug("%s device=%s port=%d index=%d gid %pI6\n", __func__,
			 attr->device->name, attr->port_num, ix, gid->raw);
	return ret;
}

/**
 * add_modify_gid - Add or modify GID table entry
 *
 * @table:	GID table in which GID to be added or modified
 * @gid:	GID content
 * @attr:	Attributes of the GID
 *
 * Returns 0 on success or appropriate error code. It accepts zero
 * GID addition for non RoCE ports for HCA's who report them as valid
 * GID. However such zero GIDs are not added to the cache.
 */
static int add_modify_gid(struct ib_gid_table *table,
			  const union ib_gid *gid,
			  const struct ib_gid_attr *attr)
{
	int ret;

	if (rdma_protocol_roce(attr->device, attr->port_num)) {
		ret = add_roce_gid(table, gid, attr);
		if (ret)
			return ret;
	} else {
		/*
		 * Some HCA's report multiple GID entries with only one
		 * valid GID, but remaining as zero GID.
		 * So ignore such behavior for IB link layer and don't
		 * fail the call, but don't add such entry to GID cache.
		 */
		if (!memcmp(gid, &zgid, sizeof(*gid)))
			return 0;
	}

	lockdep_assert_held(&table->lock);
	memcpy(&table->data_vec[attr->index].gid, gid, sizeof(*gid));
	memcpy(&table->data_vec[attr->index].attr, attr, sizeof(*attr));

	write_lock_irq(&table->rwlock);
	table->data_vec[attr->index].props &= ~GID_TABLE_ENTRY_INVALID;
	write_unlock_irq(&table->rwlock);
	return 0;
}

/**
 * del_gid - Delete GID table entry
 *
 * @ib_dev:	IB device whose GID entry to be deleted
 * @port:	Port number of the IB device
 * @table:	GID table of the IB device for a port
 * @ix:		GID entry index to delete
 *
 */
static void del_gid(struct ib_device *ib_dev, u8 port,
		    struct ib_gid_table *table, int ix)
{
	lockdep_assert_held(&table->lock);
	write_lock_irq(&table->rwlock);
	table->data_vec[ix].props |= GID_TABLE_ENTRY_INVALID;
	write_unlock_irq(&table->rwlock);

	if (rdma_protocol_roce(ib_dev, port))
		del_roce_gid(ib_dev, port, table, ix);
	memcpy(&table->data_vec[ix].gid, &zgid, sizeof(zgid));
	memset(&table->data_vec[ix].attr, 0, sizeof(table->data_vec[ix].attr));
	table->data_vec[ix].context = NULL;
}

/* rwlock should be read locked, or lock should be held */
static int find_gid(struct ib_gid_table *table, const union ib_gid *gid,
		    const struct ib_gid_attr *val, bool default_gid,
		    unsigned long mask, int *pempty)
{
	int i = 0;
	int found = -1;
	int empty = pempty ? -1 : 0;

	while (i < table->sz && (found < 0 || empty < 0)) {
		struct ib_gid_table_entry *data = &table->data_vec[i];
		struct ib_gid_attr *attr = &data->attr;
		int curr_index = i;

		i++;

		/* find_gid() is used during GID addition where it is expected
		 * to return a free entry slot which is not duplicate.
		 * Free entry slot is requested and returned if pempty is set,
		 * so lookup free slot only if requested.
		 */
		if (pempty && empty < 0) {
<<<<<<< HEAD
			if (data->props & GID_TABLE_ENTRY_INVALID) {
				/* Found an invalid (free) entry; allocate it */
				if (data->props & GID_TABLE_ENTRY_DEFAULT) {
					if (default_gid)
						empty = curr_index;
				} else {
					empty = curr_index;
				}
=======
			if (data->props & GID_TABLE_ENTRY_INVALID &&
			    (default_gid ==
			     !!(data->props & GID_TABLE_ENTRY_DEFAULT))) {
				/*
				 * Found an invalid (free) entry; allocate it.
				 * If default GID is requested, then our
				 * found slot must be one of the DEFAULT
				 * reserved slots or we fail.
				 * This ensures that only DEFAULT reserved
				 * slots are used for default property GIDs.
				 */
				empty = curr_index;
>>>>>>> 4b64487f
			}
		}

		/*
		 * Additionally find_gid() is used to find valid entry during
		 * lookup operation, where validity needs to be checked. So
		 * find the empty entry first to continue to search for a free
		 * slot and ignore its INVALID flag.
		 */
		if (data->props & GID_TABLE_ENTRY_INVALID)
			continue;

		if (found >= 0)
			continue;

		if (mask & GID_ATTR_FIND_MASK_GID_TYPE &&
		    attr->gid_type != val->gid_type)
			continue;

		if (mask & GID_ATTR_FIND_MASK_GID &&
		    memcmp(gid, &data->gid, sizeof(*gid)))
			continue;

		if (mask & GID_ATTR_FIND_MASK_NETDEV &&
		    attr->ndev != val->ndev)
			continue;

		if (mask & GID_ATTR_FIND_MASK_DEFAULT &&
		    !!(data->props & GID_TABLE_ENTRY_DEFAULT) !=
		    default_gid)
			continue;

		found = curr_index;
	}

	if (pempty)
		*pempty = empty;

	return found;
}

static void make_default_gid(struct  net_device *dev, union ib_gid *gid)
{
	gid->global.subnet_prefix = cpu_to_be64(0xfe80000000000000LL);
	addrconf_ifid_eui48(&gid->raw[8], dev);
}

static int __ib_cache_gid_add(struct ib_device *ib_dev, u8 port,
			      union ib_gid *gid, struct ib_gid_attr *attr,
			      unsigned long mask, bool default_gid)
{
	struct ib_gid_table *table;
	int ret = 0;
	int empty;
	int ix;

	/* Do not allow adding zero GID in support of
	 * IB spec version 1.3 section 4.1.1 point (6) and
	 * section 12.7.10 and section 12.7.20
	 */
	if (!memcmp(gid, &zgid, sizeof(*gid)))
		return -EINVAL;

	table = ib_dev->cache.ports[port - rdma_start_port(ib_dev)].gid;

	mutex_lock(&table->lock);

	ix = find_gid(table, gid, attr, default_gid, mask, &empty);
	if (ix >= 0)
		goto out_unlock;

	if (empty < 0) {
		ret = -ENOSPC;
		goto out_unlock;
	}
	attr->device = ib_dev;
	attr->index = empty;
	attr->port_num = port;
	ret = add_modify_gid(table, gid, attr);
	if (!ret)
		dispatch_gid_change_event(ib_dev, port);

out_unlock:
	mutex_unlock(&table->lock);
	if (ret)
		pr_warn("%s: unable to add gid %pI6 error=%d\n",
			__func__, gid->raw, ret);
	return ret;
}

int ib_cache_gid_add(struct ib_device *ib_dev, u8 port,
		     union ib_gid *gid, struct ib_gid_attr *attr)
{
	struct net_device *idev;
	unsigned long mask;
	int ret;

	if (ib_dev->get_netdev) {
		idev = ib_dev->get_netdev(ib_dev, port);
		if (idev && attr->ndev != idev) {
			union ib_gid default_gid;

			/* Adding default GIDs in not permitted */
			make_default_gid(idev, &default_gid);
			if (!memcmp(gid, &default_gid, sizeof(*gid))) {
				dev_put(idev);
				return -EPERM;
			}
		}
		if (idev)
			dev_put(idev);
	}

	mask = GID_ATTR_FIND_MASK_GID |
	       GID_ATTR_FIND_MASK_GID_TYPE |
	       GID_ATTR_FIND_MASK_NETDEV;

	ret = __ib_cache_gid_add(ib_dev, port, gid, attr, mask, false);
	return ret;
}

static int
_ib_cache_gid_del(struct ib_device *ib_dev, u8 port,
		  union ib_gid *gid, struct ib_gid_attr *attr,
		  unsigned long mask, bool default_gid)
{
	struct ib_gid_table *table;
	int ret = 0;
	int ix;

	table = ib_dev->cache.ports[port - rdma_start_port(ib_dev)].gid;

	mutex_lock(&table->lock);

<<<<<<< HEAD
	ix = find_gid(table, gid, attr, false,
		      GID_ATTR_FIND_MASK_GID	  |
		      GID_ATTR_FIND_MASK_GID_TYPE |
		      GID_ATTR_FIND_MASK_NETDEV,
		      NULL);
=======
	ix = find_gid(table, gid, attr, default_gid, mask, NULL);
>>>>>>> 4b64487f
	if (ix < 0) {
		ret = -EINVAL;
		goto out_unlock;
	}

	del_gid(ib_dev, port, table, ix);
	dispatch_gid_change_event(ib_dev, port);

out_unlock:
	mutex_unlock(&table->lock);
	if (ret)
		pr_debug("%s: can't delete gid %pI6 error=%d\n",
			 __func__, gid->raw, ret);
	return ret;
<<<<<<< HEAD
=======
}

int ib_cache_gid_del(struct ib_device *ib_dev, u8 port,
		     union ib_gid *gid, struct ib_gid_attr *attr)
{
	unsigned long mask = GID_ATTR_FIND_MASK_GID	  |
			     GID_ATTR_FIND_MASK_GID_TYPE |
			     GID_ATTR_FIND_MASK_DEFAULT  |
			     GID_ATTR_FIND_MASK_NETDEV;

	return _ib_cache_gid_del(ib_dev, port, gid, attr, mask, false);
>>>>>>> 4b64487f
}

int ib_cache_gid_del_all_netdev_gids(struct ib_device *ib_dev, u8 port,
				     struct net_device *ndev)
{
	struct ib_gid_table *table;
	int ix;
	bool deleted = false;

	table = ib_dev->cache.ports[port - rdma_start_port(ib_dev)].gid;

	mutex_lock(&table->lock);

	for (ix = 0; ix < table->sz; ix++) {
		if (table->data_vec[ix].attr.ndev == ndev) {
			del_gid(ib_dev, port, table, ix);
			deleted = true;
		}
	}

	mutex_unlock(&table->lock);

	if (deleted)
		dispatch_gid_change_event(ib_dev, port);

	return 0;
}

static int __ib_cache_gid_get(struct ib_device *ib_dev, u8 port, int index,
			      union ib_gid *gid, struct ib_gid_attr *attr)
{
	struct ib_gid_table *table;

	table = ib_dev->cache.ports[port - rdma_start_port(ib_dev)].gid;

	if (index < 0 || index >= table->sz)
		return -EINVAL;

	if (table->data_vec[index].props & GID_TABLE_ENTRY_INVALID)
		return -EAGAIN;

	memcpy(gid, &table->data_vec[index].gid, sizeof(*gid));
	if (attr) {
		memcpy(attr, &table->data_vec[index].attr, sizeof(*attr));
		if (attr->ndev)
			dev_hold(attr->ndev);
	}

	return 0;
}

static int _ib_cache_gid_table_find(struct ib_device *ib_dev,
				    const union ib_gid *gid,
				    const struct ib_gid_attr *val,
				    unsigned long mask,
				    u8 *port, u16 *index)
{
	struct ib_gid_table *table;
	u8 p;
	int local_index;
	unsigned long flags;

	for (p = 0; p < ib_dev->phys_port_cnt; p++) {
		table = ib_dev->cache.ports[p].gid;
		read_lock_irqsave(&table->rwlock, flags);
		local_index = find_gid(table, gid, val, false, mask, NULL);
		if (local_index >= 0) {
			if (index)
				*index = local_index;
			if (port)
				*port = p + rdma_start_port(ib_dev);
			read_unlock_irqrestore(&table->rwlock, flags);
			return 0;
		}
		read_unlock_irqrestore(&table->rwlock, flags);
	}

	return -ENOENT;
}

static int ib_cache_gid_find(struct ib_device *ib_dev,
			     const union ib_gid *gid,
			     enum ib_gid_type gid_type,
			     struct net_device *ndev, u8 *port,
			     u16 *index)
{
	unsigned long mask = GID_ATTR_FIND_MASK_GID |
			     GID_ATTR_FIND_MASK_GID_TYPE;
	struct ib_gid_attr gid_attr_val = {.ndev = ndev, .gid_type = gid_type};

	if (ndev)
		mask |= GID_ATTR_FIND_MASK_NETDEV;

	return _ib_cache_gid_table_find(ib_dev, gid, &gid_attr_val,
					mask, port, index);
}

/**
 * ib_find_cached_gid_by_port - Returns the GID table index where a specified
 * GID value occurs. It searches for the specified GID value in the local
 * software cache.
 * @device: The device to query.
 * @gid: The GID value to search for.
 * @gid_type: The GID type to search for.
 * @port_num: The port number of the device where the GID value should be
 *   searched.
 * @ndev: In RoCE, the net device of the device. Null means ignore.
 * @index: The index into the cached GID table where the GID was found. This
 *   parameter may be NULL.
 */
int ib_find_cached_gid_by_port(struct ib_device *ib_dev,
			       const union ib_gid *gid,
			       enum ib_gid_type gid_type,
			       u8 port, struct net_device *ndev,
			       u16 *index)
{
	int local_index;
	struct ib_gid_table *table;
	unsigned long mask = GID_ATTR_FIND_MASK_GID |
			     GID_ATTR_FIND_MASK_GID_TYPE;
	struct ib_gid_attr val = {.ndev = ndev, .gid_type = gid_type};
	unsigned long flags;

	if (!rdma_is_port_valid(ib_dev, port))
		return -ENOENT;

	table = ib_dev->cache.ports[port - rdma_start_port(ib_dev)].gid;

	if (ndev)
		mask |= GID_ATTR_FIND_MASK_NETDEV;

	read_lock_irqsave(&table->rwlock, flags);
	local_index = find_gid(table, gid, &val, false, mask, NULL);
	if (local_index >= 0) {
		if (index)
			*index = local_index;
		read_unlock_irqrestore(&table->rwlock, flags);
		return 0;
	}

	read_unlock_irqrestore(&table->rwlock, flags);
	return -ENOENT;
}
EXPORT_SYMBOL(ib_find_cached_gid_by_port);

/**
 * ib_cache_gid_find_by_filter - Returns the GID table index where a specified
 * GID value occurs
 * @device: The device to query.
 * @gid: The GID value to search for.
 * @port_num: The port number of the device where the GID value could be
 *   searched.
 * @filter: The filter function is executed on any matching GID in the table.
 *   If the filter function returns true, the corresponding index is returned,
 *   otherwise, we continue searching the GID table. It's guaranteed that
 *   while filter is executed, ndev field is valid and the structure won't
 *   change. filter is executed in an atomic context. filter must not be NULL.
 * @index: The index into the cached GID table where the GID was found. This
 *   parameter may be NULL.
 *
 * ib_cache_gid_find_by_filter() searches for the specified GID value
 * of which the filter function returns true in the port's GID table.
 * This function is only supported on RoCE ports.
 *
 */
static int ib_cache_gid_find_by_filter(struct ib_device *ib_dev,
				       const union ib_gid *gid,
				       u8 port,
				       bool (*filter)(const union ib_gid *,
						      const struct ib_gid_attr *,
						      void *),
				       void *context,
				       u16 *index)
{
	struct ib_gid_table *table;
	unsigned int i;
	unsigned long flags;
	bool found = false;


	if (!rdma_is_port_valid(ib_dev, port) ||
	    !rdma_protocol_roce(ib_dev, port))
		return -EPROTONOSUPPORT;

	table = ib_dev->cache.ports[port - rdma_start_port(ib_dev)].gid;

	read_lock_irqsave(&table->rwlock, flags);
	for (i = 0; i < table->sz; i++) {
		struct ib_gid_attr attr;

		if (table->data_vec[i].props & GID_TABLE_ENTRY_INVALID)
			continue;

		if (memcmp(gid, &table->data_vec[i].gid, sizeof(*gid)))
			continue;

		memcpy(&attr, &table->data_vec[i].attr, sizeof(attr));

		if (filter(gid, &attr, context)) {
			found = true;
			if (index)
				*index = i;
			break;
		}
	}
	read_unlock_irqrestore(&table->rwlock, flags);

	if (!found)
		return -ENOENT;
	return 0;
}

static struct ib_gid_table *alloc_gid_table(int sz)
{
	struct ib_gid_table *table =
		kzalloc(sizeof(struct ib_gid_table), GFP_KERNEL);
	int i;

	if (!table)
		return NULL;

	table->data_vec = kcalloc(sz, sizeof(*table->data_vec), GFP_KERNEL);
	if (!table->data_vec)
		goto err_free_table;

	mutex_init(&table->lock);

	table->sz = sz;
	rwlock_init(&table->rwlock);

	/* Mark all entries as invalid so that allocator can allocate
	 * one of the invalid (free) entry.
	 */
	for (i = 0; i < sz; i++)
		table->data_vec[i].props |= GID_TABLE_ENTRY_INVALID;
	return table;

err_free_table:
	kfree(table);
	return NULL;
}

static void release_gid_table(struct ib_gid_table *table)
{
	if (table) {
		kfree(table->data_vec);
		kfree(table);
	}
}

static void cleanup_gid_table_port(struct ib_device *ib_dev, u8 port,
				   struct ib_gid_table *table)
{
	int i;
	bool deleted = false;

	if (!table)
		return;

	mutex_lock(&table->lock);
	for (i = 0; i < table->sz; ++i) {
		if (memcmp(&table->data_vec[i].gid, &zgid,
			   sizeof(table->data_vec[i].gid))) {
			del_gid(ib_dev, port, table, i);
			deleted = true;
		}
	}
	mutex_unlock(&table->lock);

	if (deleted)
		dispatch_gid_change_event(ib_dev, port);
}

void ib_cache_gid_set_default_gid(struct ib_device *ib_dev, u8 port,
				  struct net_device *ndev,
				  unsigned long gid_type_mask,
				  enum ib_cache_gid_default_mode mode)
{
	union ib_gid gid = { };
	struct ib_gid_attr gid_attr;
	struct ib_gid_table *table;
	unsigned int gid_type;
	unsigned long mask;

	table = ib_dev->cache.ports[port - rdma_start_port(ib_dev)].gid;

	mask = GID_ATTR_FIND_MASK_GID_TYPE |
	       GID_ATTR_FIND_MASK_DEFAULT |
	       GID_ATTR_FIND_MASK_NETDEV;
	memset(&gid_attr, 0, sizeof(gid_attr));
	gid_attr.ndev = ndev;

	for (gid_type = 0; gid_type < IB_GID_TYPE_SIZE; ++gid_type) {
		if (1UL << gid_type & ~gid_type_mask)
			continue;

		gid_attr.gid_type = gid_type;

		if (mode == IB_CACHE_GID_DEFAULT_MODE_SET) {
<<<<<<< HEAD
			mask = GID_ATTR_FIND_MASK_GID_TYPE |
			       GID_ATTR_FIND_MASK_DEFAULT;
			__ib_cache_gid_add(ib_dev, port, &gid,
					   &gid_attr, mask, true);
		} else if (mode == IB_CACHE_GID_DEFAULT_MODE_DELETE) {
			ib_cache_gid_del(ib_dev, port, &gid, &gid_attr);
=======
			make_default_gid(ndev, &gid);
			__ib_cache_gid_add(ib_dev, port, &gid,
					   &gid_attr, mask, true);
		} else if (mode == IB_CACHE_GID_DEFAULT_MODE_DELETE) {
			_ib_cache_gid_del(ib_dev, port, &gid,
					  &gid_attr, mask, true);
>>>>>>> 4b64487f
		}
	}
}

static int gid_table_reserve_default(struct ib_device *ib_dev, u8 port,
				     struct ib_gid_table *table)
{
	unsigned int i;
	unsigned long roce_gid_type_mask;
	unsigned int num_default_gids;
	unsigned int current_gid = 0;

	roce_gid_type_mask = roce_gid_type_mask_support(ib_dev, port);
	num_default_gids = hweight_long(roce_gid_type_mask);
	for (i = 0; i < num_default_gids && i < table->sz; i++) {
		struct ib_gid_table_entry *entry =
			&table->data_vec[i];

		entry->props |= GID_TABLE_ENTRY_DEFAULT;
		current_gid = find_next_bit(&roce_gid_type_mask,
					    BITS_PER_LONG,
					    current_gid);
		entry->attr.gid_type = current_gid++;
	}

	return 0;
}

static int _gid_table_setup_one(struct ib_device *ib_dev)
{
	u8 port;
	struct ib_gid_table *table;
	int err = 0;

	for (port = 0; port < ib_dev->phys_port_cnt; port++) {
		u8 rdma_port = port + rdma_start_port(ib_dev);

		table =
			alloc_gid_table(
				ib_dev->port_immutable[rdma_port].gid_tbl_len);
		if (!table) {
			err = -ENOMEM;
			goto rollback_table_setup;
		}

		err = gid_table_reserve_default(ib_dev,
						port + rdma_start_port(ib_dev),
						table);
		if (err)
			goto rollback_table_setup;
		ib_dev->cache.ports[port].gid = table;
	}

	return 0;

rollback_table_setup:
	for (port = 0; port < ib_dev->phys_port_cnt; port++) {
		table = ib_dev->cache.ports[port].gid;

		cleanup_gid_table_port(ib_dev, port + rdma_start_port(ib_dev),
				       table);
		release_gid_table(table);
	}

	return err;
}

static void gid_table_release_one(struct ib_device *ib_dev)
{
	struct ib_gid_table *table;
	u8 port;

	for (port = 0; port < ib_dev->phys_port_cnt; port++) {
		table = ib_dev->cache.ports[port].gid;
		release_gid_table(table);
		ib_dev->cache.ports[port].gid = NULL;
	}
}

static void gid_table_cleanup_one(struct ib_device *ib_dev)
{
	struct ib_gid_table *table;
	u8 port;

	for (port = 0; port < ib_dev->phys_port_cnt; port++) {
		table = ib_dev->cache.ports[port].gid;
		cleanup_gid_table_port(ib_dev, port + rdma_start_port(ib_dev),
				       table);
	}
}

static int gid_table_setup_one(struct ib_device *ib_dev)
{
	int err;

	err = _gid_table_setup_one(ib_dev);

	if (err)
		return err;

	rdma_roce_rescan_device(ib_dev);

	return err;
}

int ib_get_cached_gid(struct ib_device *device,
		      u8                port_num,
		      int               index,
		      union ib_gid     *gid,
		      struct ib_gid_attr *gid_attr)
{
	int res;
	unsigned long flags;
	struct ib_gid_table *table;

	if (!rdma_is_port_valid(device, port_num))
		return -EINVAL;

	table = device->cache.ports[port_num - rdma_start_port(device)].gid;
	read_lock_irqsave(&table->rwlock, flags);
	res = __ib_cache_gid_get(device, port_num, index, gid, gid_attr);
	read_unlock_irqrestore(&table->rwlock, flags);

	return res;
}
EXPORT_SYMBOL(ib_get_cached_gid);

/**
 * ib_find_cached_gid - Returns the port number and GID table index where
 *   a specified GID value occurs.
 * @device: The device to query.
 * @gid: The GID value to search for.
 * @gid_type: The GID type to search for.
 * @ndev: In RoCE, the net device of the device. NULL means ignore.
 * @port_num: The port number of the device where the GID value was found.
 * @index: The index into the cached GID table where the GID was found.  This
 *   parameter may be NULL.
 *
 * ib_find_cached_gid() searches for the specified GID value in
 * the local software cache.
 */
int ib_find_cached_gid(struct ib_device *device,
		       const union ib_gid *gid,
		       enum ib_gid_type gid_type,
		       struct net_device *ndev,
		       u8               *port_num,
		       u16              *index)
{
	return ib_cache_gid_find(device, gid, gid_type, ndev, port_num, index);
}
EXPORT_SYMBOL(ib_find_cached_gid);

int ib_find_gid_by_filter(struct ib_device *device,
			  const union ib_gid *gid,
			  u8 port_num,
			  bool (*filter)(const union ib_gid *gid,
					 const struct ib_gid_attr *,
					 void *),
			  void *context, u16 *index)
{
	/* Only RoCE GID table supports filter function */
	if (!rdma_protocol_roce(device, port_num) && filter)
		return -EPROTONOSUPPORT;

	return ib_cache_gid_find_by_filter(device, gid,
					   port_num, filter,
					   context, index);
}

int ib_get_cached_pkey(struct ib_device *device,
		       u8                port_num,
		       int               index,
		       u16              *pkey)
{
	struct ib_pkey_cache *cache;
	unsigned long flags;
	int ret = 0;

	if (!rdma_is_port_valid(device, port_num))
		return -EINVAL;

	read_lock_irqsave(&device->cache.lock, flags);

	cache = device->cache.ports[port_num - rdma_start_port(device)].pkey;

	if (index < 0 || index >= cache->table_len)
		ret = -EINVAL;
	else
		*pkey = cache->table[index];

	read_unlock_irqrestore(&device->cache.lock, flags);

	return ret;
}
EXPORT_SYMBOL(ib_get_cached_pkey);

int ib_get_cached_subnet_prefix(struct ib_device *device,
				u8                port_num,
				u64              *sn_pfx)
{
	unsigned long flags;
	int p;

	if (!rdma_is_port_valid(device, port_num))
		return -EINVAL;

	p = port_num - rdma_start_port(device);
	read_lock_irqsave(&device->cache.lock, flags);
	*sn_pfx = device->cache.ports[p].subnet_prefix;
	read_unlock_irqrestore(&device->cache.lock, flags);

	return 0;
}
EXPORT_SYMBOL(ib_get_cached_subnet_prefix);

int ib_find_cached_pkey(struct ib_device *device,
			u8                port_num,
			u16               pkey,
			u16              *index)
{
	struct ib_pkey_cache *cache;
	unsigned long flags;
	int i;
	int ret = -ENOENT;
	int partial_ix = -1;

	if (!rdma_is_port_valid(device, port_num))
		return -EINVAL;

	read_lock_irqsave(&device->cache.lock, flags);

	cache = device->cache.ports[port_num - rdma_start_port(device)].pkey;

	*index = -1;

	for (i = 0; i < cache->table_len; ++i)
		if ((cache->table[i] & 0x7fff) == (pkey & 0x7fff)) {
			if (cache->table[i] & 0x8000) {
				*index = i;
				ret = 0;
				break;
			} else
				partial_ix = i;
		}

	if (ret && partial_ix >= 0) {
		*index = partial_ix;
		ret = 0;
	}

	read_unlock_irqrestore(&device->cache.lock, flags);

	return ret;
}
EXPORT_SYMBOL(ib_find_cached_pkey);

int ib_find_exact_cached_pkey(struct ib_device *device,
			      u8                port_num,
			      u16               pkey,
			      u16              *index)
{
	struct ib_pkey_cache *cache;
	unsigned long flags;
	int i;
	int ret = -ENOENT;

	if (!rdma_is_port_valid(device, port_num))
		return -EINVAL;

	read_lock_irqsave(&device->cache.lock, flags);

	cache = device->cache.ports[port_num - rdma_start_port(device)].pkey;

	*index = -1;

	for (i = 0; i < cache->table_len; ++i)
		if (cache->table[i] == pkey) {
			*index = i;
			ret = 0;
			break;
		}

	read_unlock_irqrestore(&device->cache.lock, flags);

	return ret;
}
EXPORT_SYMBOL(ib_find_exact_cached_pkey);

int ib_get_cached_lmc(struct ib_device *device,
		      u8                port_num,
		      u8                *lmc)
{
	unsigned long flags;
	int ret = 0;

	if (!rdma_is_port_valid(device, port_num))
		return -EINVAL;

	read_lock_irqsave(&device->cache.lock, flags);
	*lmc = device->cache.ports[port_num - rdma_start_port(device)].lmc;
	read_unlock_irqrestore(&device->cache.lock, flags);

	return ret;
}
EXPORT_SYMBOL(ib_get_cached_lmc);

int ib_get_cached_port_state(struct ib_device   *device,
			     u8                  port_num,
			     enum ib_port_state *port_state)
{
	unsigned long flags;
	int ret = 0;

	if (!rdma_is_port_valid(device, port_num))
		return -EINVAL;

	read_lock_irqsave(&device->cache.lock, flags);
	*port_state = device->cache.ports[port_num
		- rdma_start_port(device)].port_state;
	read_unlock_irqrestore(&device->cache.lock, flags);

	return ret;
}
EXPORT_SYMBOL(ib_get_cached_port_state);

static int config_non_roce_gid_cache(struct ib_device *device,
				     u8 port, int gid_tbl_len)
{
	struct ib_gid_attr gid_attr = {};
	struct ib_gid_table *table;
	union ib_gid gid;
	int ret = 0;
	int i;

	gid_attr.device = device;
	gid_attr.port_num = port;
	table = device->cache.ports[port - rdma_start_port(device)].gid;

	mutex_lock(&table->lock);
	for (i = 0; i < gid_tbl_len; ++i) {
		if (!device->query_gid)
			continue;
		ret = device->query_gid(device, port, i, &gid);
		if (ret) {
			pr_warn("query_gid failed (%d) for %s (index %d)\n",
				ret, device->name, i);
			goto err;
		}
		gid_attr.index = i;
		add_modify_gid(table, &gid, &gid_attr);
	}
err:
	mutex_unlock(&table->lock);
	return ret;
}

static void ib_cache_update(struct ib_device *device,
			    u8                port,
			    bool	      enforce_security)
{
	struct ib_port_attr       *tprops = NULL;
	struct ib_pkey_cache      *pkey_cache = NULL, *old_pkey_cache;
	int                        i;
	int                        ret;
	struct ib_gid_table	  *table;

	if (!rdma_is_port_valid(device, port))
		return;

	table = device->cache.ports[port - rdma_start_port(device)].gid;

	tprops = kmalloc(sizeof *tprops, GFP_KERNEL);
	if (!tprops)
		return;

	ret = ib_query_port(device, port, tprops);
	if (ret) {
		pr_warn("ib_query_port failed (%d) for %s\n",
			ret, device->name);
		goto err;
	}

	if (!rdma_protocol_roce(device, port)) {
		ret = config_non_roce_gid_cache(device, port,
						tprops->gid_tbl_len);
		if (ret)
			goto err;
	}

	pkey_cache = kmalloc(sizeof *pkey_cache + tprops->pkey_tbl_len *
			     sizeof *pkey_cache->table, GFP_KERNEL);
	if (!pkey_cache)
		goto err;

	pkey_cache->table_len = tprops->pkey_tbl_len;

	for (i = 0; i < pkey_cache->table_len; ++i) {
		ret = ib_query_pkey(device, port, i, pkey_cache->table + i);
		if (ret) {
			pr_warn("ib_query_pkey failed (%d) for %s (index %d)\n",
				ret, device->name, i);
			goto err;
		}
	}

	write_lock_irq(&device->cache.lock);

	old_pkey_cache = device->cache.ports[port -
		rdma_start_port(device)].pkey;

	device->cache.ports[port - rdma_start_port(device)].pkey = pkey_cache;
	device->cache.ports[port - rdma_start_port(device)].lmc = tprops->lmc;
	device->cache.ports[port - rdma_start_port(device)].port_state =
		tprops->state;

	device->cache.ports[port - rdma_start_port(device)].subnet_prefix =
							tprops->subnet_prefix;
	write_unlock_irq(&device->cache.lock);

	if (enforce_security)
		ib_security_cache_change(device,
					 port,
					 tprops->subnet_prefix);

	kfree(old_pkey_cache);
	kfree(tprops);
	return;

err:
	kfree(pkey_cache);
	kfree(tprops);
}

static void ib_cache_task(struct work_struct *_work)
{
	struct ib_update_work *work =
		container_of(_work, struct ib_update_work, work);

	ib_cache_update(work->device,
			work->port_num,
			work->enforce_security);
	kfree(work);
}

static void ib_cache_event(struct ib_event_handler *handler,
			   struct ib_event *event)
{
	struct ib_update_work *work;

	if (event->event == IB_EVENT_PORT_ERR    ||
	    event->event == IB_EVENT_PORT_ACTIVE ||
	    event->event == IB_EVENT_LID_CHANGE  ||
	    event->event == IB_EVENT_PKEY_CHANGE ||
	    event->event == IB_EVENT_SM_CHANGE   ||
	    event->event == IB_EVENT_CLIENT_REREGISTER ||
	    event->event == IB_EVENT_GID_CHANGE) {
		work = kmalloc(sizeof *work, GFP_ATOMIC);
		if (work) {
			INIT_WORK(&work->work, ib_cache_task);
			work->device   = event->device;
			work->port_num = event->element.port_num;
			if (event->event == IB_EVENT_PKEY_CHANGE ||
			    event->event == IB_EVENT_GID_CHANGE)
				work->enforce_security = true;
			else
				work->enforce_security = false;

			queue_work(ib_wq, &work->work);
		}
	}
}

int ib_cache_setup_one(struct ib_device *device)
{
	int p;
	int err;

	rwlock_init(&device->cache.lock);

	device->cache.ports =
		kzalloc(sizeof(*device->cache.ports) *
			(rdma_end_port(device) - rdma_start_port(device) + 1), GFP_KERNEL);
	if (!device->cache.ports)
		return -ENOMEM;

	err = gid_table_setup_one(device);
	if (err) {
		kfree(device->cache.ports);
		device->cache.ports = NULL;
		return err;
	}

	for (p = 0; p <= rdma_end_port(device) - rdma_start_port(device); ++p)
		ib_cache_update(device, p + rdma_start_port(device), true);

	INIT_IB_EVENT_HANDLER(&device->cache.event_handler,
			      device, ib_cache_event);
	ib_register_event_handler(&device->cache.event_handler);
	return 0;
}

void ib_cache_release_one(struct ib_device *device)
{
	int p;

	/*
	 * The release function frees all the cache elements.
	 * This function should be called as part of freeing
	 * all the device's resources when the cache could no
	 * longer be accessed.
	 */
	for (p = 0; p <= rdma_end_port(device) - rdma_start_port(device); ++p)
		kfree(device->cache.ports[p].pkey);

	gid_table_release_one(device);
	kfree(device->cache.ports);
}

void ib_cache_cleanup_one(struct ib_device *device)
{
	/* The cleanup function unregisters the event handler,
	 * waits for all in-progress workqueue elements and cleans
	 * up the GID cache. This function should be called after
	 * the device was removed from the devices list and all
	 * clients were removed, so the cache exists but is
	 * non-functional and shouldn't be updated anymore.
	 */
	ib_unregister_event_handler(&device->cache.event_handler);
	flush_workqueue(ib_wq);
	gid_table_cleanup_one(device);
}

void __init ib_cache_setup(void)
{
	roce_gid_mgmt_init();
}

void __exit ib_cache_cleanup(void)
{
	roce_gid_mgmt_cleanup();
}<|MERGE_RESOLUTION|>--- conflicted
+++ resolved
@@ -291,16 +291,6 @@
 		 * so lookup free slot only if requested.
 		 */
 		if (pempty && empty < 0) {
-<<<<<<< HEAD
-			if (data->props & GID_TABLE_ENTRY_INVALID) {
-				/* Found an invalid (free) entry; allocate it */
-				if (data->props & GID_TABLE_ENTRY_DEFAULT) {
-					if (default_gid)
-						empty = curr_index;
-				} else {
-					empty = curr_index;
-				}
-=======
 			if (data->props & GID_TABLE_ENTRY_INVALID &&
 			    (default_gid ==
 			     !!(data->props & GID_TABLE_ENTRY_DEFAULT))) {
@@ -313,7 +303,6 @@
 				 * slots are used for default property GIDs.
 				 */
 				empty = curr_index;
->>>>>>> 4b64487f
 			}
 		}
 
@@ -448,15 +437,7 @@
 
 	mutex_lock(&table->lock);
 
-<<<<<<< HEAD
-	ix = find_gid(table, gid, attr, false,
-		      GID_ATTR_FIND_MASK_GID	  |
-		      GID_ATTR_FIND_MASK_GID_TYPE |
-		      GID_ATTR_FIND_MASK_NETDEV,
-		      NULL);
-=======
 	ix = find_gid(table, gid, attr, default_gid, mask, NULL);
->>>>>>> 4b64487f
 	if (ix < 0) {
 		ret = -EINVAL;
 		goto out_unlock;
@@ -471,8 +452,6 @@
 		pr_debug("%s: can't delete gid %pI6 error=%d\n",
 			 __func__, gid->raw, ret);
 	return ret;
-<<<<<<< HEAD
-=======
 }
 
 int ib_cache_gid_del(struct ib_device *ib_dev, u8 port,
@@ -484,7 +463,6 @@
 			     GID_ATTR_FIND_MASK_NETDEV;
 
 	return _ib_cache_gid_del(ib_dev, port, gid, attr, mask, false);
->>>>>>> 4b64487f
 }
 
 int ib_cache_gid_del_all_netdev_gids(struct ib_device *ib_dev, u8 port,
@@ -784,21 +762,12 @@
 		gid_attr.gid_type = gid_type;
 
 		if (mode == IB_CACHE_GID_DEFAULT_MODE_SET) {
-<<<<<<< HEAD
-			mask = GID_ATTR_FIND_MASK_GID_TYPE |
-			       GID_ATTR_FIND_MASK_DEFAULT;
-			__ib_cache_gid_add(ib_dev, port, &gid,
-					   &gid_attr, mask, true);
-		} else if (mode == IB_CACHE_GID_DEFAULT_MODE_DELETE) {
-			ib_cache_gid_del(ib_dev, port, &gid, &gid_attr);
-=======
 			make_default_gid(ndev, &gid);
 			__ib_cache_gid_add(ib_dev, port, &gid,
 					   &gid_attr, mask, true);
 		} else if (mode == IB_CACHE_GID_DEFAULT_MODE_DELETE) {
 			_ib_cache_gid_del(ib_dev, port, &gid,
 					  &gid_attr, mask, true);
->>>>>>> 4b64487f
 		}
 	}
 }
