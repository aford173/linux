// SPDX-License-Identifier: GPL-2.0+
/*
 * Copyright 2015-2017 Google, Inc
 *
 * USB Power Delivery protocol stack.
 */

#include <linux/completion.h>
#include <linux/debugfs.h>
#include <linux/device.h>
#include <linux/hrtimer.h>
#include <linux/jiffies.h>
#include <linux/kernel.h>
#include <linux/kthread.h>
#include <linux/module.h>
#include <linux/mutex.h>
#include <linux/power_supply.h>
#include <linux/proc_fs.h>
#include <linux/property.h>
#include <linux/sched/clock.h>
#include <linux/seq_file.h>
#include <linux/slab.h>
#include <linux/spinlock.h>
#include <linux/usb.h>
#include <linux/usb/pd.h>
#include <linux/usb/pd_ado.h>
#include <linux/usb/pd_bdo.h>
#include <linux/usb/pd_ext_sdb.h>
#include <linux/usb/pd_vdo.h>
#include <linux/usb/role.h>
#include <linux/usb/tcpm.h>
#include <linux/usb/typec_altmode.h>

#include <uapi/linux/sched/types.h>

#define FOREACH_STATE(S)			\
	S(INVALID_STATE),			\
	S(TOGGLING),			\
	S(CHECK_CONTAMINANT),			\
	S(SRC_UNATTACHED),			\
	S(SRC_ATTACH_WAIT),			\
	S(SRC_ATTACHED),			\
	S(SRC_STARTUP),				\
	S(SRC_SEND_CAPABILITIES),		\
	S(SRC_SEND_CAPABILITIES_TIMEOUT),	\
	S(SRC_NEGOTIATE_CAPABILITIES),		\
	S(SRC_TRANSITION_SUPPLY),		\
	S(SRC_READY),				\
	S(SRC_WAIT_NEW_CAPABILITIES),		\
						\
	S(SNK_UNATTACHED),			\
	S(SNK_ATTACH_WAIT),			\
	S(SNK_DEBOUNCED),			\
	S(SNK_ATTACHED),			\
	S(SNK_STARTUP),				\
	S(SNK_DISCOVERY),			\
	S(SNK_DISCOVERY_DEBOUNCE),		\
	S(SNK_DISCOVERY_DEBOUNCE_DONE),		\
	S(SNK_WAIT_CAPABILITIES),		\
	S(SNK_NEGOTIATE_CAPABILITIES),		\
	S(SNK_NEGOTIATE_PPS_CAPABILITIES),	\
	S(SNK_TRANSITION_SINK),			\
	S(SNK_TRANSITION_SINK_VBUS),		\
	S(SNK_READY),				\
						\
	S(ACC_UNATTACHED),			\
	S(DEBUG_ACC_ATTACHED),			\
	S(AUDIO_ACC_ATTACHED),			\
	S(AUDIO_ACC_DEBOUNCE),			\
						\
	S(HARD_RESET_SEND),			\
	S(HARD_RESET_START),			\
	S(SRC_HARD_RESET_VBUS_OFF),		\
	S(SRC_HARD_RESET_VBUS_ON),		\
	S(SNK_HARD_RESET_SINK_OFF),		\
	S(SNK_HARD_RESET_WAIT_VBUS),		\
	S(SNK_HARD_RESET_SINK_ON),		\
						\
	S(SOFT_RESET),				\
	S(SRC_SOFT_RESET_WAIT_SNK_TX),		\
	S(SNK_SOFT_RESET),			\
	S(SOFT_RESET_SEND),			\
						\
	S(DR_SWAP_ACCEPT),			\
	S(DR_SWAP_SEND),			\
	S(DR_SWAP_SEND_TIMEOUT),		\
	S(DR_SWAP_CANCEL),			\
	S(DR_SWAP_CHANGE_DR),			\
						\
	S(PR_SWAP_ACCEPT),			\
	S(PR_SWAP_SEND),			\
	S(PR_SWAP_SEND_TIMEOUT),		\
	S(PR_SWAP_CANCEL),			\
	S(PR_SWAP_START),			\
	S(PR_SWAP_SRC_SNK_TRANSITION_OFF),	\
	S(PR_SWAP_SRC_SNK_SOURCE_OFF),		\
	S(PR_SWAP_SRC_SNK_SOURCE_OFF_CC_DEBOUNCED), \
	S(PR_SWAP_SRC_SNK_SINK_ON),		\
	S(PR_SWAP_SNK_SRC_SINK_OFF),		\
	S(PR_SWAP_SNK_SRC_SOURCE_ON),		\
	S(PR_SWAP_SNK_SRC_SOURCE_ON_VBUS_RAMPED_UP),    \
						\
	S(VCONN_SWAP_ACCEPT),			\
	S(VCONN_SWAP_SEND),			\
	S(VCONN_SWAP_SEND_TIMEOUT),		\
	S(VCONN_SWAP_CANCEL),			\
	S(VCONN_SWAP_START),			\
	S(VCONN_SWAP_WAIT_FOR_VCONN),		\
	S(VCONN_SWAP_TURN_ON_VCONN),		\
	S(VCONN_SWAP_TURN_OFF_VCONN),		\
						\
	S(FR_SWAP_SEND),			\
	S(FR_SWAP_SEND_TIMEOUT),		\
	S(FR_SWAP_SNK_SRC_TRANSITION_TO_OFF),			\
	S(FR_SWAP_SNK_SRC_NEW_SINK_READY),		\
	S(FR_SWAP_SNK_SRC_SOURCE_VBUS_APPLIED),	\
	S(FR_SWAP_CANCEL),			\
						\
	S(SNK_TRY),				\
	S(SNK_TRY_WAIT),			\
	S(SNK_TRY_WAIT_DEBOUNCE),               \
	S(SNK_TRY_WAIT_DEBOUNCE_CHECK_VBUS),    \
	S(SRC_TRYWAIT),				\
	S(SRC_TRYWAIT_DEBOUNCE),		\
	S(SRC_TRYWAIT_UNATTACHED),		\
						\
	S(SRC_TRY),				\
	S(SRC_TRY_WAIT),                        \
	S(SRC_TRY_DEBOUNCE),			\
	S(SNK_TRYWAIT),				\
	S(SNK_TRYWAIT_DEBOUNCE),		\
	S(SNK_TRYWAIT_VBUS),			\
	S(BIST_RX),				\
						\
	S(GET_STATUS_SEND),			\
	S(GET_STATUS_SEND_TIMEOUT),		\
	S(GET_PPS_STATUS_SEND),			\
	S(GET_PPS_STATUS_SEND_TIMEOUT),		\
						\
	S(GET_SINK_CAP),			\
	S(GET_SINK_CAP_TIMEOUT),		\
						\
	S(ERROR_RECOVERY),			\
	S(PORT_RESET),				\
	S(PORT_RESET_WAIT_OFF),			\
						\
	S(AMS_START),				\
	S(CHUNK_NOT_SUPP)

#define FOREACH_AMS(S)				\
	S(NONE_AMS),				\
	S(POWER_NEGOTIATION),			\
	S(GOTOMIN),				\
	S(SOFT_RESET_AMS),			\
	S(HARD_RESET),				\
	S(CABLE_RESET),				\
	S(GET_SOURCE_CAPABILITIES),		\
	S(GET_SINK_CAPABILITIES),		\
	S(POWER_ROLE_SWAP),			\
	S(FAST_ROLE_SWAP),			\
	S(DATA_ROLE_SWAP),			\
	S(VCONN_SWAP),				\
	S(SOURCE_ALERT),			\
	S(GETTING_SOURCE_EXTENDED_CAPABILITIES),\
	S(GETTING_SOURCE_SINK_STATUS),		\
	S(GETTING_BATTERY_CAPABILITIES),	\
	S(GETTING_BATTERY_STATUS),		\
	S(GETTING_MANUFACTURER_INFORMATION),	\
	S(SECURITY),				\
	S(FIRMWARE_UPDATE),			\
	S(DISCOVER_IDENTITY),			\
	S(SOURCE_STARTUP_CABLE_PLUG_DISCOVER_IDENTITY),	\
	S(DISCOVER_SVIDS),			\
	S(DISCOVER_MODES),			\
	S(DFP_TO_UFP_ENTER_MODE),		\
	S(DFP_TO_UFP_EXIT_MODE),		\
	S(DFP_TO_CABLE_PLUG_ENTER_MODE),	\
	S(DFP_TO_CABLE_PLUG_EXIT_MODE),		\
	S(ATTENTION),				\
	S(BIST),				\
	S(UNSTRUCTURED_VDMS),			\
	S(STRUCTURED_VDMS),			\
	S(COUNTRY_INFO),			\
	S(COUNTRY_CODES)

#define GENERATE_ENUM(e)	e
#define GENERATE_STRING(s)	#s

enum tcpm_state {
	FOREACH_STATE(GENERATE_ENUM)
};

static const char * const tcpm_states[] = {
	FOREACH_STATE(GENERATE_STRING)
};

enum tcpm_ams {
	FOREACH_AMS(GENERATE_ENUM)
};

static const char * const tcpm_ams_str[] = {
	FOREACH_AMS(GENERATE_STRING)
};

enum vdm_states {
	VDM_STATE_ERR_BUSY = -3,
	VDM_STATE_ERR_SEND = -2,
	VDM_STATE_ERR_TMOUT = -1,
	VDM_STATE_DONE = 0,
	/* Anything >0 represents an active state */
	VDM_STATE_READY = 1,
	VDM_STATE_BUSY = 2,
	VDM_STATE_WAIT_RSP_BUSY = 3,
	VDM_STATE_SEND_MESSAGE = 4,
};

enum pd_msg_request {
	PD_MSG_NONE = 0,
	PD_MSG_CTRL_REJECT,
	PD_MSG_CTRL_WAIT,
	PD_MSG_CTRL_NOT_SUPP,
	PD_MSG_DATA_SINK_CAP,
	PD_MSG_DATA_SOURCE_CAP,
};

enum adev_actions {
	ADEV_NONE = 0,
	ADEV_NOTIFY_USB_AND_QUEUE_VDM,
	ADEV_QUEUE_VDM,
	ADEV_QUEUE_VDM_SEND_EXIT_MODE_ON_FAIL,
	ADEV_ATTENTION,
};

/*
 * Initial current capability of the new source when vSafe5V is applied during PD3.0 Fast Role Swap.
 * Based on "Table 6-14 Fixed Supply PDO - Sink" of "USB Power Delivery Specification Revision 3.0,
 * Version 1.2"
 */
enum frs_typec_current {
	FRS_NOT_SUPPORTED,
	FRS_DEFAULT_POWER,
	FRS_5V_1P5A,
	FRS_5V_3A,
};

/* Events from low level driver */

#define TCPM_CC_EVENT		BIT(0)
#define TCPM_VBUS_EVENT		BIT(1)
#define TCPM_RESET_EVENT	BIT(2)
#define TCPM_FRS_EVENT		BIT(3)
#define TCPM_SOURCING_VBUS	BIT(4)
#define TCPM_PORT_CLEAN		BIT(5)
#define TCPM_PORT_ERROR		BIT(6)

#define LOG_BUFFER_ENTRIES	1024
#define LOG_BUFFER_ENTRY_SIZE	128

/* Alternate mode support */

#define SVID_DISCOVERY_MAX	16
#define ALTMODE_DISCOVERY_MAX	(SVID_DISCOVERY_MAX * MODE_DISCOVERY_MAX)

#define GET_SINK_CAP_RETRY_MS	100
#define SEND_DISCOVER_RETRY_MS	100

struct pd_mode_data {
	int svid_index;		/* current SVID index		*/
	int nsvids;
	u16 svids[SVID_DISCOVERY_MAX];
	int altmodes;		/* number of alternate modes	*/
	struct typec_altmode_desc altmode_desc[ALTMODE_DISCOVERY_MAX];
};

/*
 * @min_volt: Actual min voltage at the local port
 * @req_min_volt: Requested min voltage to the port partner
 * @max_volt: Actual max voltage at the local port
 * @req_max_volt: Requested max voltage to the port partner
 * @max_curr: Actual max current at the local port
 * @req_max_curr: Requested max current of the port partner
 * @req_out_volt: Requested output voltage to the port partner
 * @req_op_curr: Requested operating current to the port partner
 * @supported: Parter has at least one APDO hence supports PPS
 * @active: PPS mode is active
 */
struct pd_pps_data {
	u32 min_volt;
	u32 req_min_volt;
	u32 max_volt;
	u32 req_max_volt;
	u32 max_curr;
	u32 req_max_curr;
	u32 req_out_volt;
	u32 req_op_curr;
	bool supported;
	bool active;
};

struct pd_data {
	struct usb_power_delivery *pd;
	struct usb_power_delivery_capabilities *source_cap;
	struct usb_power_delivery_capabilities_desc source_desc;
	struct usb_power_delivery_capabilities *sink_cap;
	struct usb_power_delivery_capabilities_desc sink_desc;
	unsigned int operating_snk_mw;
};

struct tcpm_port {
	struct device *dev;

	struct mutex lock;		/* tcpm state machine lock */
	struct kthread_worker *wq;

	struct typec_capability typec_caps;
	struct typec_port *typec_port;

	struct tcpc_dev	*tcpc;
	struct usb_role_switch *role_sw;

	enum typec_role vconn_role;
	enum typec_role pwr_role;
	enum typec_data_role data_role;
	enum typec_pwr_opmode pwr_opmode;

	struct usb_pd_identity partner_ident;
	struct typec_partner_desc partner_desc;
	struct typec_partner *partner;

	enum typec_cc_status cc_req;
	enum typec_cc_status src_rp;	/* work only if pd_supported == false */

	enum typec_cc_status cc1;
	enum typec_cc_status cc2;
	enum typec_cc_polarity polarity;

	bool attached;
	bool connected;
	bool registered;
	bool pd_supported;
	enum typec_port_type port_type;

	/*
	 * Set to true when vbus is greater than VSAFE5V min.
	 * Set to false when vbus falls below vSinkDisconnect max threshold.
	 */
	bool vbus_present;

	/*
	 * Set to true when vbus is less than VSAFE0V max.
	 * Set to false when vbus is greater than VSAFE0V max.
	 */
	bool vbus_vsafe0v;

	bool vbus_never_low;
	bool vbus_source;
	bool vbus_charge;

	/* Set to true when Discover_Identity Command is expected to be sent in Ready states. */
	bool send_discover;
	bool op_vsafe5v;

	int try_role;
	int try_snk_count;
	int try_src_count;

	enum pd_msg_request queued_message;

	enum tcpm_state enter_state;
	enum tcpm_state prev_state;
	enum tcpm_state state;
	enum tcpm_state delayed_state;
	ktime_t delayed_runtime;
	unsigned long delay_ms;

	spinlock_t pd_event_lock;
	u32 pd_events;

	struct kthread_work event_work;
	struct hrtimer state_machine_timer;
	struct kthread_work state_machine;
	struct hrtimer vdm_state_machine_timer;
	struct kthread_work vdm_state_machine;
	struct hrtimer enable_frs_timer;
	struct kthread_work enable_frs;
	struct hrtimer send_discover_timer;
	struct kthread_work send_discover_work;
	bool state_machine_running;
	/* Set to true when VDM State Machine has following actions. */
	bool vdm_sm_running;

	struct completion tx_complete;
	enum tcpm_transmit_status tx_status;

	struct mutex swap_lock;		/* swap command lock */
	bool swap_pending;
	bool non_pd_role_swap;
	struct completion swap_complete;
	int swap_status;

	unsigned int negotiated_rev;
	unsigned int message_id;
	unsigned int caps_count;
	unsigned int hard_reset_count;
	bool pd_capable;
	bool explicit_contract;
	unsigned int rx_msgid;

	/* USB PD objects */
	struct usb_power_delivery **pds;
	struct pd_data **pd_list;
	struct usb_power_delivery_capabilities *port_source_caps;
	struct usb_power_delivery_capabilities *port_sink_caps;
	struct usb_power_delivery *partner_pd;
	struct usb_power_delivery_capabilities *partner_source_caps;
	struct usb_power_delivery_capabilities *partner_sink_caps;
	struct usb_power_delivery *selected_pd;

	/* Partner capabilities/requests */
	u32 sink_request;
	u32 source_caps[PDO_MAX_OBJECTS];
	unsigned int nr_source_caps;
	u32 sink_caps[PDO_MAX_OBJECTS];
	unsigned int nr_sink_caps;

	/* Local capabilities */
	unsigned int pd_count;
	u32 src_pdo[PDO_MAX_OBJECTS];
	unsigned int nr_src_pdo;
	u32 snk_pdo[PDO_MAX_OBJECTS];
	unsigned int nr_snk_pdo;
	u32 snk_vdo_v1[VDO_MAX_OBJECTS];
	unsigned int nr_snk_vdo_v1;
	u32 snk_vdo[VDO_MAX_OBJECTS];
	unsigned int nr_snk_vdo;

	unsigned int operating_snk_mw;
	bool update_sink_caps;

	/* Requested current / voltage to the port partner */
	u32 req_current_limit;
	u32 req_supply_voltage;
	/* Actual current / voltage limit of the local port */
	u32 current_limit;
	u32 supply_voltage;

	/* Used to export TA voltage and current */
	struct power_supply *psy;
	struct power_supply_desc psy_desc;
	enum power_supply_usb_type usb_type;

	u32 bist_request;

	/* PD state for Vendor Defined Messages */
	enum vdm_states vdm_state;
	u32 vdm_retries;
	/* next Vendor Defined Message to send */
	u32 vdo_data[VDO_MAX_SIZE];
	u8 vdo_count;
	/* VDO to retry if UFP responder replied busy */
	u32 vdo_retry;

	/* PPS */
	struct pd_pps_data pps_data;
	struct completion pps_complete;
	bool pps_pending;
	int pps_status;

	/* Alternate mode data */
	struct pd_mode_data mode_data;
	struct typec_altmode *partner_altmode[ALTMODE_DISCOVERY_MAX];
	struct typec_altmode *port_altmode[ALTMODE_DISCOVERY_MAX];

	/* Deadline in jiffies to exit src_try_wait state */
	unsigned long max_wait;

	/* port belongs to a self powered device */
	bool self_powered;

	/* Sink FRS */
	enum frs_typec_current new_source_frs_current;

	/* Sink caps have been queried */
	bool sink_cap_done;

	/* Collision Avoidance and Atomic Message Sequence */
	enum tcpm_state upcoming_state;
	enum tcpm_ams ams;
	enum tcpm_ams next_ams;
	bool in_ams;

	/* Auto vbus discharge status */
	bool auto_vbus_discharge_enabled;

	/*
	 * When set, port requests PD_P_SNK_STDBY_MW upon entering SNK_DISCOVERY and
	 * the actual current limit after RX of PD_CTRL_PSRDY for PD link,
	 * SNK_READY for non-pd link.
	 */
	bool slow_charger_loop;

	/*
	 * When true indicates that the lower level drivers indicate potential presence
	 * of contaminant in the connector pins based on the tcpm state machine
	 * transitions.
	 */
	bool potential_contaminant;
#ifdef CONFIG_DEBUG_FS
	struct dentry *dentry;
	struct mutex logbuffer_lock;	/* log buffer access lock */
	int logbuffer_head;
	int logbuffer_tail;
	u8 *logbuffer[LOG_BUFFER_ENTRIES];
#endif
};

struct pd_rx_event {
	struct kthread_work work;
	struct tcpm_port *port;
	struct pd_message msg;
};

static const char * const pd_rev[] = {
	[PD_REV10]		= "rev1",
	[PD_REV20]		= "rev2",
	[PD_REV30]		= "rev3",
};

#define tcpm_cc_is_sink(cc) \
	((cc) == TYPEC_CC_RP_DEF || (cc) == TYPEC_CC_RP_1_5 || \
	 (cc) == TYPEC_CC_RP_3_0)

/* As long as cc is pulled up, we can consider it as sink. */
#define tcpm_port_is_sink(port) \
	(tcpm_cc_is_sink((port)->cc1) || tcpm_cc_is_sink((port)->cc2))

#define tcpm_cc_is_source(cc) ((cc) == TYPEC_CC_RD)
#define tcpm_cc_is_audio(cc) ((cc) == TYPEC_CC_RA)
#define tcpm_cc_is_open(cc) ((cc) == TYPEC_CC_OPEN)

#define tcpm_port_is_source(port) \
	((tcpm_cc_is_source((port)->cc1) && \
	 !tcpm_cc_is_source((port)->cc2)) || \
	 (tcpm_cc_is_source((port)->cc2) && \
	  !tcpm_cc_is_source((port)->cc1)))

#define tcpm_port_is_debug(port) \
	(tcpm_cc_is_source((port)->cc1) && tcpm_cc_is_source((port)->cc2))

#define tcpm_port_is_audio(port) \
	(tcpm_cc_is_audio((port)->cc1) && tcpm_cc_is_audio((port)->cc2))

#define tcpm_port_is_audio_detached(port) \
	((tcpm_cc_is_audio((port)->cc1) && tcpm_cc_is_open((port)->cc2)) || \
	 (tcpm_cc_is_audio((port)->cc2) && tcpm_cc_is_open((port)->cc1)))

#define tcpm_try_snk(port) \
	((port)->try_snk_count == 0 && (port)->try_role == TYPEC_SINK && \
	(port)->port_type == TYPEC_PORT_DRP)

#define tcpm_try_src(port) \
	((port)->try_src_count == 0 && (port)->try_role == TYPEC_SOURCE && \
	(port)->port_type == TYPEC_PORT_DRP)

#define tcpm_data_role_for_source(port) \
	((port)->typec_caps.data == TYPEC_PORT_UFP ? \
	TYPEC_DEVICE : TYPEC_HOST)

#define tcpm_data_role_for_sink(port) \
	((port)->typec_caps.data == TYPEC_PORT_DFP ? \
	TYPEC_HOST : TYPEC_DEVICE)

#define tcpm_sink_tx_ok(port) \
	(tcpm_port_is_sink(port) && \
	((port)->cc1 == TYPEC_CC_RP_3_0 || (port)->cc2 == TYPEC_CC_RP_3_0))

#define tcpm_wait_for_discharge(port) \
	(((port)->auto_vbus_discharge_enabled && !(port)->vbus_vsafe0v) ? PD_T_SAFE_0V : 0)

static enum tcpm_state tcpm_default_state(struct tcpm_port *port)
{
	if (port->port_type == TYPEC_PORT_DRP) {
		if (port->try_role == TYPEC_SINK)
			return SNK_UNATTACHED;
		else if (port->try_role == TYPEC_SOURCE)
			return SRC_UNATTACHED;
		/* Fall through to return SRC_UNATTACHED */
	} else if (port->port_type == TYPEC_PORT_SNK) {
		return SNK_UNATTACHED;
	}
	return SRC_UNATTACHED;
}

static bool tcpm_port_is_disconnected(struct tcpm_port *port)
{
	return (!port->attached && port->cc1 == TYPEC_CC_OPEN &&
		port->cc2 == TYPEC_CC_OPEN) ||
	       (port->attached && ((port->polarity == TYPEC_POLARITY_CC1 &&
				    port->cc1 == TYPEC_CC_OPEN) ||
				   (port->polarity == TYPEC_POLARITY_CC2 &&
				    port->cc2 == TYPEC_CC_OPEN)));
}

/*
 * Logging
 */

#ifdef CONFIG_DEBUG_FS

static bool tcpm_log_full(struct tcpm_port *port)
{
	return port->logbuffer_tail ==
		(port->logbuffer_head + 1) % LOG_BUFFER_ENTRIES;
}

__printf(2, 0)
static void _tcpm_log(struct tcpm_port *port, const char *fmt, va_list args)
{
	char tmpbuffer[LOG_BUFFER_ENTRY_SIZE];
	u64 ts_nsec = local_clock();
	unsigned long rem_nsec;

	mutex_lock(&port->logbuffer_lock);
	if (!port->logbuffer[port->logbuffer_head]) {
		port->logbuffer[port->logbuffer_head] =
				kzalloc(LOG_BUFFER_ENTRY_SIZE, GFP_KERNEL);
		if (!port->logbuffer[port->logbuffer_head]) {
			mutex_unlock(&port->logbuffer_lock);
			return;
		}
	}

	vsnprintf(tmpbuffer, sizeof(tmpbuffer), fmt, args);

	if (tcpm_log_full(port)) {
		port->logbuffer_head = max(port->logbuffer_head - 1, 0);
		strcpy(tmpbuffer, "overflow");
	}

	if (port->logbuffer_head < 0 ||
	    port->logbuffer_head >= LOG_BUFFER_ENTRIES) {
		dev_warn(port->dev,
			 "Bad log buffer index %d\n", port->logbuffer_head);
		goto abort;
	}

	if (!port->logbuffer[port->logbuffer_head]) {
		dev_warn(port->dev,
			 "Log buffer index %d is NULL\n", port->logbuffer_head);
		goto abort;
	}

	rem_nsec = do_div(ts_nsec, 1000000000);
	scnprintf(port->logbuffer[port->logbuffer_head],
		  LOG_BUFFER_ENTRY_SIZE, "[%5lu.%06lu] %s",
		  (unsigned long)ts_nsec, rem_nsec / 1000,
		  tmpbuffer);
	port->logbuffer_head = (port->logbuffer_head + 1) % LOG_BUFFER_ENTRIES;

abort:
	mutex_unlock(&port->logbuffer_lock);
}

__printf(2, 3)
static void tcpm_log(struct tcpm_port *port, const char *fmt, ...)
{
	va_list args;

	/* Do not log while disconnected and unattached */
	if (tcpm_port_is_disconnected(port) &&
	    (port->state == SRC_UNATTACHED || port->state == SNK_UNATTACHED ||
	     port->state == TOGGLING || port->state == CHECK_CONTAMINANT))
		return;

	va_start(args, fmt);
	_tcpm_log(port, fmt, args);
	va_end(args);
}

__printf(2, 3)
static void tcpm_log_force(struct tcpm_port *port, const char *fmt, ...)
{
	va_list args;

	va_start(args, fmt);
	_tcpm_log(port, fmt, args);
	va_end(args);
}

static void tcpm_log_source_caps(struct tcpm_port *port)
{
	int i;

	for (i = 0; i < port->nr_source_caps; i++) {
		u32 pdo = port->source_caps[i];
		enum pd_pdo_type type = pdo_type(pdo);
		char msg[64];

		switch (type) {
		case PDO_TYPE_FIXED:
			scnprintf(msg, sizeof(msg),
				  "%u mV, %u mA [%s%s%s%s%s%s]",
				  pdo_fixed_voltage(pdo),
				  pdo_max_current(pdo),
				  (pdo & PDO_FIXED_DUAL_ROLE) ?
							"R" : "",
				  (pdo & PDO_FIXED_SUSPEND) ?
							"S" : "",
				  (pdo & PDO_FIXED_HIGHER_CAP) ?
							"H" : "",
				  (pdo & PDO_FIXED_USB_COMM) ?
							"U" : "",
				  (pdo & PDO_FIXED_DATA_SWAP) ?
							"D" : "",
				  (pdo & PDO_FIXED_EXTPOWER) ?
							"E" : "");
			break;
		case PDO_TYPE_VAR:
			scnprintf(msg, sizeof(msg),
				  "%u-%u mV, %u mA",
				  pdo_min_voltage(pdo),
				  pdo_max_voltage(pdo),
				  pdo_max_current(pdo));
			break;
		case PDO_TYPE_BATT:
			scnprintf(msg, sizeof(msg),
				  "%u-%u mV, %u mW",
				  pdo_min_voltage(pdo),
				  pdo_max_voltage(pdo),
				  pdo_max_power(pdo));
			break;
		case PDO_TYPE_APDO:
			if (pdo_apdo_type(pdo) == APDO_TYPE_PPS)
				scnprintf(msg, sizeof(msg),
					  "%u-%u mV, %u mA",
					  pdo_pps_apdo_min_voltage(pdo),
					  pdo_pps_apdo_max_voltage(pdo),
					  pdo_pps_apdo_max_current(pdo));
			else
				strcpy(msg, "undefined APDO");
			break;
		default:
			strcpy(msg, "undefined");
			break;
		}
		tcpm_log(port, " PDO %d: type %d, %s",
			 i, type, msg);
	}
}

static int tcpm_debug_show(struct seq_file *s, void *v)
{
	struct tcpm_port *port = s->private;
	int tail;

	mutex_lock(&port->logbuffer_lock);
	tail = port->logbuffer_tail;
	while (tail != port->logbuffer_head) {
		seq_printf(s, "%s\n", port->logbuffer[tail]);
		tail = (tail + 1) % LOG_BUFFER_ENTRIES;
	}
	if (!seq_has_overflowed(s))
		port->logbuffer_tail = tail;
	mutex_unlock(&port->logbuffer_lock);

	return 0;
}
DEFINE_SHOW_ATTRIBUTE(tcpm_debug);

static void tcpm_debugfs_init(struct tcpm_port *port)
{
	char name[NAME_MAX];

	mutex_init(&port->logbuffer_lock);
	snprintf(name, NAME_MAX, "tcpm-%s", dev_name(port->dev));
	port->dentry = debugfs_create_dir(name, usb_debug_root);
	debugfs_create_file("log", S_IFREG | 0444, port->dentry, port,
			    &tcpm_debug_fops);
}

static void tcpm_debugfs_exit(struct tcpm_port *port)
{
	int i;

	mutex_lock(&port->logbuffer_lock);
	for (i = 0; i < LOG_BUFFER_ENTRIES; i++) {
		kfree(port->logbuffer[i]);
		port->logbuffer[i] = NULL;
	}
	mutex_unlock(&port->logbuffer_lock);

	debugfs_remove(port->dentry);
}

#else

__printf(2, 3)
static void tcpm_log(const struct tcpm_port *port, const char *fmt, ...) { }
__printf(2, 3)
static void tcpm_log_force(struct tcpm_port *port, const char *fmt, ...) { }
static void tcpm_log_source_caps(struct tcpm_port *port) { }
static void tcpm_debugfs_init(const struct tcpm_port *port) { }
static void tcpm_debugfs_exit(const struct tcpm_port *port) { }

#endif

static void tcpm_set_cc(struct tcpm_port *port, enum typec_cc_status cc)
{
	tcpm_log(port, "cc:=%d", cc);
	port->cc_req = cc;
	port->tcpc->set_cc(port->tcpc, cc);
}

static int tcpm_enable_auto_vbus_discharge(struct tcpm_port *port, bool enable)
{
	int ret = 0;

	if (port->tcpc->enable_auto_vbus_discharge) {
		ret = port->tcpc->enable_auto_vbus_discharge(port->tcpc, enable);
		tcpm_log_force(port, "%s vbus discharge ret:%d", enable ? "enable" : "disable",
			       ret);
		if (!ret)
			port->auto_vbus_discharge_enabled = enable;
	}

	return ret;
}

static void tcpm_apply_rc(struct tcpm_port *port)
{
	/*
	 * TCPCI: Move to APPLY_RC state to prevent disconnect during PR_SWAP
	 * when Vbus auto discharge on disconnect is enabled.
	 */
	if (port->tcpc->enable_auto_vbus_discharge && port->tcpc->apply_rc) {
		tcpm_log(port, "Apply_RC");
		port->tcpc->apply_rc(port->tcpc, port->cc_req, port->polarity);
		tcpm_enable_auto_vbus_discharge(port, false);
	}
}

/*
 * Determine RP value to set based on maximum current supported
 * by a port if configured as source.
 * Returns CC value to report to link partner.
 */
static enum typec_cc_status tcpm_rp_cc(struct tcpm_port *port)
{
	const u32 *src_pdo = port->src_pdo;
	int nr_pdo = port->nr_src_pdo;
	int i;

	if (!port->pd_supported)
		return port->src_rp;

	/*
	 * Search for first entry with matching voltage.
	 * It should report the maximum supported current.
	 */
	for (i = 0; i < nr_pdo; i++) {
		const u32 pdo = src_pdo[i];

		if (pdo_type(pdo) == PDO_TYPE_FIXED &&
		    pdo_fixed_voltage(pdo) == 5000) {
			unsigned int curr = pdo_max_current(pdo);

			if (curr >= 3000)
				return TYPEC_CC_RP_3_0;
			else if (curr >= 1500)
				return TYPEC_CC_RP_1_5;
			return TYPEC_CC_RP_DEF;
		}
	}

	return TYPEC_CC_RP_DEF;
}

static void tcpm_ams_finish(struct tcpm_port *port)
{
	tcpm_log(port, "AMS %s finished", tcpm_ams_str[port->ams]);

	if (port->pd_capable && port->pwr_role == TYPEC_SOURCE) {
		if (port->negotiated_rev >= PD_REV30)
			tcpm_set_cc(port, SINK_TX_OK);
		else
			tcpm_set_cc(port, SINK_TX_NG);
	} else if (port->pwr_role == TYPEC_SOURCE) {
		tcpm_set_cc(port, tcpm_rp_cc(port));
	}

	port->in_ams = false;
	port->ams = NONE_AMS;
}

static int tcpm_pd_transmit(struct tcpm_port *port,
			    enum tcpm_transmit_type type,
			    const struct pd_message *msg)
{
	unsigned long timeout;
	int ret;

	if (msg)
		tcpm_log(port, "PD TX, header: %#x", le16_to_cpu(msg->header));
	else
		tcpm_log(port, "PD TX, type: %#x", type);

	reinit_completion(&port->tx_complete);
	ret = port->tcpc->pd_transmit(port->tcpc, type, msg, port->negotiated_rev);
	if (ret < 0)
		return ret;

	mutex_unlock(&port->lock);
	timeout = wait_for_completion_timeout(&port->tx_complete,
				msecs_to_jiffies(PD_T_TCPC_TX_TIMEOUT));
	mutex_lock(&port->lock);
	if (!timeout)
		return -ETIMEDOUT;

	switch (port->tx_status) {
	case TCPC_TX_SUCCESS:
		port->message_id = (port->message_id + 1) & PD_HEADER_ID_MASK;
		/*
		 * USB PD rev 2.0, 8.3.2.2.1:
		 * USB PD rev 3.0, 8.3.2.1.3:
		 * "... Note that every AMS is Interruptible until the first
		 * Message in the sequence has been successfully sent (GoodCRC
		 * Message received)."
		 */
		if (port->ams != NONE_AMS)
			port->in_ams = true;
		break;
	case TCPC_TX_DISCARDED:
		ret = -EAGAIN;
		break;
	case TCPC_TX_FAILED:
	default:
		ret = -EIO;
		break;
	}

	/* Some AMS don't expect responses. Finish them here. */
	if (port->ams == ATTENTION || port->ams == SOURCE_ALERT)
		tcpm_ams_finish(port);

	return ret;
}

void tcpm_pd_transmit_complete(struct tcpm_port *port,
			       enum tcpm_transmit_status status)
{
	tcpm_log(port, "PD TX complete, status: %u", status);
	port->tx_status = status;
	complete(&port->tx_complete);
}
EXPORT_SYMBOL_GPL(tcpm_pd_transmit_complete);

static int tcpm_mux_set(struct tcpm_port *port, int state,
			enum usb_role usb_role,
			enum typec_orientation orientation)
{
	int ret;

	tcpm_log(port, "Requesting mux state %d, usb-role %d, orientation %d",
		 state, usb_role, orientation);

	ret = typec_set_orientation(port->typec_port, orientation);
	if (ret)
		return ret;

	if (port->role_sw) {
		ret = usb_role_switch_set_role(port->role_sw, usb_role);
		if (ret)
			return ret;
	}

	return typec_set_mode(port->typec_port, state);
}

static int tcpm_set_polarity(struct tcpm_port *port,
			     enum typec_cc_polarity polarity)
{
	int ret;

	tcpm_log(port, "polarity %d", polarity);

	ret = port->tcpc->set_polarity(port->tcpc, polarity);
	if (ret < 0)
		return ret;

	port->polarity = polarity;

	return 0;
}

static int tcpm_set_vconn(struct tcpm_port *port, bool enable)
{
	int ret;

	tcpm_log(port, "vconn:=%d", enable);

	ret = port->tcpc->set_vconn(port->tcpc, enable);
	if (!ret) {
		port->vconn_role = enable ? TYPEC_SOURCE : TYPEC_SINK;
		typec_set_vconn_role(port->typec_port, port->vconn_role);
	}

	return ret;
}

static u32 tcpm_get_current_limit(struct tcpm_port *port)
{
	enum typec_cc_status cc;
	u32 limit;

	cc = port->polarity ? port->cc2 : port->cc1;
	switch (cc) {
	case TYPEC_CC_RP_1_5:
		limit = 1500;
		break;
	case TYPEC_CC_RP_3_0:
		limit = 3000;
		break;
	case TYPEC_CC_RP_DEF:
	default:
		if (port->tcpc->get_current_limit)
			limit = port->tcpc->get_current_limit(port->tcpc);
		else
			limit = 0;
		break;
	}

	return limit;
}

static int tcpm_set_current_limit(struct tcpm_port *port, u32 max_ma, u32 mv)
{
	int ret = -EOPNOTSUPP;

	tcpm_log(port, "Setting voltage/current limit %u mV %u mA", mv, max_ma);

	port->supply_voltage = mv;
	port->current_limit = max_ma;
	power_supply_changed(port->psy);

	if (port->tcpc->set_current_limit)
		ret = port->tcpc->set_current_limit(port->tcpc, max_ma, mv);

	return ret;
}

static int tcpm_set_attached_state(struct tcpm_port *port, bool attached)
{
	return port->tcpc->set_roles(port->tcpc, attached, port->pwr_role,
				     port->data_role);
}

static int tcpm_set_roles(struct tcpm_port *port, bool attached,
			  enum typec_role role, enum typec_data_role data)
{
	enum typec_orientation orientation;
	enum usb_role usb_role;
	int ret;

	if (port->polarity == TYPEC_POLARITY_CC1)
		orientation = TYPEC_ORIENTATION_NORMAL;
	else
		orientation = TYPEC_ORIENTATION_REVERSE;

	if (port->typec_caps.data == TYPEC_PORT_DRD) {
		if (data == TYPEC_HOST)
			usb_role = USB_ROLE_HOST;
		else
			usb_role = USB_ROLE_DEVICE;
	} else if (port->typec_caps.data == TYPEC_PORT_DFP) {
		if (data == TYPEC_HOST) {
			if (role == TYPEC_SOURCE)
				usb_role = USB_ROLE_HOST;
			else
				usb_role = USB_ROLE_NONE;
		} else {
			return -ENOTSUPP;
		}
	} else {
		if (data == TYPEC_DEVICE) {
			if (role == TYPEC_SINK)
				usb_role = USB_ROLE_DEVICE;
			else
				usb_role = USB_ROLE_NONE;
		} else {
			return -ENOTSUPP;
		}
	}

	ret = tcpm_mux_set(port, TYPEC_STATE_USB, usb_role, orientation);
	if (ret < 0)
		return ret;

	ret = port->tcpc->set_roles(port->tcpc, attached, role, data);
	if (ret < 0)
		return ret;

	port->pwr_role = role;
	port->data_role = data;
	typec_set_data_role(port->typec_port, data);
	typec_set_pwr_role(port->typec_port, role);

	return 0;
}

static int tcpm_set_pwr_role(struct tcpm_port *port, enum typec_role role)
{
	int ret;

	ret = port->tcpc->set_roles(port->tcpc, true, role,
				    port->data_role);
	if (ret < 0)
		return ret;

	port->pwr_role = role;
	typec_set_pwr_role(port->typec_port, role);

	return 0;
}

/*
 * Transform the PDO to be compliant to PD rev2.0.
 * Return 0 if the PDO type is not defined in PD rev2.0.
 * Otherwise, return the converted PDO.
 */
static u32 tcpm_forge_legacy_pdo(struct tcpm_port *port, u32 pdo, enum typec_role role)
{
	switch (pdo_type(pdo)) {
	case PDO_TYPE_FIXED:
		if (role == TYPEC_SINK)
			return pdo & ~PDO_FIXED_FRS_CURR_MASK;
		else
			return pdo & ~PDO_FIXED_UNCHUNK_EXT;
	case PDO_TYPE_VAR:
	case PDO_TYPE_BATT:
		return pdo;
	case PDO_TYPE_APDO:
	default:
		return 0;
	}
}

static int tcpm_pd_send_source_caps(struct tcpm_port *port)
{
	struct pd_message msg;
	u32 pdo;
	unsigned int i, nr_pdo = 0;

	memset(&msg, 0, sizeof(msg));

	for (i = 0; i < port->nr_src_pdo; i++) {
		if (port->negotiated_rev >= PD_REV30) {
			msg.payload[nr_pdo++] =	cpu_to_le32(port->src_pdo[i]);
		} else {
			pdo = tcpm_forge_legacy_pdo(port, port->src_pdo[i], TYPEC_SOURCE);
			if (pdo)
				msg.payload[nr_pdo++] = cpu_to_le32(pdo);
		}
	}

	if (!nr_pdo) {
		/* No source capabilities defined, sink only */
		msg.header = PD_HEADER_LE(PD_CTRL_REJECT,
					  port->pwr_role,
					  port->data_role,
					  port->negotiated_rev,
					  port->message_id, 0);
	} else {
		msg.header = PD_HEADER_LE(PD_DATA_SOURCE_CAP,
					  port->pwr_role,
					  port->data_role,
					  port->negotiated_rev,
					  port->message_id,
					  nr_pdo);
	}

	return tcpm_pd_transmit(port, TCPC_TX_SOP, &msg);
}

static int tcpm_pd_send_sink_caps(struct tcpm_port *port)
{
	struct pd_message msg;
	u32 pdo;
	unsigned int i, nr_pdo = 0;

	memset(&msg, 0, sizeof(msg));

	for (i = 0; i < port->nr_snk_pdo; i++) {
		if (port->negotiated_rev >= PD_REV30) {
			msg.payload[nr_pdo++] =	cpu_to_le32(port->snk_pdo[i]);
		} else {
			pdo = tcpm_forge_legacy_pdo(port, port->snk_pdo[i], TYPEC_SINK);
			if (pdo)
				msg.payload[nr_pdo++] = cpu_to_le32(pdo);
		}
	}

	if (!nr_pdo) {
		/* No sink capabilities defined, source only */
		msg.header = PD_HEADER_LE(PD_CTRL_REJECT,
					  port->pwr_role,
					  port->data_role,
					  port->negotiated_rev,
					  port->message_id, 0);
	} else {
		msg.header = PD_HEADER_LE(PD_DATA_SINK_CAP,
					  port->pwr_role,
					  port->data_role,
					  port->negotiated_rev,
					  port->message_id,
					  nr_pdo);
	}

	return tcpm_pd_transmit(port, TCPC_TX_SOP, &msg);
}

static void mod_tcpm_delayed_work(struct tcpm_port *port, unsigned int delay_ms)
{
	if (delay_ms) {
		hrtimer_start(&port->state_machine_timer, ms_to_ktime(delay_ms), HRTIMER_MODE_REL);
	} else {
		hrtimer_cancel(&port->state_machine_timer);
		kthread_queue_work(port->wq, &port->state_machine);
	}
}

static void mod_vdm_delayed_work(struct tcpm_port *port, unsigned int delay_ms)
{
	if (delay_ms) {
		hrtimer_start(&port->vdm_state_machine_timer, ms_to_ktime(delay_ms),
			      HRTIMER_MODE_REL);
	} else {
		hrtimer_cancel(&port->vdm_state_machine_timer);
		kthread_queue_work(port->wq, &port->vdm_state_machine);
	}
}

static void mod_enable_frs_delayed_work(struct tcpm_port *port, unsigned int delay_ms)
{
	if (delay_ms) {
		hrtimer_start(&port->enable_frs_timer, ms_to_ktime(delay_ms), HRTIMER_MODE_REL);
	} else {
		hrtimer_cancel(&port->enable_frs_timer);
		kthread_queue_work(port->wq, &port->enable_frs);
	}
}

static void mod_send_discover_delayed_work(struct tcpm_port *port, unsigned int delay_ms)
{
	if (delay_ms) {
		hrtimer_start(&port->send_discover_timer, ms_to_ktime(delay_ms), HRTIMER_MODE_REL);
	} else {
		hrtimer_cancel(&port->send_discover_timer);
		kthread_queue_work(port->wq, &port->send_discover_work);
	}
}

static void tcpm_set_state(struct tcpm_port *port, enum tcpm_state state,
			   unsigned int delay_ms)
{
	if (delay_ms) {
		tcpm_log(port, "pending state change %s -> %s @ %u ms [%s %s]",
			 tcpm_states[port->state], tcpm_states[state], delay_ms,
			 pd_rev[port->negotiated_rev], tcpm_ams_str[port->ams]);
		port->delayed_state = state;
		mod_tcpm_delayed_work(port, delay_ms);
		port->delayed_runtime = ktime_add(ktime_get(), ms_to_ktime(delay_ms));
		port->delay_ms = delay_ms;
	} else {
		tcpm_log(port, "state change %s -> %s [%s %s]",
			 tcpm_states[port->state], tcpm_states[state],
			 pd_rev[port->negotiated_rev], tcpm_ams_str[port->ams]);
		port->delayed_state = INVALID_STATE;
		port->prev_state = port->state;
		port->state = state;
		/*
		 * Don't re-queue the state machine work item if we're currently
		 * in the state machine and we're immediately changing states.
		 * tcpm_state_machine_work() will continue running the state
		 * machine.
		 */
		if (!port->state_machine_running)
			mod_tcpm_delayed_work(port, 0);
	}
}

static void tcpm_set_state_cond(struct tcpm_port *port, enum tcpm_state state,
				unsigned int delay_ms)
{
	if (port->enter_state == port->state)
		tcpm_set_state(port, state, delay_ms);
	else
		tcpm_log(port,
			 "skipped %sstate change %s -> %s [%u ms], context state %s [%s %s]",
			 delay_ms ? "delayed " : "",
			 tcpm_states[port->state], tcpm_states[state],
			 delay_ms, tcpm_states[port->enter_state],
			 pd_rev[port->negotiated_rev], tcpm_ams_str[port->ams]);
}

static void tcpm_queue_message(struct tcpm_port *port,
			       enum pd_msg_request message)
{
	port->queued_message = message;
	mod_tcpm_delayed_work(port, 0);
}

static bool tcpm_vdm_ams(struct tcpm_port *port)
{
	switch (port->ams) {
	case DISCOVER_IDENTITY:
	case SOURCE_STARTUP_CABLE_PLUG_DISCOVER_IDENTITY:
	case DISCOVER_SVIDS:
	case DISCOVER_MODES:
	case DFP_TO_UFP_ENTER_MODE:
	case DFP_TO_UFP_EXIT_MODE:
	case DFP_TO_CABLE_PLUG_ENTER_MODE:
	case DFP_TO_CABLE_PLUG_EXIT_MODE:
	case ATTENTION:
	case UNSTRUCTURED_VDMS:
	case STRUCTURED_VDMS:
		break;
	default:
		return false;
	}

	return true;
}

static bool tcpm_ams_interruptible(struct tcpm_port *port)
{
	switch (port->ams) {
	/* Interruptible AMS */
	case NONE_AMS:
	case SECURITY:
	case FIRMWARE_UPDATE:
	case DISCOVER_IDENTITY:
	case SOURCE_STARTUP_CABLE_PLUG_DISCOVER_IDENTITY:
	case DISCOVER_SVIDS:
	case DISCOVER_MODES:
	case DFP_TO_UFP_ENTER_MODE:
	case DFP_TO_UFP_EXIT_MODE:
	case DFP_TO_CABLE_PLUG_ENTER_MODE:
	case DFP_TO_CABLE_PLUG_EXIT_MODE:
	case UNSTRUCTURED_VDMS:
	case STRUCTURED_VDMS:
	case COUNTRY_INFO:
	case COUNTRY_CODES:
		break;
	/* Non-Interruptible AMS */
	default:
		if (port->in_ams)
			return false;
		break;
	}

	return true;
}

static int tcpm_ams_start(struct tcpm_port *port, enum tcpm_ams ams)
{
	int ret = 0;

	tcpm_log(port, "AMS %s start", tcpm_ams_str[ams]);

	if (!tcpm_ams_interruptible(port) &&
	    !(ams == HARD_RESET || ams == SOFT_RESET_AMS)) {
		port->upcoming_state = INVALID_STATE;
		tcpm_log(port, "AMS %s not interruptible, aborting",
			 tcpm_ams_str[port->ams]);
		return -EAGAIN;
	}

	if (port->pwr_role == TYPEC_SOURCE) {
		enum typec_cc_status cc_req = port->cc_req;

		port->ams = ams;

		if (ams == HARD_RESET) {
			tcpm_set_cc(port, tcpm_rp_cc(port));
			tcpm_pd_transmit(port, TCPC_TX_HARD_RESET, NULL);
			tcpm_set_state(port, HARD_RESET_START, 0);
			return ret;
		} else if (ams == SOFT_RESET_AMS) {
			if (!port->explicit_contract)
				tcpm_set_cc(port, tcpm_rp_cc(port));
			tcpm_set_state(port, SOFT_RESET_SEND, 0);
			return ret;
		} else if (tcpm_vdm_ams(port)) {
			/* tSinkTx is enforced in vdm_run_state_machine */
			if (port->negotiated_rev >= PD_REV30)
				tcpm_set_cc(port, SINK_TX_NG);
			return ret;
		}

		if (port->negotiated_rev >= PD_REV30)
			tcpm_set_cc(port, SINK_TX_NG);

		switch (port->state) {
		case SRC_READY:
		case SRC_STARTUP:
		case SRC_SOFT_RESET_WAIT_SNK_TX:
		case SOFT_RESET:
		case SOFT_RESET_SEND:
			if (port->negotiated_rev >= PD_REV30)
				tcpm_set_state(port, AMS_START,
					       cc_req == SINK_TX_OK ?
					       PD_T_SINK_TX : 0);
			else
				tcpm_set_state(port, AMS_START, 0);
			break;
		default:
			if (port->negotiated_rev >= PD_REV30)
				tcpm_set_state(port, SRC_READY,
					       cc_req == SINK_TX_OK ?
					       PD_T_SINK_TX : 0);
			else
				tcpm_set_state(port, SRC_READY, 0);
			break;
		}
	} else {
		if (port->negotiated_rev >= PD_REV30 &&
		    !tcpm_sink_tx_ok(port) &&
		    ams != SOFT_RESET_AMS &&
		    ams != HARD_RESET) {
			port->upcoming_state = INVALID_STATE;
			tcpm_log(port, "Sink TX No Go");
			return -EAGAIN;
		}

		port->ams = ams;

		if (ams == HARD_RESET) {
			tcpm_pd_transmit(port, TCPC_TX_HARD_RESET, NULL);
			tcpm_set_state(port, HARD_RESET_START, 0);
			return ret;
		} else if (tcpm_vdm_ams(port)) {
			return ret;
		}

		if (port->state == SNK_READY ||
		    port->state == SNK_SOFT_RESET)
			tcpm_set_state(port, AMS_START, 0);
		else
			tcpm_set_state(port, SNK_READY, 0);
	}

	return ret;
}

/*
 * VDM/VDO handling functions
 */
static void tcpm_queue_vdm(struct tcpm_port *port, const u32 header,
			   const u32 *data, int cnt)
{
	u32 vdo_hdr = port->vdo_data[0];

	WARN_ON(!mutex_is_locked(&port->lock));

	/* If is sending discover_identity, handle received message first */
	if (PD_VDO_SVDM(vdo_hdr) && PD_VDO_CMD(vdo_hdr) == CMD_DISCOVER_IDENT) {
		port->send_discover = true;
		mod_send_discover_delayed_work(port, SEND_DISCOVER_RETRY_MS);
	} else {
		/* Make sure we are not still processing a previous VDM packet */
		WARN_ON(port->vdm_state > VDM_STATE_DONE);
	}

	port->vdo_count = cnt + 1;
	port->vdo_data[0] = header;
	memcpy(&port->vdo_data[1], data, sizeof(u32) * cnt);
	/* Set ready, vdm state machine will actually send */
	port->vdm_retries = 0;
	port->vdm_state = VDM_STATE_READY;
	port->vdm_sm_running = true;

	mod_vdm_delayed_work(port, 0);
}

static void tcpm_queue_vdm_unlocked(struct tcpm_port *port, const u32 header,
				    const u32 *data, int cnt)
{
	mutex_lock(&port->lock);
	tcpm_queue_vdm(port, header, data, cnt);
	mutex_unlock(&port->lock);
}

static void svdm_consume_identity(struct tcpm_port *port, const u32 *p, int cnt)
{
	u32 vdo = p[VDO_INDEX_IDH];
	u32 product = p[VDO_INDEX_PRODUCT];

	memset(&port->mode_data, 0, sizeof(port->mode_data));

	port->partner_ident.id_header = vdo;
	port->partner_ident.cert_stat = p[VDO_INDEX_CSTAT];
	port->partner_ident.product = product;

	typec_partner_set_identity(port->partner);

	tcpm_log(port, "Identity: %04x:%04x.%04x",
		 PD_IDH_VID(vdo),
		 PD_PRODUCT_PID(product), product & 0xffff);
}

static bool svdm_consume_svids(struct tcpm_port *port, const u32 *p, int cnt)
{
	struct pd_mode_data *pmdata = &port->mode_data;
	int i;

	for (i = 1; i < cnt; i++) {
		u16 svid;

		svid = (p[i] >> 16) & 0xffff;
		if (!svid)
			return false;

		if (pmdata->nsvids >= SVID_DISCOVERY_MAX)
			goto abort;

		pmdata->svids[pmdata->nsvids++] = svid;
		tcpm_log(port, "SVID %d: 0x%x", pmdata->nsvids, svid);

		svid = p[i] & 0xffff;
		if (!svid)
			return false;

		if (pmdata->nsvids >= SVID_DISCOVERY_MAX)
			goto abort;

		pmdata->svids[pmdata->nsvids++] = svid;
		tcpm_log(port, "SVID %d: 0x%x", pmdata->nsvids, svid);
	}

	/*
	 * PD3.0 Spec 6.4.4.3.2: The SVIDs are returned 2 per VDO (see Table
	 * 6-43), and can be returned maximum 6 VDOs per response (see Figure
	 * 6-19). If the Respondersupports 12 or more SVID then the Discover
	 * SVIDs Command Shall be executed multiple times until a Discover
	 * SVIDs VDO is returned ending either with a SVID value of 0x0000 in
	 * the last part of the last VDO or with a VDO containing two SVIDs
	 * with values of 0x0000.
	 *
	 * However, some odd dockers support SVIDs less than 12 but without
	 * 0x0000 in the last VDO, so we need to break the Discover SVIDs
	 * request and return false here.
	 */
	return cnt == 7;
abort:
	tcpm_log(port, "SVID_DISCOVERY_MAX(%d) too low!", SVID_DISCOVERY_MAX);
	return false;
}

static void svdm_consume_modes(struct tcpm_port *port, const u32 *p, int cnt)
{
	struct pd_mode_data *pmdata = &port->mode_data;
	struct typec_altmode_desc *paltmode;
	int i;

	if (pmdata->altmodes >= ARRAY_SIZE(port->partner_altmode)) {
		/* Already logged in svdm_consume_svids() */
		return;
	}

	for (i = 1; i < cnt; i++) {
		paltmode = &pmdata->altmode_desc[pmdata->altmodes];
		memset(paltmode, 0, sizeof(*paltmode));

		paltmode->svid = pmdata->svids[pmdata->svid_index];
		paltmode->mode = i;
		paltmode->vdo = p[i];

		tcpm_log(port, " Alternate mode %d: SVID 0x%04x, VDO %d: 0x%08x",
			 pmdata->altmodes, paltmode->svid,
			 paltmode->mode, paltmode->vdo);

		pmdata->altmodes++;
	}
}

static void tcpm_register_partner_altmodes(struct tcpm_port *port)
{
	struct pd_mode_data *modep = &port->mode_data;
	struct typec_altmode *altmode;
	int i;

	for (i = 0; i < modep->altmodes; i++) {
		altmode = typec_partner_register_altmode(port->partner,
						&modep->altmode_desc[i]);
		if (IS_ERR(altmode)) {
			tcpm_log(port, "Failed to register partner SVID 0x%04x",
				 modep->altmode_desc[i].svid);
			altmode = NULL;
		}
		port->partner_altmode[i] = altmode;
	}
}

#define supports_modal(port)	PD_IDH_MODAL_SUPP((port)->partner_ident.id_header)

static int tcpm_pd_svdm(struct tcpm_port *port, struct typec_altmode *adev,
			const u32 *p, int cnt, u32 *response,
			enum adev_actions *adev_action)
{
	struct typec_port *typec = port->typec_port;
	struct typec_altmode *pdev;
	struct pd_mode_data *modep;
	int svdm_version;
	int rlen = 0;
	int cmd_type;
	int cmd;
	int i;

	cmd_type = PD_VDO_CMDT(p[0]);
	cmd = PD_VDO_CMD(p[0]);

	tcpm_log(port, "Rx VDM cmd 0x%x type %d cmd %d len %d",
		 p[0], cmd_type, cmd, cnt);

	modep = &port->mode_data;

	pdev = typec_match_altmode(port->partner_altmode, ALTMODE_DISCOVERY_MAX,
				   PD_VDO_VID(p[0]), PD_VDO_OPOS(p[0]));

	svdm_version = typec_get_negotiated_svdm_version(typec);
	if (svdm_version < 0)
		return 0;

	switch (cmd_type) {
	case CMDT_INIT:
		switch (cmd) {
		case CMD_DISCOVER_IDENT:
			if (PD_VDO_VID(p[0]) != USB_SID_PD)
				break;

			if (IS_ERR_OR_NULL(port->partner))
				break;

			if (PD_VDO_SVDM_VER(p[0]) < svdm_version) {
				typec_partner_set_svdm_version(port->partner,
							       PD_VDO_SVDM_VER(p[0]));
				svdm_version = PD_VDO_SVDM_VER(p[0]);
			}

			port->ams = DISCOVER_IDENTITY;
			/*
			 * PD2.0 Spec 6.10.3: respond with NAK as DFP (data host)
			 * PD3.1 Spec 6.4.4.2.5.1: respond with NAK if "invalid field" or
			 * "wrong configuation" or "Unrecognized"
			 */
			if ((port->data_role == TYPEC_DEVICE || svdm_version >= SVDM_VER_2_0) &&
			    port->nr_snk_vdo) {
				if (svdm_version < SVDM_VER_2_0) {
					for (i = 0; i < port->nr_snk_vdo_v1; i++)
						response[i + 1] = port->snk_vdo_v1[i];
					rlen = port->nr_snk_vdo_v1 + 1;

				} else {
					for (i = 0; i < port->nr_snk_vdo; i++)
						response[i + 1] = port->snk_vdo[i];
					rlen = port->nr_snk_vdo + 1;
				}
			}
			break;
		case CMD_DISCOVER_SVID:
			port->ams = DISCOVER_SVIDS;
			break;
		case CMD_DISCOVER_MODES:
			port->ams = DISCOVER_MODES;
			break;
		case CMD_ENTER_MODE:
			port->ams = DFP_TO_UFP_ENTER_MODE;
			break;
		case CMD_EXIT_MODE:
			port->ams = DFP_TO_UFP_EXIT_MODE;
			break;
		case CMD_ATTENTION:
			/* Attention command does not have response */
			*adev_action = ADEV_ATTENTION;
			return 0;
		default:
			break;
		}
		if (rlen >= 1) {
			response[0] = p[0] | VDO_CMDT(CMDT_RSP_ACK);
		} else if (rlen == 0) {
			response[0] = p[0] | VDO_CMDT(CMDT_RSP_NAK);
			rlen = 1;
		} else {
			response[0] = p[0] | VDO_CMDT(CMDT_RSP_BUSY);
			rlen = 1;
		}
		response[0] = (response[0] & ~VDO_SVDM_VERS_MASK) |
			      (VDO_SVDM_VERS(typec_get_negotiated_svdm_version(typec)));
		break;
	case CMDT_RSP_ACK:
		/* silently drop message if we are not connected */
		if (IS_ERR_OR_NULL(port->partner))
			break;

		tcpm_ams_finish(port);

		switch (cmd) {
		case CMD_DISCOVER_IDENT:
			if (PD_VDO_SVDM_VER(p[0]) < svdm_version)
				typec_partner_set_svdm_version(port->partner,
							       PD_VDO_SVDM_VER(p[0]));
			/* 6.4.4.3.1 */
			svdm_consume_identity(port, p, cnt);
			response[0] = VDO(USB_SID_PD, 1, typec_get_negotiated_svdm_version(typec),
					  CMD_DISCOVER_SVID);
			rlen = 1;
			break;
		case CMD_DISCOVER_SVID:
			/* 6.4.4.3.2 */
			if (svdm_consume_svids(port, p, cnt)) {
				response[0] = VDO(USB_SID_PD, 1, svdm_version, CMD_DISCOVER_SVID);
				rlen = 1;
			} else if (modep->nsvids && supports_modal(port)) {
				response[0] = VDO(modep->svids[0], 1, svdm_version,
						  CMD_DISCOVER_MODES);
				rlen = 1;
			}
			break;
		case CMD_DISCOVER_MODES:
			/* 6.4.4.3.3 */
			svdm_consume_modes(port, p, cnt);
			modep->svid_index++;
			if (modep->svid_index < modep->nsvids) {
				u16 svid = modep->svids[modep->svid_index];
				response[0] = VDO(svid, 1, svdm_version, CMD_DISCOVER_MODES);
				rlen = 1;
			} else {
				tcpm_register_partner_altmodes(port);
			}
			break;
		case CMD_ENTER_MODE:
			if (adev && pdev)
				*adev_action = ADEV_QUEUE_VDM_SEND_EXIT_MODE_ON_FAIL;
			return 0;
		case CMD_EXIT_MODE:
			if (adev && pdev) {
				/* Back to USB Operation */
				*adev_action = ADEV_NOTIFY_USB_AND_QUEUE_VDM;
				return 0;
			}
			break;
		case VDO_CMD_VENDOR(0) ... VDO_CMD_VENDOR(15):
			break;
		default:
			/* Unrecognized SVDM */
			response[0] = p[0] | VDO_CMDT(CMDT_RSP_NAK);
			rlen = 1;
			response[0] = (response[0] & ~VDO_SVDM_VERS_MASK) |
				      (VDO_SVDM_VERS(svdm_version));
			break;
		}
		break;
	case CMDT_RSP_NAK:
		tcpm_ams_finish(port);
		switch (cmd) {
		case CMD_DISCOVER_IDENT:
		case CMD_DISCOVER_SVID:
		case CMD_DISCOVER_MODES:
		case VDO_CMD_VENDOR(0) ... VDO_CMD_VENDOR(15):
			break;
		case CMD_ENTER_MODE:
			/* Back to USB Operation */
			*adev_action = ADEV_NOTIFY_USB_AND_QUEUE_VDM;
			return 0;
		default:
			/* Unrecognized SVDM */
			response[0] = p[0] | VDO_CMDT(CMDT_RSP_NAK);
			rlen = 1;
			response[0] = (response[0] & ~VDO_SVDM_VERS_MASK) |
				      (VDO_SVDM_VERS(svdm_version));
			break;
		}
		break;
	default:
		response[0] = p[0] | VDO_CMDT(CMDT_RSP_NAK);
		rlen = 1;
		response[0] = (response[0] & ~VDO_SVDM_VERS_MASK) |
			      (VDO_SVDM_VERS(svdm_version));
		break;
	}

	/* Informing the alternate mode drivers about everything */
	*adev_action = ADEV_QUEUE_VDM;
	return rlen;
}

static void tcpm_pd_handle_msg(struct tcpm_port *port,
			       enum pd_msg_request message,
			       enum tcpm_ams ams);

static void tcpm_handle_vdm_request(struct tcpm_port *port,
				    const __le32 *payload, int cnt)
{
	enum adev_actions adev_action = ADEV_NONE;
	struct typec_altmode *adev;
	u32 p[PD_MAX_PAYLOAD];
	u32 response[8] = { };
	int i, rlen = 0;

	for (i = 0; i < cnt; i++)
		p[i] = le32_to_cpu(payload[i]);

	adev = typec_match_altmode(port->port_altmode, ALTMODE_DISCOVERY_MAX,
				   PD_VDO_VID(p[0]), PD_VDO_OPOS(p[0]));

	if (port->vdm_state == VDM_STATE_BUSY) {
		/* If UFP responded busy retry after timeout */
		if (PD_VDO_CMDT(p[0]) == CMDT_RSP_BUSY) {
			port->vdm_state = VDM_STATE_WAIT_RSP_BUSY;
			port->vdo_retry = (p[0] & ~VDO_CMDT_MASK) |
				CMDT_INIT;
			mod_vdm_delayed_work(port, PD_T_VDM_BUSY);
			return;
		}
		port->vdm_state = VDM_STATE_DONE;
	}

	if (PD_VDO_SVDM(p[0]) && (adev || tcpm_vdm_ams(port) || port->nr_snk_vdo)) {
		/*
		 * Here a SVDM is received (INIT or RSP or unknown). Set the vdm_sm_running in
		 * advance because we are dropping the lock but may send VDMs soon.
		 * For the cases of INIT received:
		 *  - If no response to send, it will be cleared later in this function.
		 *  - If there are responses to send, it will be cleared in the state machine.
		 * For the cases of RSP received:
		 *  - If no further INIT to send, it will be cleared later in this function.
		 *  - Otherwise, it will be cleared in the state machine if timeout or it will go
		 *    back here until no further INIT to send.
		 * For the cases of unknown type received:
		 *  - We will send NAK and the flag will be cleared in the state machine.
		 */
		port->vdm_sm_running = true;
		rlen = tcpm_pd_svdm(port, adev, p, cnt, response, &adev_action);
	} else {
		if (port->negotiated_rev >= PD_REV30)
			tcpm_pd_handle_msg(port, PD_MSG_CTRL_NOT_SUPP, NONE_AMS);
	}

	/*
	 * We are done with any state stored in the port struct now, except
	 * for any port struct changes done by the tcpm_queue_vdm() call
	 * below, which is a separate operation.
	 *
	 * So we can safely release the lock here; and we MUST release the
	 * lock here to avoid an AB BA lock inversion:
	 *
	 * If we keep the lock here then the lock ordering in this path is:
	 * 1. tcpm_pd_rx_handler take the tcpm port lock
	 * 2. One of the typec_altmode_* calls below takes the alt-mode's lock
	 *
	 * And we also have this ordering:
	 * 1. alt-mode driver takes the alt-mode's lock
	 * 2. alt-mode driver calls tcpm_altmode_enter which takes the
	 *    tcpm port lock
	 *
	 * Dropping our lock here avoids this.
	 */
	mutex_unlock(&port->lock);

	if (adev) {
		switch (adev_action) {
		case ADEV_NONE:
			break;
		case ADEV_NOTIFY_USB_AND_QUEUE_VDM:
			WARN_ON(typec_altmode_notify(adev, TYPEC_STATE_USB, NULL));
			typec_altmode_vdm(adev, p[0], &p[1], cnt);
			break;
		case ADEV_QUEUE_VDM:
			typec_altmode_vdm(adev, p[0], &p[1], cnt);
			break;
		case ADEV_QUEUE_VDM_SEND_EXIT_MODE_ON_FAIL:
			if (typec_altmode_vdm(adev, p[0], &p[1], cnt)) {
				int svdm_version = typec_get_negotiated_svdm_version(
									port->typec_port);
				if (svdm_version < 0)
					break;

				response[0] = VDO(adev->svid, 1, svdm_version,
						  CMD_EXIT_MODE);
				response[0] |= VDO_OPOS(adev->mode);
				rlen = 1;
			}
			break;
		case ADEV_ATTENTION:
			if (typec_altmode_attention(adev, p[1]))
				tcpm_log(port, "typec_altmode_attention no port partner altmode");
			break;
		}
	}

	/*
	 * We must re-take the lock here to balance the unlock in
	 * tcpm_pd_rx_handler, note that no changes, other then the
	 * tcpm_queue_vdm call, are made while the lock is held again.
	 * All that is done after the call is unwinding the call stack until
	 * we return to tcpm_pd_rx_handler and do the unlock there.
	 */
	mutex_lock(&port->lock);

	if (rlen > 0)
		tcpm_queue_vdm(port, response[0], &response[1], rlen - 1);
	else
		port->vdm_sm_running = false;
}

static void tcpm_send_vdm(struct tcpm_port *port, u32 vid, int cmd,
			  const u32 *data, int count)
{
	int svdm_version = typec_get_negotiated_svdm_version(port->typec_port);
	u32 header;

	if (svdm_version < 0)
		return;

	if (WARN_ON(count > VDO_MAX_SIZE - 1))
		count = VDO_MAX_SIZE - 1;

	/* set VDM header with VID & CMD */
	header = VDO(vid, ((vid & USB_SID_PD) == USB_SID_PD) ?
			1 : (PD_VDO_CMD(cmd) <= CMD_ATTENTION),
			svdm_version, cmd);
	tcpm_queue_vdm(port, header, data, count);
}

static unsigned int vdm_ready_timeout(u32 vdm_hdr)
{
	unsigned int timeout;
	int cmd = PD_VDO_CMD(vdm_hdr);

	/* its not a structured VDM command */
	if (!PD_VDO_SVDM(vdm_hdr))
		return PD_T_VDM_UNSTRUCTURED;

	switch (PD_VDO_CMDT(vdm_hdr)) {
	case CMDT_INIT:
		if (cmd == CMD_ENTER_MODE || cmd == CMD_EXIT_MODE)
			timeout = PD_T_VDM_WAIT_MODE_E;
		else
			timeout = PD_T_VDM_SNDR_RSP;
		break;
	default:
		if (cmd == CMD_ENTER_MODE || cmd == CMD_EXIT_MODE)
			timeout = PD_T_VDM_E_MODE;
		else
			timeout = PD_T_VDM_RCVR_RSP;
		break;
	}
	return timeout;
}

static void vdm_run_state_machine(struct tcpm_port *port)
{
	struct pd_message msg;
	int i, res = 0;
	u32 vdo_hdr = port->vdo_data[0];

	switch (port->vdm_state) {
	case VDM_STATE_READY:
		/* Only transmit VDM if attached */
		if (!port->attached) {
			port->vdm_state = VDM_STATE_ERR_BUSY;
			break;
		}

		/*
		 * if there's traffic or we're not in PDO ready state don't send
		 * a VDM.
		 */
		if (port->state != SRC_READY && port->state != SNK_READY) {
			port->vdm_sm_running = false;
			break;
		}

		/* TODO: AMS operation for Unstructured VDM */
		if (PD_VDO_SVDM(vdo_hdr) && PD_VDO_CMDT(vdo_hdr) == CMDT_INIT) {
			switch (PD_VDO_CMD(vdo_hdr)) {
			case CMD_DISCOVER_IDENT:
				res = tcpm_ams_start(port, DISCOVER_IDENTITY);
				if (res == 0) {
					port->send_discover = false;
				} else if (res == -EAGAIN) {
					port->vdo_data[0] = 0;
					mod_send_discover_delayed_work(port,
								       SEND_DISCOVER_RETRY_MS);
				}
				break;
			case CMD_DISCOVER_SVID:
				res = tcpm_ams_start(port, DISCOVER_SVIDS);
				break;
			case CMD_DISCOVER_MODES:
				res = tcpm_ams_start(port, DISCOVER_MODES);
				break;
			case CMD_ENTER_MODE:
				res = tcpm_ams_start(port, DFP_TO_UFP_ENTER_MODE);
				break;
			case CMD_EXIT_MODE:
				res = tcpm_ams_start(port, DFP_TO_UFP_EXIT_MODE);
				break;
			case CMD_ATTENTION:
				res = tcpm_ams_start(port, ATTENTION);
				break;
			case VDO_CMD_VENDOR(0) ... VDO_CMD_VENDOR(15):
				res = tcpm_ams_start(port, STRUCTURED_VDMS);
				break;
			default:
				res = -EOPNOTSUPP;
				break;
			}

			if (res < 0) {
				port->vdm_state = VDM_STATE_ERR_BUSY;
				return;
			}
		}

		port->vdm_state = VDM_STATE_SEND_MESSAGE;
		mod_vdm_delayed_work(port, (port->negotiated_rev >= PD_REV30 &&
					    port->pwr_role == TYPEC_SOURCE &&
					    PD_VDO_SVDM(vdo_hdr) &&
					    PD_VDO_CMDT(vdo_hdr) == CMDT_INIT) ?
					   PD_T_SINK_TX : 0);
		break;
	case VDM_STATE_WAIT_RSP_BUSY:
		port->vdo_data[0] = port->vdo_retry;
		port->vdo_count = 1;
		port->vdm_state = VDM_STATE_READY;
		tcpm_ams_finish(port);
		break;
	case VDM_STATE_BUSY:
		port->vdm_state = VDM_STATE_ERR_TMOUT;
		if (port->ams != NONE_AMS)
			tcpm_ams_finish(port);
		break;
	case VDM_STATE_ERR_SEND:
		/*
		 * A partner which does not support USB PD will not reply,
		 * so this is not a fatal error. At the same time, some
		 * devices may not return GoodCRC under some circumstances,
		 * so we need to retry.
		 */
		if (port->vdm_retries < 3) {
			tcpm_log(port, "VDM Tx error, retry");
			port->vdm_retries++;
			port->vdm_state = VDM_STATE_READY;
			if (PD_VDO_SVDM(vdo_hdr) && PD_VDO_CMDT(vdo_hdr) == CMDT_INIT)
				tcpm_ams_finish(port);
		} else {
			tcpm_ams_finish(port);
		}
		break;
	case VDM_STATE_SEND_MESSAGE:
		/* Prepare and send VDM */
		memset(&msg, 0, sizeof(msg));
		msg.header = PD_HEADER_LE(PD_DATA_VENDOR_DEF,
					  port->pwr_role,
					  port->data_role,
					  port->negotiated_rev,
					  port->message_id, port->vdo_count);
		for (i = 0; i < port->vdo_count; i++)
			msg.payload[i] = cpu_to_le32(port->vdo_data[i]);
		res = tcpm_pd_transmit(port, TCPC_TX_SOP, &msg);
		if (res < 0) {
			port->vdm_state = VDM_STATE_ERR_SEND;
		} else {
			unsigned long timeout;

			port->vdm_retries = 0;
			port->vdo_data[0] = 0;
			port->vdm_state = VDM_STATE_BUSY;
			timeout = vdm_ready_timeout(vdo_hdr);
			mod_vdm_delayed_work(port, timeout);
		}
		break;
	default:
		break;
	}
}

static void vdm_state_machine_work(struct kthread_work *work)
{
	struct tcpm_port *port = container_of(work, struct tcpm_port, vdm_state_machine);
	enum vdm_states prev_state;

	mutex_lock(&port->lock);

	/*
	 * Continue running as long as the port is not busy and there was
	 * a state change.
	 */
	do {
		prev_state = port->vdm_state;
		vdm_run_state_machine(port);
	} while (port->vdm_state != prev_state &&
		 port->vdm_state != VDM_STATE_BUSY &&
		 port->vdm_state != VDM_STATE_SEND_MESSAGE);

	if (port->vdm_state < VDM_STATE_READY)
		port->vdm_sm_running = false;

	mutex_unlock(&port->lock);
}

enum pdo_err {
	PDO_NO_ERR,
	PDO_ERR_NO_VSAFE5V,
	PDO_ERR_VSAFE5V_NOT_FIRST,
	PDO_ERR_PDO_TYPE_NOT_IN_ORDER,
	PDO_ERR_FIXED_NOT_SORTED,
	PDO_ERR_VARIABLE_BATT_NOT_SORTED,
	PDO_ERR_DUPE_PDO,
	PDO_ERR_PPS_APDO_NOT_SORTED,
	PDO_ERR_DUPE_PPS_APDO,
};

static const char * const pdo_err_msg[] = {
	[PDO_ERR_NO_VSAFE5V] =
	" err: source/sink caps should at least have vSafe5V",
	[PDO_ERR_VSAFE5V_NOT_FIRST] =
	" err: vSafe5V Fixed Supply Object Shall always be the first object",
	[PDO_ERR_PDO_TYPE_NOT_IN_ORDER] =
	" err: PDOs should be in the following order: Fixed; Battery; Variable",
	[PDO_ERR_FIXED_NOT_SORTED] =
	" err: Fixed supply pdos should be in increasing order of their fixed voltage",
	[PDO_ERR_VARIABLE_BATT_NOT_SORTED] =
	" err: Variable/Battery supply pdos should be in increasing order of their minimum voltage",
	[PDO_ERR_DUPE_PDO] =
	" err: Variable/Batt supply pdos cannot have same min/max voltage",
	[PDO_ERR_PPS_APDO_NOT_SORTED] =
	" err: Programmable power supply apdos should be in increasing order of their maximum voltage",
	[PDO_ERR_DUPE_PPS_APDO] =
	" err: Programmable power supply apdos cannot have same min/max voltage and max current",
};

static enum pdo_err tcpm_caps_err(struct tcpm_port *port, const u32 *pdo,
				  unsigned int nr_pdo)
{
	unsigned int i;

	/* Should at least contain vSafe5v */
	if (nr_pdo < 1)
		return PDO_ERR_NO_VSAFE5V;

	/* The vSafe5V Fixed Supply Object Shall always be the first object */
	if (pdo_type(pdo[0]) != PDO_TYPE_FIXED ||
	    pdo_fixed_voltage(pdo[0]) != VSAFE5V)
		return PDO_ERR_VSAFE5V_NOT_FIRST;

	for (i = 1; i < nr_pdo; i++) {
		if (pdo_type(pdo[i]) < pdo_type(pdo[i - 1])) {
			return PDO_ERR_PDO_TYPE_NOT_IN_ORDER;
		} else if (pdo_type(pdo[i]) == pdo_type(pdo[i - 1])) {
			enum pd_pdo_type type = pdo_type(pdo[i]);

			switch (type) {
			/*
			 * The remaining Fixed Supply Objects, if
			 * present, shall be sent in voltage order;
			 * lowest to highest.
			 */
			case PDO_TYPE_FIXED:
				if (pdo_fixed_voltage(pdo[i]) <=
				    pdo_fixed_voltage(pdo[i - 1]))
					return PDO_ERR_FIXED_NOT_SORTED;
				break;
			/*
			 * The Battery Supply Objects and Variable
			 * supply, if present shall be sent in Minimum
			 * Voltage order; lowest to highest.
			 */
			case PDO_TYPE_VAR:
			case PDO_TYPE_BATT:
				if (pdo_min_voltage(pdo[i]) <
				    pdo_min_voltage(pdo[i - 1]))
					return PDO_ERR_VARIABLE_BATT_NOT_SORTED;
				else if ((pdo_min_voltage(pdo[i]) ==
					  pdo_min_voltage(pdo[i - 1])) &&
					 (pdo_max_voltage(pdo[i]) ==
					  pdo_max_voltage(pdo[i - 1])))
					return PDO_ERR_DUPE_PDO;
				break;
			/*
			 * The Programmable Power Supply APDOs, if present,
			 * shall be sent in Maximum Voltage order;
			 * lowest to highest.
			 */
			case PDO_TYPE_APDO:
				if (pdo_apdo_type(pdo[i]) != APDO_TYPE_PPS)
					break;

				if (pdo_pps_apdo_max_voltage(pdo[i]) <
				    pdo_pps_apdo_max_voltage(pdo[i - 1]))
					return PDO_ERR_PPS_APDO_NOT_SORTED;
				else if (pdo_pps_apdo_min_voltage(pdo[i]) ==
					  pdo_pps_apdo_min_voltage(pdo[i - 1]) &&
					 pdo_pps_apdo_max_voltage(pdo[i]) ==
					  pdo_pps_apdo_max_voltage(pdo[i - 1]) &&
					 pdo_pps_apdo_max_current(pdo[i]) ==
					  pdo_pps_apdo_max_current(pdo[i - 1]))
					return PDO_ERR_DUPE_PPS_APDO;
				break;
			default:
				tcpm_log_force(port, " Unknown pdo type");
			}
		}
	}

	return PDO_NO_ERR;
}

static int tcpm_validate_caps(struct tcpm_port *port, const u32 *pdo,
			      unsigned int nr_pdo)
{
	enum pdo_err err_index = tcpm_caps_err(port, pdo, nr_pdo);

	if (err_index != PDO_NO_ERR) {
		tcpm_log_force(port, " %s", pdo_err_msg[err_index]);
		return -EINVAL;
	}

	return 0;
}

static int tcpm_altmode_enter(struct typec_altmode *altmode, u32 *vdo)
{
	struct tcpm_port *port = typec_altmode_get_drvdata(altmode);
	int svdm_version;
	u32 header;

	svdm_version = typec_get_negotiated_svdm_version(port->typec_port);
	if (svdm_version < 0)
		return svdm_version;

	header = VDO(altmode->svid, vdo ? 2 : 1, svdm_version, CMD_ENTER_MODE);
	header |= VDO_OPOS(altmode->mode);

	tcpm_queue_vdm_unlocked(port, header, vdo, vdo ? 1 : 0);
	return 0;
}

static int tcpm_altmode_exit(struct typec_altmode *altmode)
{
	struct tcpm_port *port = typec_altmode_get_drvdata(altmode);
	int svdm_version;
	u32 header;

	svdm_version = typec_get_negotiated_svdm_version(port->typec_port);
	if (svdm_version < 0)
		return svdm_version;

	header = VDO(altmode->svid, 1, svdm_version, CMD_EXIT_MODE);
	header |= VDO_OPOS(altmode->mode);

	tcpm_queue_vdm_unlocked(port, header, NULL, 0);
	return 0;
}

static int tcpm_altmode_vdm(struct typec_altmode *altmode,
			    u32 header, const u32 *data, int count)
{
	struct tcpm_port *port = typec_altmode_get_drvdata(altmode);

	tcpm_queue_vdm_unlocked(port, header, data, count - 1);

	return 0;
}

static const struct typec_altmode_ops tcpm_altmode_ops = {
	.enter = tcpm_altmode_enter,
	.exit = tcpm_altmode_exit,
	.vdm = tcpm_altmode_vdm,
};

/*
 * PD (data, control) command handling functions
 */
static inline enum tcpm_state ready_state(struct tcpm_port *port)
{
	if (port->pwr_role == TYPEC_SOURCE)
		return SRC_READY;
	else
		return SNK_READY;
}

static int tcpm_pd_send_control(struct tcpm_port *port,
				enum pd_ctrl_msg_type type);

static void tcpm_handle_alert(struct tcpm_port *port, const __le32 *payload,
			      int cnt)
{
	u32 p0 = le32_to_cpu(payload[0]);
	unsigned int type = usb_pd_ado_type(p0);

	if (!type) {
		tcpm_log(port, "Alert message received with no type");
		tcpm_queue_message(port, PD_MSG_CTRL_NOT_SUPP);
		return;
	}

	/* Just handling non-battery alerts for now */
	if (!(type & USB_PD_ADO_TYPE_BATT_STATUS_CHANGE)) {
		if (port->pwr_role == TYPEC_SOURCE) {
			port->upcoming_state = GET_STATUS_SEND;
			tcpm_ams_start(port, GETTING_SOURCE_SINK_STATUS);
		} else {
			/*
			 * Do not check SinkTxOk here in case the Source doesn't set its Rp to
			 * SinkTxOk in time.
			 */
			port->ams = GETTING_SOURCE_SINK_STATUS;
			tcpm_set_state(port, GET_STATUS_SEND, 0);
		}
	} else {
		tcpm_queue_message(port, PD_MSG_CTRL_NOT_SUPP);
	}
}

static int tcpm_set_auto_vbus_discharge_threshold(struct tcpm_port *port,
						  enum typec_pwr_opmode mode, bool pps_active,
						  u32 requested_vbus_voltage)
{
	int ret;

	if (!port->tcpc->set_auto_vbus_discharge_threshold)
		return 0;

	ret = port->tcpc->set_auto_vbus_discharge_threshold(port->tcpc, mode, pps_active,
							    requested_vbus_voltage);
	tcpm_log_force(port,
		       "set_auto_vbus_discharge_threshold mode:%d pps_active:%c vbus:%u ret:%d",
		       mode, pps_active ? 'y' : 'n', requested_vbus_voltage, ret);

	return ret;
}

static void tcpm_pd_handle_state(struct tcpm_port *port,
				 enum tcpm_state state,
				 enum tcpm_ams ams,
				 unsigned int delay_ms)
{
	switch (port->state) {
	case SRC_READY:
	case SNK_READY:
		port->ams = ams;
		tcpm_set_state(port, state, delay_ms);
		break;
	/* 8.3.3.4.1.1 and 6.8.1 power transitioning */
	case SNK_TRANSITION_SINK:
	case SNK_TRANSITION_SINK_VBUS:
	case SRC_TRANSITION_SUPPLY:
		tcpm_set_state(port, HARD_RESET_SEND, 0);
		break;
	default:
		if (!tcpm_ams_interruptible(port)) {
			tcpm_set_state(port, port->pwr_role == TYPEC_SOURCE ?
				       SRC_SOFT_RESET_WAIT_SNK_TX :
				       SNK_SOFT_RESET,
				       0);
		} else {
			/* process the Message 6.8.1 */
			port->upcoming_state = state;
			port->next_ams = ams;
			tcpm_set_state(port, ready_state(port), delay_ms);
		}
		break;
	}
}

static void tcpm_pd_handle_msg(struct tcpm_port *port,
			       enum pd_msg_request message,
			       enum tcpm_ams ams)
{
	switch (port->state) {
	case SRC_READY:
	case SNK_READY:
		port->ams = ams;
		tcpm_queue_message(port, message);
		break;
	/* PD 3.0 Spec 8.3.3.4.1.1 and 6.8.1 */
	case SNK_TRANSITION_SINK:
	case SNK_TRANSITION_SINK_VBUS:
	case SRC_TRANSITION_SUPPLY:
		tcpm_set_state(port, HARD_RESET_SEND, 0);
		break;
	default:
		if (!tcpm_ams_interruptible(port)) {
			tcpm_set_state(port, port->pwr_role == TYPEC_SOURCE ?
				       SRC_SOFT_RESET_WAIT_SNK_TX :
				       SNK_SOFT_RESET,
				       0);
		} else {
			port->next_ams = ams;
			tcpm_set_state(port, ready_state(port), 0);
			/* 6.8.1 process the Message */
			tcpm_queue_message(port, message);
		}
		break;
	}
}

static int tcpm_register_source_caps(struct tcpm_port *port)
{
	struct usb_power_delivery_desc desc = { port->negotiated_rev };
	struct usb_power_delivery_capabilities_desc caps = { };
	struct usb_power_delivery_capabilities *cap;

	if (!port->partner_pd)
		port->partner_pd = usb_power_delivery_register(NULL, &desc);
	if (IS_ERR(port->partner_pd))
		return PTR_ERR(port->partner_pd);

	memcpy(caps.pdo, port->source_caps, sizeof(u32) * port->nr_source_caps);
	caps.role = TYPEC_SOURCE;

	cap = usb_power_delivery_register_capabilities(port->partner_pd, &caps);
	if (IS_ERR(cap))
		return PTR_ERR(cap);

	port->partner_source_caps = cap;

	return 0;
}

static int tcpm_register_sink_caps(struct tcpm_port *port)
{
	struct usb_power_delivery_desc desc = { port->negotiated_rev };
	struct usb_power_delivery_capabilities_desc caps = { };
	struct usb_power_delivery_capabilities *cap;

	if (!port->partner_pd)
		port->partner_pd = usb_power_delivery_register(NULL, &desc);
	if (IS_ERR(port->partner_pd))
		return PTR_ERR(port->partner_pd);

	memcpy(caps.pdo, port->sink_caps, sizeof(u32) * port->nr_sink_caps);
	caps.role = TYPEC_SINK;

	cap = usb_power_delivery_register_capabilities(port->partner_pd, &caps);
	if (IS_ERR(cap))
		return PTR_ERR(cap);

	port->partner_sink_caps = cap;

	return 0;
}

static void tcpm_pd_data_request(struct tcpm_port *port,
				 const struct pd_message *msg)
{
	enum pd_data_msg_type type = pd_header_type_le(msg->header);
	unsigned int cnt = pd_header_cnt_le(msg->header);
	unsigned int rev = pd_header_rev_le(msg->header);
	unsigned int i;
	enum frs_typec_current partner_frs_current;
	bool frs_enable;
	int ret;

	if (tcpm_vdm_ams(port) && type != PD_DATA_VENDOR_DEF) {
		port->vdm_state = VDM_STATE_ERR_BUSY;
		tcpm_ams_finish(port);
		mod_vdm_delayed_work(port, 0);
	}

	switch (type) {
	case PD_DATA_SOURCE_CAP:
		for (i = 0; i < cnt; i++)
			port->source_caps[i] = le32_to_cpu(msg->payload[i]);

		port->nr_source_caps = cnt;

		tcpm_log_source_caps(port);

		tcpm_validate_caps(port, port->source_caps,
				   port->nr_source_caps);

		tcpm_register_source_caps(port);

		/*
		 * Adjust revision in subsequent message headers, as required,
		 * to comply with 6.2.1.1.5 of the USB PD 3.0 spec. We don't
		 * support Rev 1.0 so just do nothing in that scenario.
		 */
		if (rev == PD_REV10) {
			if (port->ams == GET_SOURCE_CAPABILITIES)
				tcpm_ams_finish(port);
			break;
		}

		if (rev < PD_MAX_REV)
			port->negotiated_rev = rev;

		if (port->pwr_role == TYPEC_SOURCE) {
			if (port->ams == GET_SOURCE_CAPABILITIES)
				tcpm_pd_handle_state(port, SRC_READY, NONE_AMS, 0);
			/* Unexpected Source Capabilities */
			else
				tcpm_pd_handle_msg(port,
						   port->negotiated_rev < PD_REV30 ?
						   PD_MSG_CTRL_REJECT :
						   PD_MSG_CTRL_NOT_SUPP,
						   NONE_AMS);
		} else if (port->state == SNK_WAIT_CAPABILITIES) {
		/*
		 * This message may be received even if VBUS is not
		 * present. This is quite unexpected; see USB PD
		 * specification, sections 8.3.3.6.3.1 and 8.3.3.6.3.2.
		 * However, at the same time, we must be ready to
		 * receive this message and respond to it 15ms after
		 * receiving PS_RDY during power swap operations, no matter
		 * if VBUS is available or not (USB PD specification,
		 * section 6.5.9.2).
		 * So we need to accept the message either way,
		 * but be prepared to keep waiting for VBUS after it was
		 * handled.
		 */
			port->ams = POWER_NEGOTIATION;
			port->in_ams = true;
			tcpm_set_state(port, SNK_NEGOTIATE_CAPABILITIES, 0);
		} else {
			if (port->ams == GET_SOURCE_CAPABILITIES)
				tcpm_ams_finish(port);
			tcpm_pd_handle_state(port, SNK_NEGOTIATE_CAPABILITIES,
					     POWER_NEGOTIATION, 0);
		}
		break;
	case PD_DATA_REQUEST:
		/*
		 * Adjust revision in subsequent message headers, as required,
		 * to comply with 6.2.1.1.5 of the USB PD 3.0 spec. We don't
		 * support Rev 1.0 so just reject in that scenario.
		 */
		if (rev == PD_REV10) {
			tcpm_pd_handle_msg(port,
					   port->negotiated_rev < PD_REV30 ?
					   PD_MSG_CTRL_REJECT :
					   PD_MSG_CTRL_NOT_SUPP,
					   NONE_AMS);
			break;
		}

		if (rev < PD_MAX_REV)
			port->negotiated_rev = rev;

		if (port->pwr_role != TYPEC_SOURCE || cnt != 1) {
			tcpm_pd_handle_msg(port,
					   port->negotiated_rev < PD_REV30 ?
					   PD_MSG_CTRL_REJECT :
					   PD_MSG_CTRL_NOT_SUPP,
					   NONE_AMS);
			break;
		}

		port->sink_request = le32_to_cpu(msg->payload[0]);

		if (port->vdm_sm_running && port->explicit_contract) {
			tcpm_pd_handle_msg(port, PD_MSG_CTRL_WAIT, port->ams);
			break;
		}

		if (port->state == SRC_SEND_CAPABILITIES)
			tcpm_set_state(port, SRC_NEGOTIATE_CAPABILITIES, 0);
		else
			tcpm_pd_handle_state(port, SRC_NEGOTIATE_CAPABILITIES,
					     POWER_NEGOTIATION, 0);
		break;
	case PD_DATA_SINK_CAP:
		/* We don't do anything with this at the moment... */
		for (i = 0; i < cnt; i++)
			port->sink_caps[i] = le32_to_cpu(msg->payload[i]);

		partner_frs_current = (port->sink_caps[0] & PDO_FIXED_FRS_CURR_MASK) >>
			PDO_FIXED_FRS_CURR_SHIFT;
		frs_enable = partner_frs_current && (partner_frs_current <=
						     port->new_source_frs_current);
		tcpm_log(port,
			 "Port partner FRS capable partner_frs_current:%u port_frs_current:%u enable:%c",
			 partner_frs_current, port->new_source_frs_current, frs_enable ? 'y' : 'n');
		if (frs_enable) {
			ret  = port->tcpc->enable_frs(port->tcpc, true);
			tcpm_log(port, "Enable FRS %s, ret:%d\n", ret ? "fail" : "success", ret);
		}

		port->nr_sink_caps = cnt;
		port->sink_cap_done = true;
		tcpm_register_sink_caps(port);

		if (port->ams == GET_SINK_CAPABILITIES)
			tcpm_set_state(port, ready_state(port), 0);
		/* Unexpected Sink Capabilities */
		else
			tcpm_pd_handle_msg(port,
					   port->negotiated_rev < PD_REV30 ?
					   PD_MSG_CTRL_REJECT :
					   PD_MSG_CTRL_NOT_SUPP,
					   NONE_AMS);
		break;
	case PD_DATA_VENDOR_DEF:
		tcpm_handle_vdm_request(port, msg->payload, cnt);
		break;
	case PD_DATA_BIST:
		port->bist_request = le32_to_cpu(msg->payload[0]);
		tcpm_pd_handle_state(port, BIST_RX, BIST, 0);
		break;
	case PD_DATA_ALERT:
		if (port->state != SRC_READY && port->state != SNK_READY)
			tcpm_pd_handle_state(port, port->pwr_role == TYPEC_SOURCE ?
					     SRC_SOFT_RESET_WAIT_SNK_TX : SNK_SOFT_RESET,
					     NONE_AMS, 0);
		else
			tcpm_handle_alert(port, msg->payload, cnt);
		break;
	case PD_DATA_BATT_STATUS:
	case PD_DATA_GET_COUNTRY_INFO:
		/* Currently unsupported */
		tcpm_pd_handle_msg(port, port->negotiated_rev < PD_REV30 ?
				   PD_MSG_CTRL_REJECT :
				   PD_MSG_CTRL_NOT_SUPP,
				   NONE_AMS);
		break;
	default:
		tcpm_pd_handle_msg(port, port->negotiated_rev < PD_REV30 ?
				   PD_MSG_CTRL_REJECT :
				   PD_MSG_CTRL_NOT_SUPP,
				   NONE_AMS);
		tcpm_log(port, "Unrecognized data message type %#x", type);
		break;
	}
}

static void tcpm_pps_complete(struct tcpm_port *port, int result)
{
	if (port->pps_pending) {
		port->pps_status = result;
		port->pps_pending = false;
		complete(&port->pps_complete);
	}
}

static void tcpm_pd_ctrl_request(struct tcpm_port *port,
				 const struct pd_message *msg)
{
	enum pd_ctrl_msg_type type = pd_header_type_le(msg->header);
	enum tcpm_state next_state;

	/*
	 * Stop VDM state machine if interrupted by other Messages while NOT_SUPP is allowed in
	 * VDM AMS if waiting for VDM responses and will be handled later.
	 */
	if (tcpm_vdm_ams(port) && type != PD_CTRL_NOT_SUPP && type != PD_CTRL_GOOD_CRC) {
		port->vdm_state = VDM_STATE_ERR_BUSY;
		tcpm_ams_finish(port);
		mod_vdm_delayed_work(port, 0);
	}

	switch (type) {
	case PD_CTRL_GOOD_CRC:
	case PD_CTRL_PING:
		break;
	case PD_CTRL_GET_SOURCE_CAP:
		tcpm_pd_handle_msg(port, PD_MSG_DATA_SOURCE_CAP, GET_SOURCE_CAPABILITIES);
		break;
	case PD_CTRL_GET_SINK_CAP:
		tcpm_pd_handle_msg(port, PD_MSG_DATA_SINK_CAP, GET_SINK_CAPABILITIES);
		break;
	case PD_CTRL_GOTO_MIN:
		break;
	case PD_CTRL_PS_RDY:
		switch (port->state) {
		case SNK_TRANSITION_SINK:
			if (port->vbus_present) {
				tcpm_set_current_limit(port,
						       port->req_current_limit,
						       port->req_supply_voltage);
				port->explicit_contract = true;
				tcpm_set_auto_vbus_discharge_threshold(port,
								       TYPEC_PWR_MODE_PD,
								       port->pps_data.active,
								       port->supply_voltage);
				tcpm_set_state(port, SNK_READY, 0);
			} else {
				/*
				 * Seen after power swap. Keep waiting for VBUS
				 * in a transitional state.
				 */
				tcpm_set_state(port,
					       SNK_TRANSITION_SINK_VBUS, 0);
			}
			break;
		case PR_SWAP_SRC_SNK_SOURCE_OFF_CC_DEBOUNCED:
			tcpm_set_state(port, PR_SWAP_SRC_SNK_SINK_ON, 0);
			break;
		case PR_SWAP_SNK_SRC_SINK_OFF:
			tcpm_set_state(port, PR_SWAP_SNK_SRC_SOURCE_ON, 0);
			break;
		case VCONN_SWAP_WAIT_FOR_VCONN:
			tcpm_set_state(port, VCONN_SWAP_TURN_OFF_VCONN, 0);
			break;
		case FR_SWAP_SNK_SRC_TRANSITION_TO_OFF:
			tcpm_set_state(port, FR_SWAP_SNK_SRC_NEW_SINK_READY, 0);
			break;
		default:
			tcpm_pd_handle_state(port,
					     port->pwr_role == TYPEC_SOURCE ?
					     SRC_SOFT_RESET_WAIT_SNK_TX :
					     SNK_SOFT_RESET,
					     NONE_AMS, 0);
			break;
		}
		break;
	case PD_CTRL_REJECT:
	case PD_CTRL_WAIT:
	case PD_CTRL_NOT_SUPP:
		switch (port->state) {
		case SNK_NEGOTIATE_CAPABILITIES:
			/* USB PD specification, Figure 8-43 */
			if (port->explicit_contract)
				next_state = SNK_READY;
			else
				next_state = SNK_WAIT_CAPABILITIES;

			/* Threshold was relaxed before sending Request. Restore it back. */
			tcpm_set_auto_vbus_discharge_threshold(port, TYPEC_PWR_MODE_PD,
							       port->pps_data.active,
							       port->supply_voltage);
			tcpm_set_state(port, next_state, 0);
			break;
		case SNK_NEGOTIATE_PPS_CAPABILITIES:
			/* Revert data back from any requested PPS updates */
			port->pps_data.req_out_volt = port->supply_voltage;
			port->pps_data.req_op_curr = port->current_limit;
			port->pps_status = (type == PD_CTRL_WAIT ?
					    -EAGAIN : -EOPNOTSUPP);

			/* Threshold was relaxed before sending Request. Restore it back. */
			tcpm_set_auto_vbus_discharge_threshold(port, TYPEC_PWR_MODE_PD,
							       port->pps_data.active,
							       port->supply_voltage);

			tcpm_set_state(port, SNK_READY, 0);
			break;
		case DR_SWAP_SEND:
			port->swap_status = (type == PD_CTRL_WAIT ?
					     -EAGAIN : -EOPNOTSUPP);
			tcpm_set_state(port, DR_SWAP_CANCEL, 0);
			break;
		case PR_SWAP_SEND:
			port->swap_status = (type == PD_CTRL_WAIT ?
					     -EAGAIN : -EOPNOTSUPP);
			tcpm_set_state(port, PR_SWAP_CANCEL, 0);
			break;
		case VCONN_SWAP_SEND:
			port->swap_status = (type == PD_CTRL_WAIT ?
					     -EAGAIN : -EOPNOTSUPP);
			tcpm_set_state(port, VCONN_SWAP_CANCEL, 0);
			break;
		case FR_SWAP_SEND:
			tcpm_set_state(port, FR_SWAP_CANCEL, 0);
			break;
		case GET_SINK_CAP:
			port->sink_cap_done = true;
			tcpm_set_state(port, ready_state(port), 0);
			break;
		/*
		 * Some port partners do not support GET_STATUS, avoid soft reset the link to
		 * prevent redundant power re-negotiation
		 */
		case GET_STATUS_SEND:
			tcpm_set_state(port, ready_state(port), 0);
			break;
		case SRC_READY:
		case SNK_READY:
			if (port->vdm_state > VDM_STATE_READY) {
				port->vdm_state = VDM_STATE_DONE;
				if (tcpm_vdm_ams(port))
					tcpm_ams_finish(port);
				mod_vdm_delayed_work(port, 0);
				break;
			}
			fallthrough;
		default:
			tcpm_pd_handle_state(port,
					     port->pwr_role == TYPEC_SOURCE ?
					     SRC_SOFT_RESET_WAIT_SNK_TX :
					     SNK_SOFT_RESET,
					     NONE_AMS, 0);
			break;
		}
		break;
	case PD_CTRL_ACCEPT:
		switch (port->state) {
		case SNK_NEGOTIATE_CAPABILITIES:
			port->pps_data.active = false;
			tcpm_set_state(port, SNK_TRANSITION_SINK, 0);
			break;
		case SNK_NEGOTIATE_PPS_CAPABILITIES:
			port->pps_data.active = true;
			port->pps_data.min_volt = port->pps_data.req_min_volt;
			port->pps_data.max_volt = port->pps_data.req_max_volt;
			port->pps_data.max_curr = port->pps_data.req_max_curr;
			port->req_supply_voltage = port->pps_data.req_out_volt;
			port->req_current_limit = port->pps_data.req_op_curr;
			power_supply_changed(port->psy);
			tcpm_set_state(port, SNK_TRANSITION_SINK, 0);
			break;
		case SOFT_RESET_SEND:
			if (port->ams == SOFT_RESET_AMS)
				tcpm_ams_finish(port);
			if (port->pwr_role == TYPEC_SOURCE) {
				port->upcoming_state = SRC_SEND_CAPABILITIES;
				tcpm_ams_start(port, POWER_NEGOTIATION);
			} else {
				tcpm_set_state(port, SNK_WAIT_CAPABILITIES, 0);
			}
			break;
		case DR_SWAP_SEND:
			tcpm_set_state(port, DR_SWAP_CHANGE_DR, 0);
			break;
		case PR_SWAP_SEND:
			tcpm_set_state(port, PR_SWAP_START, 0);
			break;
		case VCONN_SWAP_SEND:
			tcpm_set_state(port, VCONN_SWAP_START, 0);
			break;
		case FR_SWAP_SEND:
			tcpm_set_state(port, FR_SWAP_SNK_SRC_TRANSITION_TO_OFF, 0);
			break;
		default:
			tcpm_pd_handle_state(port,
					     port->pwr_role == TYPEC_SOURCE ?
					     SRC_SOFT_RESET_WAIT_SNK_TX :
					     SNK_SOFT_RESET,
					     NONE_AMS, 0);
			break;
		}
		break;
	case PD_CTRL_SOFT_RESET:
		port->ams = SOFT_RESET_AMS;
		tcpm_set_state(port, SOFT_RESET, 0);
		break;
	case PD_CTRL_DR_SWAP:
		/*
		 * XXX
		 * 6.3.9: If an alternate mode is active, a request to swap
		 * alternate modes shall trigger a port reset.
		 */
		if (port->typec_caps.data != TYPEC_PORT_DRD) {
			tcpm_pd_handle_msg(port,
					   port->negotiated_rev < PD_REV30 ?
					   PD_MSG_CTRL_REJECT :
					   PD_MSG_CTRL_NOT_SUPP,
					   NONE_AMS);
		} else {
			if (port->send_discover && port->negotiated_rev < PD_REV30) {
				tcpm_queue_message(port, PD_MSG_CTRL_WAIT);
				break;
			}

			tcpm_pd_handle_state(port, DR_SWAP_ACCEPT, DATA_ROLE_SWAP, 0);
		}
		break;
	case PD_CTRL_PR_SWAP:
		if (port->port_type != TYPEC_PORT_DRP) {
			tcpm_pd_handle_msg(port,
					   port->negotiated_rev < PD_REV30 ?
					   PD_MSG_CTRL_REJECT :
					   PD_MSG_CTRL_NOT_SUPP,
					   NONE_AMS);
		} else {
			if (port->send_discover && port->negotiated_rev < PD_REV30) {
				tcpm_queue_message(port, PD_MSG_CTRL_WAIT);
				break;
			}

			tcpm_pd_handle_state(port, PR_SWAP_ACCEPT, POWER_ROLE_SWAP, 0);
		}
		break;
	case PD_CTRL_VCONN_SWAP:
		if (port->send_discover && port->negotiated_rev < PD_REV30) {
			tcpm_queue_message(port, PD_MSG_CTRL_WAIT);
			break;
		}

		tcpm_pd_handle_state(port, VCONN_SWAP_ACCEPT, VCONN_SWAP, 0);
		break;
	case PD_CTRL_GET_SOURCE_CAP_EXT:
	case PD_CTRL_GET_STATUS:
	case PD_CTRL_FR_SWAP:
	case PD_CTRL_GET_PPS_STATUS:
	case PD_CTRL_GET_COUNTRY_CODES:
		/* Currently not supported */
		tcpm_pd_handle_msg(port,
				   port->negotiated_rev < PD_REV30 ?
				   PD_MSG_CTRL_REJECT :
				   PD_MSG_CTRL_NOT_SUPP,
				   NONE_AMS);
		break;
	default:
		tcpm_pd_handle_msg(port,
				   port->negotiated_rev < PD_REV30 ?
				   PD_MSG_CTRL_REJECT :
				   PD_MSG_CTRL_NOT_SUPP,
				   NONE_AMS);
		tcpm_log(port, "Unrecognized ctrl message type %#x", type);
		break;
	}
}

static void tcpm_pd_ext_msg_request(struct tcpm_port *port,
				    const struct pd_message *msg)
{
	enum pd_ext_msg_type type = pd_header_type_le(msg->header);
	unsigned int data_size = pd_ext_header_data_size_le(msg->ext_msg.header);

	/* stopping VDM state machine if interrupted by other Messages */
	if (tcpm_vdm_ams(port)) {
		port->vdm_state = VDM_STATE_ERR_BUSY;
		tcpm_ams_finish(port);
		mod_vdm_delayed_work(port, 0);
	}

	if (!(le16_to_cpu(msg->ext_msg.header) & PD_EXT_HDR_CHUNKED)) {
		tcpm_pd_handle_msg(port, PD_MSG_CTRL_NOT_SUPP, NONE_AMS);
		tcpm_log(port, "Unchunked extended messages unsupported");
		return;
	}

	if (data_size > PD_EXT_MAX_CHUNK_DATA) {
		tcpm_pd_handle_state(port, CHUNK_NOT_SUPP, NONE_AMS, PD_T_CHUNK_NOT_SUPP);
		tcpm_log(port, "Chunk handling not yet supported");
		return;
	}

	switch (type) {
	case PD_EXT_STATUS:
	case PD_EXT_PPS_STATUS:
		if (port->ams == GETTING_SOURCE_SINK_STATUS) {
			tcpm_ams_finish(port);
			tcpm_set_state(port, ready_state(port), 0);
		} else {
			/* unexpected Status or PPS_Status Message */
			tcpm_pd_handle_state(port, port->pwr_role == TYPEC_SOURCE ?
					     SRC_SOFT_RESET_WAIT_SNK_TX : SNK_SOFT_RESET,
					     NONE_AMS, 0);
		}
		break;
	case PD_EXT_SOURCE_CAP_EXT:
	case PD_EXT_GET_BATT_CAP:
	case PD_EXT_GET_BATT_STATUS:
	case PD_EXT_BATT_CAP:
	case PD_EXT_GET_MANUFACTURER_INFO:
	case PD_EXT_MANUFACTURER_INFO:
	case PD_EXT_SECURITY_REQUEST:
	case PD_EXT_SECURITY_RESPONSE:
	case PD_EXT_FW_UPDATE_REQUEST:
	case PD_EXT_FW_UPDATE_RESPONSE:
	case PD_EXT_COUNTRY_INFO:
	case PD_EXT_COUNTRY_CODES:
		tcpm_pd_handle_msg(port, PD_MSG_CTRL_NOT_SUPP, NONE_AMS);
		break;
	default:
		tcpm_pd_handle_msg(port, PD_MSG_CTRL_NOT_SUPP, NONE_AMS);
		tcpm_log(port, "Unrecognized extended message type %#x", type);
		break;
	}
}

static void tcpm_pd_rx_handler(struct kthread_work *work)
{
	struct pd_rx_event *event = container_of(work,
						 struct pd_rx_event, work);
	const struct pd_message *msg = &event->msg;
	unsigned int cnt = pd_header_cnt_le(msg->header);
	struct tcpm_port *port = event->port;

	mutex_lock(&port->lock);

	tcpm_log(port, "PD RX, header: %#x [%d]", le16_to_cpu(msg->header),
		 port->attached);

	if (port->attached) {
		enum pd_ctrl_msg_type type = pd_header_type_le(msg->header);
		unsigned int msgid = pd_header_msgid_le(msg->header);

		/*
		 * USB PD standard, 6.6.1.2:
		 * "... if MessageID value in a received Message is the
		 * same as the stored value, the receiver shall return a
		 * GoodCRC Message with that MessageID value and drop
		 * the Message (this is a retry of an already received
		 * Message). Note: this shall not apply to the Soft_Reset
		 * Message which always has a MessageID value of zero."
		 */
		if (msgid == port->rx_msgid && type != PD_CTRL_SOFT_RESET)
			goto done;
		port->rx_msgid = msgid;

		/*
		 * If both ends believe to be DFP/host, we have a data role
		 * mismatch.
		 */
		if (!!(le16_to_cpu(msg->header) & PD_HEADER_DATA_ROLE) ==
		    (port->data_role == TYPEC_HOST)) {
			tcpm_log(port,
				 "Data role mismatch, initiating error recovery");
			tcpm_set_state(port, ERROR_RECOVERY, 0);
		} else {
			if (le16_to_cpu(msg->header) & PD_HEADER_EXT_HDR)
				tcpm_pd_ext_msg_request(port, msg);
			else if (cnt)
				tcpm_pd_data_request(port, msg);
			else
				tcpm_pd_ctrl_request(port, msg);
		}
	}

done:
	mutex_unlock(&port->lock);
	kfree(event);
}

void tcpm_pd_receive(struct tcpm_port *port, const struct pd_message *msg)
{
	struct pd_rx_event *event;

	event = kzalloc(sizeof(*event), GFP_ATOMIC);
	if (!event)
		return;

	kthread_init_work(&event->work, tcpm_pd_rx_handler);
	event->port = port;
	memcpy(&event->msg, msg, sizeof(*msg));
	kthread_queue_work(port->wq, &event->work);
}
EXPORT_SYMBOL_GPL(tcpm_pd_receive);

static int tcpm_pd_send_control(struct tcpm_port *port,
				enum pd_ctrl_msg_type type)
{
	struct pd_message msg;

	memset(&msg, 0, sizeof(msg));
	msg.header = PD_HEADER_LE(type, port->pwr_role,
				  port->data_role,
				  port->negotiated_rev,
				  port->message_id, 0);

	return tcpm_pd_transmit(port, TCPC_TX_SOP, &msg);
}

/*
 * Send queued message without affecting state.
 * Return true if state machine should go back to sleep,
 * false otherwise.
 */
static bool tcpm_send_queued_message(struct tcpm_port *port)
{
	enum pd_msg_request queued_message;
	int ret;

	do {
		queued_message = port->queued_message;
		port->queued_message = PD_MSG_NONE;

		switch (queued_message) {
		case PD_MSG_CTRL_WAIT:
			tcpm_pd_send_control(port, PD_CTRL_WAIT);
			break;
		case PD_MSG_CTRL_REJECT:
			tcpm_pd_send_control(port, PD_CTRL_REJECT);
			break;
		case PD_MSG_CTRL_NOT_SUPP:
			tcpm_pd_send_control(port, PD_CTRL_NOT_SUPP);
			break;
		case PD_MSG_DATA_SINK_CAP:
			ret = tcpm_pd_send_sink_caps(port);
			if (ret < 0) {
				tcpm_log(port, "Unable to send snk caps, ret=%d", ret);
				tcpm_set_state(port, SNK_SOFT_RESET, 0);
			}
			tcpm_ams_finish(port);
			break;
		case PD_MSG_DATA_SOURCE_CAP:
			ret = tcpm_pd_send_source_caps(port);
			if (ret < 0) {
				tcpm_log(port,
					 "Unable to send src caps, ret=%d",
					 ret);
				tcpm_set_state(port, SOFT_RESET_SEND, 0);
			} else if (port->pwr_role == TYPEC_SOURCE) {
				tcpm_ams_finish(port);
				tcpm_set_state(port, HARD_RESET_SEND,
					       PD_T_SENDER_RESPONSE);
			} else {
				tcpm_ams_finish(port);
			}
			break;
		default:
			break;
		}
	} while (port->queued_message != PD_MSG_NONE);

	if (port->delayed_state != INVALID_STATE) {
		if (ktime_after(port->delayed_runtime, ktime_get())) {
			mod_tcpm_delayed_work(port, ktime_to_ms(ktime_sub(port->delayed_runtime,
									  ktime_get())));
			return true;
		}
		port->delayed_state = INVALID_STATE;
	}
	return false;
}

static int tcpm_pd_check_request(struct tcpm_port *port)
{
	u32 pdo, rdo = port->sink_request;
	unsigned int max, op, pdo_max, index;
	enum pd_pdo_type type;

	index = rdo_index(rdo);
	if (!index || index > port->nr_src_pdo)
		return -EINVAL;

	pdo = port->src_pdo[index - 1];
	type = pdo_type(pdo);
	switch (type) {
	case PDO_TYPE_FIXED:
	case PDO_TYPE_VAR:
		max = rdo_max_current(rdo);
		op = rdo_op_current(rdo);
		pdo_max = pdo_max_current(pdo);

		if (op > pdo_max)
			return -EINVAL;
		if (max > pdo_max && !(rdo & RDO_CAP_MISMATCH))
			return -EINVAL;

		if (type == PDO_TYPE_FIXED)
			tcpm_log(port,
				 "Requested %u mV, %u mA for %u / %u mA",
				 pdo_fixed_voltage(pdo), pdo_max, op, max);
		else
			tcpm_log(port,
				 "Requested %u -> %u mV, %u mA for %u / %u mA",
				 pdo_min_voltage(pdo), pdo_max_voltage(pdo),
				 pdo_max, op, max);
		break;
	case PDO_TYPE_BATT:
		max = rdo_max_power(rdo);
		op = rdo_op_power(rdo);
		pdo_max = pdo_max_power(pdo);

		if (op > pdo_max)
			return -EINVAL;
		if (max > pdo_max && !(rdo & RDO_CAP_MISMATCH))
			return -EINVAL;
		tcpm_log(port,
			 "Requested %u -> %u mV, %u mW for %u / %u mW",
			 pdo_min_voltage(pdo), pdo_max_voltage(pdo),
			 pdo_max, op, max);
		break;
	default:
		return -EINVAL;
	}

	port->op_vsafe5v = index == 1;

	return 0;
}

#define min_power(x, y) min(pdo_max_power(x), pdo_max_power(y))
#define min_current(x, y) min(pdo_max_current(x), pdo_max_current(y))

static int tcpm_pd_select_pdo(struct tcpm_port *port, int *sink_pdo,
			      int *src_pdo)
{
	unsigned int i, j, max_src_mv = 0, min_src_mv = 0, max_mw = 0,
		     max_mv = 0, src_mw = 0, src_ma = 0, max_snk_mv = 0,
		     min_snk_mv = 0;
	int ret = -EINVAL;

	port->pps_data.supported = false;
	port->usb_type = POWER_SUPPLY_USB_TYPE_PD;
	power_supply_changed(port->psy);

	/*
	 * Select the source PDO providing the most power which has a
	 * matchig sink cap.
	 */
	for (i = 0; i < port->nr_source_caps; i++) {
		u32 pdo = port->source_caps[i];
		enum pd_pdo_type type = pdo_type(pdo);

		switch (type) {
		case PDO_TYPE_FIXED:
			max_src_mv = pdo_fixed_voltage(pdo);
			min_src_mv = max_src_mv;
			break;
		case PDO_TYPE_BATT:
		case PDO_TYPE_VAR:
			max_src_mv = pdo_max_voltage(pdo);
			min_src_mv = pdo_min_voltage(pdo);
			break;
		case PDO_TYPE_APDO:
			if (pdo_apdo_type(pdo) == APDO_TYPE_PPS) {
				port->pps_data.supported = true;
				port->usb_type =
					POWER_SUPPLY_USB_TYPE_PD_PPS;
				power_supply_changed(port->psy);
			}
			continue;
		default:
			tcpm_log(port, "Invalid source PDO type, ignoring");
			continue;
		}

		switch (type) {
		case PDO_TYPE_FIXED:
		case PDO_TYPE_VAR:
			src_ma = pdo_max_current(pdo);
			src_mw = src_ma * min_src_mv / 1000;
			break;
		case PDO_TYPE_BATT:
			src_mw = pdo_max_power(pdo);
			break;
		case PDO_TYPE_APDO:
			continue;
		default:
			tcpm_log(port, "Invalid source PDO type, ignoring");
			continue;
		}

		for (j = 0; j < port->nr_snk_pdo; j++) {
			pdo = port->snk_pdo[j];

			switch (pdo_type(pdo)) {
			case PDO_TYPE_FIXED:
				max_snk_mv = pdo_fixed_voltage(pdo);
				min_snk_mv = max_snk_mv;
				break;
			case PDO_TYPE_BATT:
			case PDO_TYPE_VAR:
				max_snk_mv = pdo_max_voltage(pdo);
				min_snk_mv = pdo_min_voltage(pdo);
				break;
			case PDO_TYPE_APDO:
				continue;
			default:
				tcpm_log(port, "Invalid sink PDO type, ignoring");
				continue;
			}

			if (max_src_mv <= max_snk_mv &&
				min_src_mv >= min_snk_mv) {
				/* Prefer higher voltages if available */
				if ((src_mw == max_mw && min_src_mv > max_mv) ||
							src_mw > max_mw) {
					*src_pdo = i;
					*sink_pdo = j;
					max_mw = src_mw;
					max_mv = min_src_mv;
					ret = 0;
				}
			}
		}
	}

	return ret;
}

static unsigned int tcpm_pd_select_pps_apdo(struct tcpm_port *port)
{
	unsigned int i, src_ma, max_temp_mw = 0, max_op_ma, op_mw;
	unsigned int src_pdo = 0;
	u32 pdo, src;

	for (i = 1; i < port->nr_source_caps; ++i) {
		pdo = port->source_caps[i];

		switch (pdo_type(pdo)) {
		case PDO_TYPE_APDO:
			if (pdo_apdo_type(pdo) != APDO_TYPE_PPS) {
				tcpm_log(port, "Not PPS APDO (source), ignoring");
				continue;
			}

			if (port->pps_data.req_out_volt > pdo_pps_apdo_max_voltage(pdo) ||
			    port->pps_data.req_out_volt < pdo_pps_apdo_min_voltage(pdo))
				continue;

			src_ma = pdo_pps_apdo_max_current(pdo);
			max_op_ma = min(src_ma, port->pps_data.req_op_curr);
			op_mw = max_op_ma * port->pps_data.req_out_volt / 1000;
			if (op_mw > max_temp_mw) {
				src_pdo = i;
				max_temp_mw = op_mw;
			}
			break;
		default:
			tcpm_log(port, "Not APDO type (source), ignoring");
			continue;
		}
	}

	if (src_pdo) {
		src = port->source_caps[src_pdo];

		port->pps_data.req_min_volt = pdo_pps_apdo_min_voltage(src);
		port->pps_data.req_max_volt = pdo_pps_apdo_max_voltage(src);
		port->pps_data.req_max_curr = pdo_pps_apdo_max_current(src);
		port->pps_data.req_op_curr = min(port->pps_data.req_max_curr,
						 port->pps_data.req_op_curr);
	}

	return src_pdo;
}

static int tcpm_pd_build_request(struct tcpm_port *port, u32 *rdo)
{
	unsigned int mv, ma, mw, flags;
	unsigned int max_ma, max_mw;
	enum pd_pdo_type type;
	u32 pdo, matching_snk_pdo;
	int src_pdo_index = 0;
	int snk_pdo_index = 0;
	int ret;

	ret = tcpm_pd_select_pdo(port, &snk_pdo_index, &src_pdo_index);
	if (ret < 0)
		return ret;

	pdo = port->source_caps[src_pdo_index];
	matching_snk_pdo = port->snk_pdo[snk_pdo_index];
	type = pdo_type(pdo);

	switch (type) {
	case PDO_TYPE_FIXED:
		mv = pdo_fixed_voltage(pdo);
		break;
	case PDO_TYPE_BATT:
	case PDO_TYPE_VAR:
		mv = pdo_min_voltage(pdo);
		break;
	default:
		tcpm_log(port, "Invalid PDO selected!");
		return -EINVAL;
	}

	/* Select maximum available current within the sink pdo's limit */
	if (type == PDO_TYPE_BATT) {
		mw = min_power(pdo, matching_snk_pdo);
		ma = 1000 * mw / mv;
	} else {
		ma = min_current(pdo, matching_snk_pdo);
		mw = ma * mv / 1000;
	}

	flags = RDO_USB_COMM | RDO_NO_SUSPEND;

	/* Set mismatch bit if offered power is less than operating power */
	max_ma = ma;
	max_mw = mw;
	if (mw < port->operating_snk_mw) {
		flags |= RDO_CAP_MISMATCH;
		if (type == PDO_TYPE_BATT &&
		    (pdo_max_power(matching_snk_pdo) > pdo_max_power(pdo)))
			max_mw = pdo_max_power(matching_snk_pdo);
		else if (pdo_max_current(matching_snk_pdo) >
			 pdo_max_current(pdo))
			max_ma = pdo_max_current(matching_snk_pdo);
	}

	tcpm_log(port, "cc=%d cc1=%d cc2=%d vbus=%d vconn=%s polarity=%d",
		 port->cc_req, port->cc1, port->cc2, port->vbus_source,
		 port->vconn_role == TYPEC_SOURCE ? "source" : "sink",
		 port->polarity);

	if (type == PDO_TYPE_BATT) {
		*rdo = RDO_BATT(src_pdo_index + 1, mw, max_mw, flags);

		tcpm_log(port, "Requesting PDO %d: %u mV, %u mW%s",
			 src_pdo_index, mv, mw,
			 flags & RDO_CAP_MISMATCH ? " [mismatch]" : "");
	} else {
		*rdo = RDO_FIXED(src_pdo_index + 1, ma, max_ma, flags);

		tcpm_log(port, "Requesting PDO %d: %u mV, %u mA%s",
			 src_pdo_index, mv, ma,
			 flags & RDO_CAP_MISMATCH ? " [mismatch]" : "");
	}

	port->req_current_limit = ma;
	port->req_supply_voltage = mv;

	return 0;
}

static int tcpm_pd_send_request(struct tcpm_port *port)
{
	struct pd_message msg;
	int ret;
	u32 rdo;

	ret = tcpm_pd_build_request(port, &rdo);
	if (ret < 0)
		return ret;

	/*
	 * Relax the threshold as voltage will be adjusted after Accept Message plus tSrcTransition.
	 * It is safer to modify the threshold here.
	 */
	tcpm_set_auto_vbus_discharge_threshold(port, TYPEC_PWR_MODE_USB, false, 0);

	memset(&msg, 0, sizeof(msg));
	msg.header = PD_HEADER_LE(PD_DATA_REQUEST,
				  port->pwr_role,
				  port->data_role,
				  port->negotiated_rev,
				  port->message_id, 1);
	msg.payload[0] = cpu_to_le32(rdo);

	return tcpm_pd_transmit(port, TCPC_TX_SOP, &msg);
}

static int tcpm_pd_build_pps_request(struct tcpm_port *port, u32 *rdo)
{
	unsigned int out_mv, op_ma, op_mw, max_mv, max_ma, flags;
	unsigned int src_pdo_index;

	src_pdo_index = tcpm_pd_select_pps_apdo(port);
	if (!src_pdo_index)
		return -EOPNOTSUPP;

	max_mv = port->pps_data.req_max_volt;
	max_ma = port->pps_data.req_max_curr;
	out_mv = port->pps_data.req_out_volt;
	op_ma = port->pps_data.req_op_curr;

	flags = RDO_USB_COMM | RDO_NO_SUSPEND;

	op_mw = (op_ma * out_mv) / 1000;
	if (op_mw < port->operating_snk_mw) {
		/*
		 * Try raising current to meet power needs. If that's not enough
		 * then try upping the voltage. If that's still not enough
		 * then we've obviously chosen a PPS APDO which really isn't
		 * suitable so abandon ship.
		 */
		op_ma = (port->operating_snk_mw * 1000) / out_mv;
		if ((port->operating_snk_mw * 1000) % out_mv)
			++op_ma;
		op_ma += RDO_PROG_CURR_MA_STEP - (op_ma % RDO_PROG_CURR_MA_STEP);

		if (op_ma > max_ma) {
			op_ma = max_ma;
			out_mv = (port->operating_snk_mw * 1000) / op_ma;
			if ((port->operating_snk_mw * 1000) % op_ma)
				++out_mv;
			out_mv += RDO_PROG_VOLT_MV_STEP -
				  (out_mv % RDO_PROG_VOLT_MV_STEP);

			if (out_mv > max_mv) {
				tcpm_log(port, "Invalid PPS APDO selected!");
				return -EINVAL;
			}
		}
	}

	tcpm_log(port, "cc=%d cc1=%d cc2=%d vbus=%d vconn=%s polarity=%d",
		 port->cc_req, port->cc1, port->cc2, port->vbus_source,
		 port->vconn_role == TYPEC_SOURCE ? "source" : "sink",
		 port->polarity);

	*rdo = RDO_PROG(src_pdo_index + 1, out_mv, op_ma, flags);

	tcpm_log(port, "Requesting APDO %d: %u mV, %u mA",
		 src_pdo_index, out_mv, op_ma);

	port->pps_data.req_op_curr = op_ma;
	port->pps_data.req_out_volt = out_mv;

	return 0;
}

static int tcpm_pd_send_pps_request(struct tcpm_port *port)
{
	struct pd_message msg;
	int ret;
	u32 rdo;

	ret = tcpm_pd_build_pps_request(port, &rdo);
	if (ret < 0)
		return ret;

	/* Relax the threshold as voltage will be adjusted right after Accept Message. */
	tcpm_set_auto_vbus_discharge_threshold(port, TYPEC_PWR_MODE_USB, false, 0);

	memset(&msg, 0, sizeof(msg));
	msg.header = PD_HEADER_LE(PD_DATA_REQUEST,
				  port->pwr_role,
				  port->data_role,
				  port->negotiated_rev,
				  port->message_id, 1);
	msg.payload[0] = cpu_to_le32(rdo);

	return tcpm_pd_transmit(port, TCPC_TX_SOP, &msg);
}

static int tcpm_set_vbus(struct tcpm_port *port, bool enable)
{
	int ret;

	if (enable && port->vbus_charge)
		return -EINVAL;

	tcpm_log(port, "vbus:=%d charge=%d", enable, port->vbus_charge);

	ret = port->tcpc->set_vbus(port->tcpc, enable, port->vbus_charge);
	if (ret < 0)
		return ret;

	port->vbus_source = enable;
	return 0;
}

static int tcpm_set_charge(struct tcpm_port *port, bool charge)
{
	int ret;

	if (charge && port->vbus_source)
		return -EINVAL;

	if (charge != port->vbus_charge) {
		tcpm_log(port, "vbus=%d charge:=%d", port->vbus_source, charge);
		ret = port->tcpc->set_vbus(port->tcpc, port->vbus_source,
					   charge);
		if (ret < 0)
			return ret;
	}
	port->vbus_charge = charge;
	power_supply_changed(port->psy);
	return 0;
}

static bool tcpm_start_toggling(struct tcpm_port *port, enum typec_cc_status cc)
{
	int ret;

	if (!port->tcpc->start_toggling)
		return false;

	tcpm_log_force(port, "Start toggling");
	ret = port->tcpc->start_toggling(port->tcpc, port->port_type, cc);
	return ret == 0;
}

static int tcpm_init_vbus(struct tcpm_port *port)
{
	int ret;

	ret = port->tcpc->set_vbus(port->tcpc, false, false);
	port->vbus_source = false;
	port->vbus_charge = false;
	return ret;
}

static int tcpm_init_vconn(struct tcpm_port *port)
{
	int ret;

	ret = port->tcpc->set_vconn(port->tcpc, false);
	port->vconn_role = TYPEC_SINK;
	return ret;
}

static void tcpm_typec_connect(struct tcpm_port *port)
{
	if (!port->connected) {
		/* Make sure we don't report stale identity information */
		memset(&port->partner_ident, 0, sizeof(port->partner_ident));
		port->partner_desc.usb_pd = port->pd_capable;
		if (tcpm_port_is_debug(port))
			port->partner_desc.accessory = TYPEC_ACCESSORY_DEBUG;
		else if (tcpm_port_is_audio(port))
			port->partner_desc.accessory = TYPEC_ACCESSORY_AUDIO;
		else
			port->partner_desc.accessory = TYPEC_ACCESSORY_NONE;
		port->partner = typec_register_partner(port->typec_port,
						       &port->partner_desc);
		port->connected = true;
		typec_partner_set_usb_power_delivery(port->partner, port->partner_pd);
	}
}

static int tcpm_src_attach(struct tcpm_port *port)
{
	enum typec_cc_polarity polarity =
				port->cc2 == TYPEC_CC_RD ? TYPEC_POLARITY_CC2
							 : TYPEC_POLARITY_CC1;
	int ret;

	if (port->attached)
		return 0;

	ret = tcpm_set_polarity(port, polarity);
	if (ret < 0)
		return ret;

	tcpm_enable_auto_vbus_discharge(port, true);

	ret = tcpm_set_roles(port, true, TYPEC_SOURCE, tcpm_data_role_for_source(port));
	if (ret < 0)
		return ret;

	if (port->pd_supported) {
		ret = port->tcpc->set_pd_rx(port->tcpc, true);
		if (ret < 0)
			goto out_disable_mux;
	}

	/*
	 * USB Type-C specification, version 1.2,
	 * chapter 4.5.2.2.8.1 (Attached.SRC Requirements)
	 * Enable VCONN only if the non-RD port is set to RA.
	 */
	if ((polarity == TYPEC_POLARITY_CC1 && port->cc2 == TYPEC_CC_RA) ||
	    (polarity == TYPEC_POLARITY_CC2 && port->cc1 == TYPEC_CC_RA)) {
		ret = tcpm_set_vconn(port, true);
		if (ret < 0)
			goto out_disable_pd;
	}

	ret = tcpm_set_vbus(port, true);
	if (ret < 0)
		goto out_disable_vconn;

	port->pd_capable = false;

	port->partner = NULL;

	port->attached = true;
	port->send_discover = true;

	return 0;

out_disable_vconn:
	tcpm_set_vconn(port, false);
out_disable_pd:
	if (port->pd_supported)
		port->tcpc->set_pd_rx(port->tcpc, false);
out_disable_mux:
	tcpm_mux_set(port, TYPEC_STATE_SAFE, USB_ROLE_NONE,
		     TYPEC_ORIENTATION_NONE);
	return ret;
}

static void tcpm_typec_disconnect(struct tcpm_port *port)
{
	if (port->connected) {
		typec_partner_set_usb_power_delivery(port->partner, NULL);
		typec_unregister_partner(port->partner);
		port->partner = NULL;
		port->connected = false;
	}
}

static void tcpm_unregister_altmodes(struct tcpm_port *port)
{
	struct pd_mode_data *modep = &port->mode_data;
	int i;

	for (i = 0; i < modep->altmodes; i++) {
		typec_unregister_altmode(port->partner_altmode[i]);
		port->partner_altmode[i] = NULL;
	}

	memset(modep, 0, sizeof(*modep));
}

static void tcpm_set_partner_usb_comm_capable(struct tcpm_port *port, bool capable)
{
	tcpm_log(port, "Setting usb_comm capable %s", capable ? "true" : "false");

	if (port->tcpc->set_partner_usb_comm_capable)
		port->tcpc->set_partner_usb_comm_capable(port->tcpc, capable);
}

static void tcpm_reset_port(struct tcpm_port *port)
{
	tcpm_enable_auto_vbus_discharge(port, false);
	port->in_ams = false;
	port->ams = NONE_AMS;
	port->vdm_sm_running = false;
	tcpm_unregister_altmodes(port);
	tcpm_typec_disconnect(port);
	port->attached = false;
	port->pd_capable = false;
	port->pps_data.supported = false;
	tcpm_set_partner_usb_comm_capable(port, false);

	/*
	 * First Rx ID should be 0; set this to a sentinel of -1 so that
	 * we can check tcpm_pd_rx_handler() if we had seen it before.
	 */
	port->rx_msgid = -1;

	port->tcpc->set_pd_rx(port->tcpc, false);
	tcpm_init_vbus(port);	/* also disables charging */
	tcpm_init_vconn(port);
	tcpm_set_current_limit(port, 0, 0);
	tcpm_set_polarity(port, TYPEC_POLARITY_CC1);
	tcpm_mux_set(port, TYPEC_STATE_SAFE, USB_ROLE_NONE,
		     TYPEC_ORIENTATION_NONE);
	tcpm_set_attached_state(port, false);
	port->try_src_count = 0;
	port->try_snk_count = 0;
	port->usb_type = POWER_SUPPLY_USB_TYPE_C;
	power_supply_changed(port->psy);
	port->nr_sink_caps = 0;
	port->sink_cap_done = false;
	if (port->tcpc->enable_frs)
		port->tcpc->enable_frs(port->tcpc, false);

	usb_power_delivery_unregister_capabilities(port->partner_sink_caps);
	port->partner_sink_caps = NULL;
	usb_power_delivery_unregister_capabilities(port->partner_source_caps);
	port->partner_source_caps = NULL;
	usb_power_delivery_unregister(port->partner_pd);
	port->partner_pd = NULL;
}

static void tcpm_detach(struct tcpm_port *port)
{
	if (tcpm_port_is_disconnected(port))
		port->hard_reset_count = 0;

	port->try_src_count = 0;
	port->try_snk_count = 0;

	if (!port->attached)
		return;

	if (port->tcpc->set_bist_data) {
		tcpm_log(port, "disable BIST MODE TESTDATA");
		port->tcpc->set_bist_data(port->tcpc, false);
	}

	tcpm_reset_port(port);
}

static void tcpm_src_detach(struct tcpm_port *port)
{
	tcpm_detach(port);
}

static int tcpm_snk_attach(struct tcpm_port *port)
{
	int ret;

	if (port->attached)
		return 0;

	ret = tcpm_set_polarity(port, port->cc2 != TYPEC_CC_OPEN ?
				TYPEC_POLARITY_CC2 : TYPEC_POLARITY_CC1);
	if (ret < 0)
		return ret;

	tcpm_enable_auto_vbus_discharge(port, true);

	ret = tcpm_set_roles(port, true, TYPEC_SINK, tcpm_data_role_for_sink(port));
	if (ret < 0)
		return ret;

	port->pd_capable = false;

	port->partner = NULL;

	port->attached = true;
	port->send_discover = true;

	return 0;
}

static void tcpm_snk_detach(struct tcpm_port *port)
{
	tcpm_detach(port);
}

static int tcpm_acc_attach(struct tcpm_port *port)
{
	int ret;

	if (port->attached)
		return 0;

	ret = tcpm_set_roles(port, true, TYPEC_SOURCE,
			     tcpm_data_role_for_source(port));
	if (ret < 0)
		return ret;

	port->partner = NULL;

	tcpm_typec_connect(port);

	port->attached = true;

	return 0;
}

static void tcpm_acc_detach(struct tcpm_port *port)
{
	tcpm_detach(port);
}

static inline enum tcpm_state hard_reset_state(struct tcpm_port *port)
{
	if (port->hard_reset_count < PD_N_HARD_RESET_COUNT)
		return HARD_RESET_SEND;
	if (port->pd_capable)
		return ERROR_RECOVERY;
	if (port->pwr_role == TYPEC_SOURCE)
		return SRC_UNATTACHED;
	if (port->state == SNK_WAIT_CAPABILITIES)
		return SNK_READY;
	return SNK_UNATTACHED;
}

static inline enum tcpm_state unattached_state(struct tcpm_port *port)
{
	if (port->port_type == TYPEC_PORT_DRP) {
		if (port->pwr_role == TYPEC_SOURCE)
			return SRC_UNATTACHED;
		else
			return SNK_UNATTACHED;
	} else if (port->port_type == TYPEC_PORT_SRC) {
		return SRC_UNATTACHED;
	}

	return SNK_UNATTACHED;
}

static void tcpm_swap_complete(struct tcpm_port *port, int result)
{
	if (port->swap_pending) {
		port->swap_status = result;
		port->swap_pending = false;
		port->non_pd_role_swap = false;
		complete(&port->swap_complete);
	}
}

static enum typec_pwr_opmode tcpm_get_pwr_opmode(enum typec_cc_status cc)
{
	switch (cc) {
	case TYPEC_CC_RP_1_5:
		return TYPEC_PWR_MODE_1_5A;
	case TYPEC_CC_RP_3_0:
		return TYPEC_PWR_MODE_3_0A;
	case TYPEC_CC_RP_DEF:
	default:
		return TYPEC_PWR_MODE_USB;
	}
}

static enum typec_cc_status tcpm_pwr_opmode_to_rp(enum typec_pwr_opmode opmode)
{
	switch (opmode) {
	case TYPEC_PWR_MODE_USB:
		return TYPEC_CC_RP_DEF;
	case TYPEC_PWR_MODE_1_5A:
		return TYPEC_CC_RP_1_5;
	case TYPEC_PWR_MODE_3_0A:
	case TYPEC_PWR_MODE_PD:
	default:
		return TYPEC_CC_RP_3_0;
	}
}

static void tcpm_set_initial_svdm_version(struct tcpm_port *port)
{
	switch (port->negotiated_rev) {
	case PD_REV30:
		break;
	/*
	 * 6.4.4.2.3 Structured VDM Version
	 * 2.0 states "At this time, there is only one version (1.0) defined.
	 * This field Shall be set to zero to indicate Version 1.0."
	 * 3.0 states "This field Shall be set to 01b to indicate Version 2.0."
	 * To ensure that we follow the Power Delivery revision we are currently
	 * operating on, downgrade the SVDM version to the highest one supported
	 * by the Power Delivery revision.
	 */
	case PD_REV20:
		typec_partner_set_svdm_version(port->partner, SVDM_VER_1_0);
		break;
	default:
		typec_partner_set_svdm_version(port->partner, SVDM_VER_1_0);
		break;
	}
}

static void run_state_machine(struct tcpm_port *port)
{
	int ret;
	enum typec_pwr_opmode opmode;
	unsigned int msecs;
	enum tcpm_state upcoming_state;

	if (port->tcpc->check_contaminant && port->state != CHECK_CONTAMINANT)
		port->potential_contaminant = ((port->enter_state == SRC_ATTACH_WAIT &&
						port->state == SRC_UNATTACHED) ||
					       (port->enter_state == SNK_ATTACH_WAIT &&
						port->state == SNK_UNATTACHED) ||
					       (port->enter_state == SNK_DEBOUNCED &&
						port->state == SNK_UNATTACHED));

	port->enter_state = port->state;
	switch (port->state) {
	case TOGGLING:
		break;
	case CHECK_CONTAMINANT:
		port->tcpc->check_contaminant(port->tcpc);
		break;
	/* SRC states */
	case SRC_UNATTACHED:
		if (!port->non_pd_role_swap)
			tcpm_swap_complete(port, -ENOTCONN);
		tcpm_src_detach(port);
		if (port->potential_contaminant) {
			tcpm_set_state(port, CHECK_CONTAMINANT, 0);
			break;
		}
		if (tcpm_start_toggling(port, tcpm_rp_cc(port))) {
			tcpm_set_state(port, TOGGLING, 0);
			break;
		}
		tcpm_set_cc(port, tcpm_rp_cc(port));
		if (port->port_type == TYPEC_PORT_DRP)
			tcpm_set_state(port, SNK_UNATTACHED, PD_T_DRP_SNK);
		break;
	case SRC_ATTACH_WAIT:
		if (tcpm_port_is_debug(port))
			tcpm_set_state(port, DEBUG_ACC_ATTACHED,
				       PD_T_CC_DEBOUNCE);
		else if (tcpm_port_is_audio(port))
			tcpm_set_state(port, AUDIO_ACC_ATTACHED,
				       PD_T_CC_DEBOUNCE);
		else if (tcpm_port_is_source(port) && port->vbus_vsafe0v)
			tcpm_set_state(port,
				       tcpm_try_snk(port) ? SNK_TRY
							  : SRC_ATTACHED,
				       PD_T_CC_DEBOUNCE);
		break;

	case SNK_TRY:
		port->try_snk_count++;
		/*
		 * Requirements:
		 * - Do not drive vconn or vbus
		 * - Terminate CC pins (both) to Rd
		 * Action:
		 * - Wait for tDRPTry (PD_T_DRP_TRY).
		 *   Until then, ignore any state changes.
		 */
		tcpm_set_cc(port, TYPEC_CC_RD);
		tcpm_set_state(port, SNK_TRY_WAIT, PD_T_DRP_TRY);
		break;
	case SNK_TRY_WAIT:
		if (tcpm_port_is_sink(port)) {
			tcpm_set_state(port, SNK_TRY_WAIT_DEBOUNCE, 0);
		} else {
			tcpm_set_state(port, SRC_TRYWAIT, 0);
			port->max_wait = 0;
		}
		break;
	case SNK_TRY_WAIT_DEBOUNCE:
		tcpm_set_state(port, SNK_TRY_WAIT_DEBOUNCE_CHECK_VBUS,
			       PD_T_TRY_CC_DEBOUNCE);
		break;
	case SNK_TRY_WAIT_DEBOUNCE_CHECK_VBUS:
		if (port->vbus_present && tcpm_port_is_sink(port))
			tcpm_set_state(port, SNK_ATTACHED, 0);
		else
			port->max_wait = 0;
		break;
	case SRC_TRYWAIT:
		tcpm_set_cc(port, tcpm_rp_cc(port));
		if (port->max_wait == 0) {
			port->max_wait = jiffies +
					 msecs_to_jiffies(PD_T_DRP_TRY);
			tcpm_set_state(port, SRC_TRYWAIT_UNATTACHED,
				       PD_T_DRP_TRY);
		} else {
			if (time_is_after_jiffies(port->max_wait))
				tcpm_set_state(port, SRC_TRYWAIT_UNATTACHED,
					       jiffies_to_msecs(port->max_wait -
								jiffies));
			else
				tcpm_set_state(port, SNK_UNATTACHED, 0);
		}
		break;
	case SRC_TRYWAIT_DEBOUNCE:
		tcpm_set_state(port, SRC_ATTACHED, PD_T_CC_DEBOUNCE);
		break;
	case SRC_TRYWAIT_UNATTACHED:
		tcpm_set_state(port, SNK_UNATTACHED, 0);
		break;

	case SRC_ATTACHED:
		ret = tcpm_src_attach(port);
		tcpm_set_state(port, SRC_UNATTACHED,
			       ret < 0 ? 0 : PD_T_PS_SOURCE_ON);
		break;
	case SRC_STARTUP:
		opmode =  tcpm_get_pwr_opmode(tcpm_rp_cc(port));
		typec_set_pwr_opmode(port->typec_port, opmode);
		port->pwr_opmode = TYPEC_PWR_MODE_USB;
		port->caps_count = 0;
		port->negotiated_rev = PD_MAX_REV;
		port->message_id = 0;
		port->rx_msgid = -1;
		port->explicit_contract = false;
		/* SNK -> SRC POWER/FAST_ROLE_SWAP finished */
		if (port->ams == POWER_ROLE_SWAP ||
		    port->ams == FAST_ROLE_SWAP)
			tcpm_ams_finish(port);
		if (!port->pd_supported) {
			tcpm_set_state(port, SRC_READY, 0);
			break;
		}
		port->upcoming_state = SRC_SEND_CAPABILITIES;
		tcpm_ams_start(port, POWER_NEGOTIATION);
		break;
	case SRC_SEND_CAPABILITIES:
		port->caps_count++;
		if (port->caps_count > PD_N_CAPS_COUNT) {
			tcpm_set_state(port, SRC_READY, 0);
			break;
		}
		ret = tcpm_pd_send_source_caps(port);
		if (ret < 0) {
			tcpm_set_state(port, SRC_SEND_CAPABILITIES,
				       PD_T_SEND_SOURCE_CAP);
		} else {
			/*
			 * Per standard, we should clear the reset counter here.
			 * However, that can result in state machine hang-ups.
			 * Reset it only in READY state to improve stability.
			 */
			/* port->hard_reset_count = 0; */
			port->caps_count = 0;
			port->pd_capable = true;
			tcpm_set_state_cond(port, SRC_SEND_CAPABILITIES_TIMEOUT,
					    PD_T_SEND_SOURCE_CAP);
		}
		break;
	case SRC_SEND_CAPABILITIES_TIMEOUT:
		/*
		 * Error recovery for a PD_DATA_SOURCE_CAP reply timeout.
		 *
		 * PD 2.0 sinks are supposed to accept src-capabilities with a
		 * 3.0 header and simply ignore any src PDOs which the sink does
		 * not understand such as PPS but some 2.0 sinks instead ignore
		 * the entire PD_DATA_SOURCE_CAP message, causing contract
		 * negotiation to fail.
		 *
		 * After PD_N_HARD_RESET_COUNT hard-reset attempts, we try
		 * sending src-capabilities with a lower PD revision to
		 * make these broken sinks work.
		 */
		if (port->hard_reset_count < PD_N_HARD_RESET_COUNT) {
			tcpm_set_state(port, HARD_RESET_SEND, 0);
		} else if (port->negotiated_rev > PD_REV20) {
			port->negotiated_rev--;
			port->hard_reset_count = 0;
			tcpm_set_state(port, SRC_SEND_CAPABILITIES, 0);
		} else {
			tcpm_set_state(port, hard_reset_state(port), 0);
		}
		break;
	case SRC_NEGOTIATE_CAPABILITIES:
		ret = tcpm_pd_check_request(port);
		if (ret < 0) {
			tcpm_pd_send_control(port, PD_CTRL_REJECT);
			if (!port->explicit_contract) {
				tcpm_set_state(port,
					       SRC_WAIT_NEW_CAPABILITIES, 0);
			} else {
				tcpm_set_state(port, SRC_READY, 0);
			}
		} else {
			tcpm_pd_send_control(port, PD_CTRL_ACCEPT);
			tcpm_set_partner_usb_comm_capable(port,
							  !!(port->sink_request & RDO_USB_COMM));
			tcpm_set_state(port, SRC_TRANSITION_SUPPLY,
				       PD_T_SRC_TRANSITION);
		}
		break;
	case SRC_TRANSITION_SUPPLY:
		/* XXX: regulator_set_voltage(vbus, ...) */
		tcpm_pd_send_control(port, PD_CTRL_PS_RDY);
		port->explicit_contract = true;
		typec_set_pwr_opmode(port->typec_port, TYPEC_PWR_MODE_PD);
		port->pwr_opmode = TYPEC_PWR_MODE_PD;
		tcpm_set_state_cond(port, SRC_READY, 0);
		break;
	case SRC_READY:
#if 1
		port->hard_reset_count = 0;
#endif
		port->try_src_count = 0;

		tcpm_swap_complete(port, 0);
		tcpm_typec_connect(port);

		if (port->ams != NONE_AMS)
			tcpm_ams_finish(port);
		if (port->next_ams != NONE_AMS) {
			port->ams = port->next_ams;
			port->next_ams = NONE_AMS;
		}

		/*
		 * If previous AMS is interrupted, switch to the upcoming
		 * state.
		 */
		if (port->upcoming_state != INVALID_STATE) {
			upcoming_state = port->upcoming_state;
			port->upcoming_state = INVALID_STATE;
			tcpm_set_state(port, upcoming_state, 0);
			break;
		}

		/*
		 * 6.4.4.3.1 Discover Identity
		 * "The Discover Identity Command Shall only be sent to SOP when there is an
		 * Explicit Contract."
		 * For now, this driver only supports SOP for DISCOVER_IDENTITY, thus using
		 * port->explicit_contract to decide whether to send the command.
		 */
		if (port->explicit_contract) {
			tcpm_set_initial_svdm_version(port);
			mod_send_discover_delayed_work(port, 0);
		} else {
			port->send_discover = false;
		}

		/*
		 * 6.3.5
		 * Sending ping messages is not necessary if
		 * - the source operates at vSafe5V
		 * or
		 * - The system is not operating in PD mode
		 * or
		 * - Both partners are connected using a Type-C connector
		 *
		 * There is no actual need to send PD messages since the local
		 * port type-c and the spec does not clearly say whether PD is
		 * possible when type-c is connected to Type-A/B
		 */
		break;
	case SRC_WAIT_NEW_CAPABILITIES:
		/* Nothing to do... */
		break;

	/* SNK states */
	case SNK_UNATTACHED:
		if (!port->non_pd_role_swap)
			tcpm_swap_complete(port, -ENOTCONN);
		tcpm_pps_complete(port, -ENOTCONN);
		tcpm_snk_detach(port);
		if (port->potential_contaminant) {
			tcpm_set_state(port, CHECK_CONTAMINANT, 0);
			break;
		}
		if (tcpm_start_toggling(port, TYPEC_CC_RD)) {
			tcpm_set_state(port, TOGGLING, 0);
			break;
		}
		tcpm_set_cc(port, TYPEC_CC_RD);
		if (port->port_type == TYPEC_PORT_DRP)
			tcpm_set_state(port, SRC_UNATTACHED, PD_T_DRP_SRC);
		break;
	case SNK_ATTACH_WAIT:
		if ((port->cc1 == TYPEC_CC_OPEN &&
		     port->cc2 != TYPEC_CC_OPEN) ||
		    (port->cc1 != TYPEC_CC_OPEN &&
		     port->cc2 == TYPEC_CC_OPEN))
			tcpm_set_state(port, SNK_DEBOUNCED,
				       PD_T_CC_DEBOUNCE);
		else if (tcpm_port_is_disconnected(port))
			tcpm_set_state(port, SNK_UNATTACHED,
				       PD_T_PD_DEBOUNCE);
		break;
	case SNK_DEBOUNCED:
		if (tcpm_port_is_disconnected(port))
			tcpm_set_state(port, SNK_UNATTACHED,
				       PD_T_PD_DEBOUNCE);
		else if (port->vbus_present)
			tcpm_set_state(port,
				       tcpm_try_src(port) ? SRC_TRY
							  : SNK_ATTACHED,
				       0);
		break;
	case SRC_TRY:
		port->try_src_count++;
		tcpm_set_cc(port, tcpm_rp_cc(port));
		port->max_wait = 0;
		tcpm_set_state(port, SRC_TRY_WAIT, 0);
		break;
	case SRC_TRY_WAIT:
		if (port->max_wait == 0) {
			port->max_wait = jiffies +
					 msecs_to_jiffies(PD_T_DRP_TRY);
			msecs = PD_T_DRP_TRY;
		} else {
			if (time_is_after_jiffies(port->max_wait))
				msecs = jiffies_to_msecs(port->max_wait -
							 jiffies);
			else
				msecs = 0;
		}
		tcpm_set_state(port, SNK_TRYWAIT, msecs);
		break;
	case SRC_TRY_DEBOUNCE:
		tcpm_set_state(port, SRC_ATTACHED, PD_T_PD_DEBOUNCE);
		break;
	case SNK_TRYWAIT:
		tcpm_set_cc(port, TYPEC_CC_RD);
		tcpm_set_state(port, SNK_TRYWAIT_VBUS, PD_T_CC_DEBOUNCE);
		break;
	case SNK_TRYWAIT_VBUS:
		/*
		 * TCPM stays in this state indefinitely until VBUS
		 * is detected as long as Rp is not detected for
		 * more than a time period of tPDDebounce.
		 */
		if (port->vbus_present && tcpm_port_is_sink(port)) {
			tcpm_set_state(port, SNK_ATTACHED, 0);
			break;
		}
		if (!tcpm_port_is_sink(port))
			tcpm_set_state(port, SNK_TRYWAIT_DEBOUNCE, 0);
		break;
	case SNK_TRYWAIT_DEBOUNCE:
		tcpm_set_state(port, SNK_UNATTACHED, PD_T_PD_DEBOUNCE);
		break;
	case SNK_ATTACHED:
		ret = tcpm_snk_attach(port);
		if (ret < 0)
			tcpm_set_state(port, SNK_UNATTACHED, 0);
		else
			tcpm_set_state(port, SNK_STARTUP, 0);
		break;
	case SNK_STARTUP:
		opmode =  tcpm_get_pwr_opmode(port->polarity ?
					      port->cc2 : port->cc1);
		typec_set_pwr_opmode(port->typec_port, opmode);
		port->pwr_opmode = TYPEC_PWR_MODE_USB;
		port->negotiated_rev = PD_MAX_REV;
		port->message_id = 0;
		port->rx_msgid = -1;
		port->explicit_contract = false;

		if (port->ams == POWER_ROLE_SWAP ||
		    port->ams == FAST_ROLE_SWAP)
			/* SRC -> SNK POWER/FAST_ROLE_SWAP finished */
			tcpm_ams_finish(port);

		tcpm_set_state(port, SNK_DISCOVERY, 0);
		break;
	case SNK_DISCOVERY:
		if (port->vbus_present) {
			u32 current_lim = tcpm_get_current_limit(port);

			if (port->slow_charger_loop && (current_lim > PD_P_SNK_STDBY_MW / 5))
				current_lim = PD_P_SNK_STDBY_MW / 5;
			tcpm_set_current_limit(port, current_lim, 5000);
			/* Not sink vbus if operational current is 0mA */
			tcpm_set_charge(port, !port->pd_supported ||
					pdo_max_current(port->snk_pdo[0]));

			if (!port->pd_supported)
				tcpm_set_state(port, SNK_READY, 0);
			else
				tcpm_set_state(port, SNK_WAIT_CAPABILITIES, 0);
			break;
		}
		/*
		 * For DRP, timeouts differ. Also, handling is supposed to be
		 * different and much more complex (dead battery detection;
		 * see USB power delivery specification, section 8.3.3.6.1.5.1).
		 */
		tcpm_set_state(port, hard_reset_state(port),
			       port->port_type == TYPEC_PORT_DRP ?
					PD_T_DB_DETECT : PD_T_NO_RESPONSE);
		break;
	case SNK_DISCOVERY_DEBOUNCE:
		tcpm_set_state(port, SNK_DISCOVERY_DEBOUNCE_DONE,
			       PD_T_CC_DEBOUNCE);
		break;
	case SNK_DISCOVERY_DEBOUNCE_DONE:
		if (!tcpm_port_is_disconnected(port) &&
		    tcpm_port_is_sink(port) &&
		    ktime_after(port->delayed_runtime, ktime_get())) {
			tcpm_set_state(port, SNK_DISCOVERY,
				       ktime_to_ms(ktime_sub(port->delayed_runtime, ktime_get())));
			break;
		}
		tcpm_set_state(port, unattached_state(port), 0);
		break;
	case SNK_WAIT_CAPABILITIES:
		ret = port->tcpc->set_pd_rx(port->tcpc, true);
		if (ret < 0) {
			tcpm_set_state(port, SNK_READY, 0);
			break;
		}
		/*
		 * If VBUS has never been low, and we time out waiting
		 * for source cap, try a soft reset first, in case we
		 * were already in a stable contract before this boot.
		 * Do this only once.
		 */
		if (port->vbus_never_low) {
			port->vbus_never_low = false;
			tcpm_set_state(port, SNK_SOFT_RESET,
				       PD_T_SINK_WAIT_CAP);
		} else {
			tcpm_set_state(port, hard_reset_state(port),
				       PD_T_SINK_WAIT_CAP);
		}
		break;
	case SNK_NEGOTIATE_CAPABILITIES:
		port->pd_capable = true;
		tcpm_set_partner_usb_comm_capable(port,
						  !!(port->source_caps[0] & PDO_FIXED_USB_COMM));
		port->hard_reset_count = 0;
		ret = tcpm_pd_send_request(port);
		if (ret < 0) {
			/* Restore back to the original state */
			tcpm_set_auto_vbus_discharge_threshold(port, TYPEC_PWR_MODE_PD,
							       port->pps_data.active,
							       port->supply_voltage);
			/* Let the Source send capabilities again. */
			tcpm_set_state(port, SNK_WAIT_CAPABILITIES, 0);
		} else {
			tcpm_set_state_cond(port, hard_reset_state(port),
					    PD_T_SENDER_RESPONSE);
		}
		break;
	case SNK_NEGOTIATE_PPS_CAPABILITIES:
		ret = tcpm_pd_send_pps_request(port);
		if (ret < 0) {
			/* Restore back to the original state */
			tcpm_set_auto_vbus_discharge_threshold(port, TYPEC_PWR_MODE_PD,
							       port->pps_data.active,
							       port->supply_voltage);
			port->pps_status = ret;
			/*
			 * If this was called due to updates to sink
			 * capabilities, and pps is no longer valid, we should
			 * safely fall back to a standard PDO.
			 */
			if (port->update_sink_caps)
				tcpm_set_state(port, SNK_NEGOTIATE_CAPABILITIES, 0);
			else
				tcpm_set_state(port, SNK_READY, 0);
		} else {
			tcpm_set_state_cond(port, hard_reset_state(port),
					    PD_T_SENDER_RESPONSE);
		}
		break;
	case SNK_TRANSITION_SINK:
		/* From the USB PD spec:
		 * "The Sink Shall transition to Sink Standby before a positive or
		 * negative voltage transition of VBUS. During Sink Standby
		 * the Sink Shall reduce its power draw to pSnkStdby."
		 *
		 * This is not applicable to PPS though as the port can continue
		 * to draw negotiated power without switching to standby.
		 */
		if (port->supply_voltage != port->req_supply_voltage && !port->pps_data.active &&
		    port->current_limit * port->supply_voltage / 1000 > PD_P_SNK_STDBY_MW) {
			u32 stdby_ma = PD_P_SNK_STDBY_MW * 1000 / port->supply_voltage;

			tcpm_log(port, "Setting standby current %u mV @ %u mA",
				 port->supply_voltage, stdby_ma);
			tcpm_set_current_limit(port, stdby_ma, port->supply_voltage);
		}
		fallthrough;
	case SNK_TRANSITION_SINK_VBUS:
		tcpm_set_state(port, hard_reset_state(port),
			       PD_T_PS_TRANSITION);
		break;
	case SNK_READY:
		port->try_snk_count = 0;
		port->update_sink_caps = false;
		if (port->explicit_contract) {
			typec_set_pwr_opmode(port->typec_port,
					     TYPEC_PWR_MODE_PD);
			port->pwr_opmode = TYPEC_PWR_MODE_PD;
		}

		if (!port->pd_capable && port->slow_charger_loop)
			tcpm_set_current_limit(port, tcpm_get_current_limit(port), 5000);
		tcpm_swap_complete(port, 0);
		tcpm_typec_connect(port);
		if (port->pd_capable && port->source_caps[0] & PDO_FIXED_DUAL_ROLE)
			mod_enable_frs_delayed_work(port, 0);
		tcpm_pps_complete(port, port->pps_status);

		if (port->ams != NONE_AMS)
			tcpm_ams_finish(port);
		if (port->next_ams != NONE_AMS) {
			port->ams = port->next_ams;
			port->next_ams = NONE_AMS;
		}

		/*
		 * If previous AMS is interrupted, switch to the upcoming
		 * state.
		 */
		if (port->upcoming_state != INVALID_STATE) {
			upcoming_state = port->upcoming_state;
			port->upcoming_state = INVALID_STATE;
			tcpm_set_state(port, upcoming_state, 0);
			break;
		}

		/*
		 * 6.4.4.3.1 Discover Identity
		 * "The Discover Identity Command Shall only be sent to SOP when there is an
		 * Explicit Contract."
		 * For now, this driver only supports SOP for DISCOVER_IDENTITY, thus using
		 * port->explicit_contract.
		 */
		if (port->explicit_contract) {
			tcpm_set_initial_svdm_version(port);
			mod_send_discover_delayed_work(port, 0);
		} else {
			port->send_discover = false;
		}

		power_supply_changed(port->psy);
		break;

	/* Accessory states */
	case ACC_UNATTACHED:
		tcpm_acc_detach(port);
		tcpm_set_state(port, SRC_UNATTACHED, 0);
		break;
	case DEBUG_ACC_ATTACHED:
	case AUDIO_ACC_ATTACHED:
		ret = tcpm_acc_attach(port);
		if (ret < 0)
			tcpm_set_state(port, ACC_UNATTACHED, 0);
		break;
	case AUDIO_ACC_DEBOUNCE:
		tcpm_set_state(port, ACC_UNATTACHED, PD_T_CC_DEBOUNCE);
		break;

	/* Hard_Reset states */
	case HARD_RESET_SEND:
		if (port->ams != NONE_AMS)
			tcpm_ams_finish(port);
		/*
		 * State machine will be directed to HARD_RESET_START,
		 * thus set upcoming_state to INVALID_STATE.
		 */
		port->upcoming_state = INVALID_STATE;
		tcpm_ams_start(port, HARD_RESET);
		break;
	case HARD_RESET_START:
		port->sink_cap_done = false;
		if (port->tcpc->enable_frs)
			port->tcpc->enable_frs(port->tcpc, false);
		port->hard_reset_count++;
		port->tcpc->set_pd_rx(port->tcpc, false);
		tcpm_unregister_altmodes(port);
		port->nr_sink_caps = 0;
		port->send_discover = true;
		if (port->pwr_role == TYPEC_SOURCE)
			tcpm_set_state(port, SRC_HARD_RESET_VBUS_OFF,
				       PD_T_PS_HARD_RESET);
		else
			tcpm_set_state(port, SNK_HARD_RESET_SINK_OFF, 0);
		break;
	case SRC_HARD_RESET_VBUS_OFF:
		/*
		 * 7.1.5 Response to Hard Resets
		 * Hard Reset Signaling indicates a communication failure has occurred and the
		 * Source Shall stop driving VCONN, Shall remove Rp from the VCONN pin and Shall
		 * drive VBUS to vSafe0V as shown in Figure 7-9.
		 */
		tcpm_set_vconn(port, false);
		tcpm_set_vbus(port, false);
		tcpm_set_roles(port, port->self_powered, TYPEC_SOURCE,
			       tcpm_data_role_for_source(port));
		/*
		 * If tcpc fails to notify vbus off, TCPM will wait for PD_T_SAFE_0V +
		 * PD_T_SRC_RECOVER before turning vbus back on.
		 * From Table 7-12 Sequence Description for a Source Initiated Hard Reset:
		 * 4. Policy Engine waits tPSHardReset after sending Hard Reset Signaling and then
		 * tells the Device Policy Manager to instruct the power supply to perform a
		 * Hard Reset. The transition to vSafe0V Shall occur within tSafe0V (t2).
		 * 5. After tSrcRecover the Source applies power to VBUS in an attempt to
		 * re-establish communication with the Sink and resume USB Default Operation.
		 * The transition to vSafe5V Shall occur within tSrcTurnOn(t4).
		 */
		tcpm_set_state(port, SRC_HARD_RESET_VBUS_ON, PD_T_SAFE_0V + PD_T_SRC_RECOVER);
		break;
	case SRC_HARD_RESET_VBUS_ON:
		tcpm_set_vconn(port, true);
		tcpm_set_vbus(port, true);
		if (port->ams == HARD_RESET)
			tcpm_ams_finish(port);
		if (port->pd_supported)
			port->tcpc->set_pd_rx(port->tcpc, true);
		tcpm_set_attached_state(port, true);
		tcpm_set_state(port, SRC_UNATTACHED, PD_T_PS_SOURCE_ON);
		break;
	case SNK_HARD_RESET_SINK_OFF:
		/* Do not discharge/disconnect during hard reseet */
		tcpm_set_auto_vbus_discharge_threshold(port, TYPEC_PWR_MODE_USB, false, 0);
		memset(&port->pps_data, 0, sizeof(port->pps_data));
		tcpm_set_vconn(port, false);
		if (port->pd_capable)
			tcpm_set_charge(port, false);
		tcpm_set_roles(port, port->self_powered, TYPEC_SINK,
			       tcpm_data_role_for_sink(port));
		/*
		 * VBUS may or may not toggle, depending on the adapter.
		 * If it doesn't toggle, transition to SNK_HARD_RESET_SINK_ON
		 * directly after timeout.
		 */
		tcpm_set_state(port, SNK_HARD_RESET_SINK_ON, PD_T_SAFE_0V);
		break;
	case SNK_HARD_RESET_WAIT_VBUS:
		if (port->ams == HARD_RESET)
			tcpm_ams_finish(port);
		/* Assume we're disconnected if VBUS doesn't come back. */
		tcpm_set_state(port, SNK_UNATTACHED,
			       PD_T_SRC_RECOVER_MAX + PD_T_SRC_TURN_ON);
		break;
	case SNK_HARD_RESET_SINK_ON:
		/* Note: There is no guarantee that VBUS is on in this state */
		/*
		 * XXX:
		 * The specification suggests that dual mode ports in sink
		 * mode should transition to state PE_SRC_Transition_to_default.
		 * See USB power delivery specification chapter 8.3.3.6.1.3.
		 * This would mean to
		 * - turn off VCONN, reset power supply
		 * - request hardware reset
		 * - turn on VCONN
		 * - Transition to state PE_Src_Startup
		 * SNK only ports shall transition to state Snk_Startup
		 * (see chapter 8.3.3.3.8).
		 * Similar, dual-mode ports in source mode should transition
		 * to PE_SNK_Transition_to_default.
		 */
		if (port->pd_capable) {
			tcpm_set_current_limit(port,
					       tcpm_get_current_limit(port),
					       5000);
			/* Not sink vbus if operational current is 0mA */
			tcpm_set_charge(port, !!pdo_max_current(port->snk_pdo[0]));
		}
		if (port->ams == HARD_RESET)
			tcpm_ams_finish(port);
		tcpm_set_attached_state(port, true);
		tcpm_set_auto_vbus_discharge_threshold(port, TYPEC_PWR_MODE_USB, false, VSAFE5V);
		tcpm_set_state(port, SNK_STARTUP, 0);
		break;

	/* Soft_Reset states */
	case SOFT_RESET:
		port->message_id = 0;
		port->rx_msgid = -1;
		/* remove existing capabilities */
		usb_power_delivery_unregister_capabilities(port->partner_source_caps);
		port->partner_source_caps = NULL;
		tcpm_pd_send_control(port, PD_CTRL_ACCEPT);
		tcpm_ams_finish(port);
		if (port->pwr_role == TYPEC_SOURCE) {
			port->upcoming_state = SRC_SEND_CAPABILITIES;
			tcpm_ams_start(port, POWER_NEGOTIATION);
		} else {
			tcpm_set_state(port, SNK_WAIT_CAPABILITIES, 0);
		}
		break;
	case SRC_SOFT_RESET_WAIT_SNK_TX:
	case SNK_SOFT_RESET:
		if (port->ams != NONE_AMS)
			tcpm_ams_finish(port);
		port->upcoming_state = SOFT_RESET_SEND;
		tcpm_ams_start(port, SOFT_RESET_AMS);
		break;
	case SOFT_RESET_SEND:
		port->message_id = 0;
		port->rx_msgid = -1;
		/* remove existing capabilities */
		usb_power_delivery_unregister_capabilities(port->partner_source_caps);
		port->partner_source_caps = NULL;
		if (tcpm_pd_send_control(port, PD_CTRL_SOFT_RESET))
			tcpm_set_state_cond(port, hard_reset_state(port), 0);
		else
			tcpm_set_state_cond(port, hard_reset_state(port),
					    PD_T_SENDER_RESPONSE);
		break;

	/* DR_Swap states */
	case DR_SWAP_SEND:
		tcpm_pd_send_control(port, PD_CTRL_DR_SWAP);
		if (port->data_role == TYPEC_DEVICE || port->negotiated_rev > PD_REV20)
			port->send_discover = true;
		tcpm_set_state_cond(port, DR_SWAP_SEND_TIMEOUT,
				    PD_T_SENDER_RESPONSE);
		break;
	case DR_SWAP_ACCEPT:
		tcpm_pd_send_control(port, PD_CTRL_ACCEPT);
		if (port->data_role == TYPEC_DEVICE || port->negotiated_rev > PD_REV20)
			port->send_discover = true;
		tcpm_set_state_cond(port, DR_SWAP_CHANGE_DR, 0);
		break;
	case DR_SWAP_SEND_TIMEOUT:
		tcpm_swap_complete(port, -ETIMEDOUT);
		port->send_discover = false;
		tcpm_ams_finish(port);
		tcpm_set_state(port, ready_state(port), 0);
		break;
	case DR_SWAP_CHANGE_DR:
		tcpm_unregister_altmodes(port);
		if (port->data_role == TYPEC_HOST)
			tcpm_set_roles(port, true, port->pwr_role,
				       TYPEC_DEVICE);
		else
			tcpm_set_roles(port, true, port->pwr_role,
				       TYPEC_HOST);
		tcpm_ams_finish(port);
		tcpm_set_state(port, ready_state(port), 0);
		break;

	case FR_SWAP_SEND:
		if (tcpm_pd_send_control(port, PD_CTRL_FR_SWAP)) {
			tcpm_set_state(port, ERROR_RECOVERY, 0);
			break;
		}
		tcpm_set_state_cond(port, FR_SWAP_SEND_TIMEOUT, PD_T_SENDER_RESPONSE);
		break;
	case FR_SWAP_SEND_TIMEOUT:
		tcpm_set_state(port, ERROR_RECOVERY, 0);
		break;
	case FR_SWAP_SNK_SRC_TRANSITION_TO_OFF:
		tcpm_set_state(port, ERROR_RECOVERY, PD_T_PS_SOURCE_OFF);
		break;
	case FR_SWAP_SNK_SRC_NEW_SINK_READY:
		if (port->vbus_source)
			tcpm_set_state(port, FR_SWAP_SNK_SRC_SOURCE_VBUS_APPLIED, 0);
		else
			tcpm_set_state(port, ERROR_RECOVERY, PD_T_RECEIVER_RESPONSE);
		break;
	case FR_SWAP_SNK_SRC_SOURCE_VBUS_APPLIED:
		tcpm_set_pwr_role(port, TYPEC_SOURCE);
		if (tcpm_pd_send_control(port, PD_CTRL_PS_RDY)) {
			tcpm_set_state(port, ERROR_RECOVERY, 0);
			break;
		}
		tcpm_set_cc(port, tcpm_rp_cc(port));
		tcpm_set_state(port, SRC_STARTUP, PD_T_SWAP_SRC_START);
		break;

	/* PR_Swap states */
	case PR_SWAP_ACCEPT:
		tcpm_pd_send_control(port, PD_CTRL_ACCEPT);
		tcpm_set_state(port, PR_SWAP_START, 0);
		break;
	case PR_SWAP_SEND:
		tcpm_pd_send_control(port, PD_CTRL_PR_SWAP);
		tcpm_set_state_cond(port, PR_SWAP_SEND_TIMEOUT,
				    PD_T_SENDER_RESPONSE);
		break;
	case PR_SWAP_SEND_TIMEOUT:
		tcpm_swap_complete(port, -ETIMEDOUT);
		tcpm_set_state(port, ready_state(port), 0);
		break;
	case PR_SWAP_START:
		tcpm_apply_rc(port);
		if (port->pwr_role == TYPEC_SOURCE)
			tcpm_set_state(port, PR_SWAP_SRC_SNK_TRANSITION_OFF,
				       PD_T_SRC_TRANSITION);
		else
			tcpm_set_state(port, PR_SWAP_SNK_SRC_SINK_OFF, 0);
		break;
	case PR_SWAP_SRC_SNK_TRANSITION_OFF:
		/*
		 * Prevent vbus discharge circuit from turning on during PR_SWAP
		 * as this is not a disconnect.
		 */
		tcpm_set_vbus(port, false);
		port->explicit_contract = false;
		/* allow time for Vbus discharge, must be < tSrcSwapStdby */
		tcpm_set_state(port, PR_SWAP_SRC_SNK_SOURCE_OFF,
			       PD_T_SRCSWAPSTDBY);
		break;
	case PR_SWAP_SRC_SNK_SOURCE_OFF:
		tcpm_set_cc(port, TYPEC_CC_RD);
		/* allow CC debounce */
		tcpm_set_state(port, PR_SWAP_SRC_SNK_SOURCE_OFF_CC_DEBOUNCED,
			       PD_T_CC_DEBOUNCE);
		break;
	case PR_SWAP_SRC_SNK_SOURCE_OFF_CC_DEBOUNCED:
		/*
		 * USB-PD standard, 6.2.1.4, Port Power Role:
		 * "During the Power Role Swap Sequence, for the initial Source
		 * Port, the Port Power Role field shall be set to Sink in the
		 * PS_RDY Message indicating that the initial Source’s power
		 * supply is turned off"
		 */
		tcpm_set_pwr_role(port, TYPEC_SINK);
		if (tcpm_pd_send_control(port, PD_CTRL_PS_RDY)) {
			tcpm_set_state(port, ERROR_RECOVERY, 0);
			break;
		}
		tcpm_set_state(port, ERROR_RECOVERY, PD_T_PS_SOURCE_ON_PRS);
		break;
	case PR_SWAP_SRC_SNK_SINK_ON:
		tcpm_enable_auto_vbus_discharge(port, true);
		/* Set the vbus disconnect threshold for implicit contract */
		tcpm_set_auto_vbus_discharge_threshold(port, TYPEC_PWR_MODE_USB, false, VSAFE5V);
		tcpm_set_state(port, SNK_STARTUP, 0);
		break;
	case PR_SWAP_SNK_SRC_SINK_OFF:
		/* will be source, remove existing capabilities */
		usb_power_delivery_unregister_capabilities(port->partner_source_caps);
		port->partner_source_caps = NULL;
		/*
		 * Prevent vbus discharge circuit from turning on during PR_SWAP
		 * as this is not a disconnect.
		 */
		tcpm_set_auto_vbus_discharge_threshold(port, TYPEC_PWR_MODE_USB,
						       port->pps_data.active, 0);
		tcpm_set_charge(port, false);
		tcpm_set_state(port, hard_reset_state(port),
			       PD_T_PS_SOURCE_OFF);
		break;
	case PR_SWAP_SNK_SRC_SOURCE_ON:
		tcpm_enable_auto_vbus_discharge(port, true);
		tcpm_set_cc(port, tcpm_rp_cc(port));
		tcpm_set_vbus(port, true);
		/*
		 * allow time VBUS ramp-up, must be < tNewSrc
		 * Also, this window overlaps with CC debounce as well.
		 * So, Wait for the max of two which is PD_T_NEWSRC
		 */
		tcpm_set_state(port, PR_SWAP_SNK_SRC_SOURCE_ON_VBUS_RAMPED_UP,
			       PD_T_NEWSRC);
		break;
	case PR_SWAP_SNK_SRC_SOURCE_ON_VBUS_RAMPED_UP:
		/*
		 * USB PD standard, 6.2.1.4:
		 * "Subsequent Messages initiated by the Policy Engine,
		 * such as the PS_RDY Message sent to indicate that Vbus
		 * is ready, will have the Port Power Role field set to
		 * Source."
		 */
		tcpm_set_pwr_role(port, TYPEC_SOURCE);
		tcpm_pd_send_control(port, PD_CTRL_PS_RDY);
		tcpm_set_state(port, SRC_STARTUP, PD_T_SWAP_SRC_START);
		break;

	case VCONN_SWAP_ACCEPT:
		tcpm_pd_send_control(port, PD_CTRL_ACCEPT);
		tcpm_ams_finish(port);
		tcpm_set_state(port, VCONN_SWAP_START, 0);
		break;
	case VCONN_SWAP_SEND:
		tcpm_pd_send_control(port, PD_CTRL_VCONN_SWAP);
		tcpm_set_state(port, VCONN_SWAP_SEND_TIMEOUT,
			       PD_T_SENDER_RESPONSE);
		break;
	case VCONN_SWAP_SEND_TIMEOUT:
		tcpm_swap_complete(port, -ETIMEDOUT);
		tcpm_set_state(port, ready_state(port), 0);
		break;
	case VCONN_SWAP_START:
		if (port->vconn_role == TYPEC_SOURCE)
			tcpm_set_state(port, VCONN_SWAP_WAIT_FOR_VCONN, 0);
		else
			tcpm_set_state(port, VCONN_SWAP_TURN_ON_VCONN, 0);
		break;
	case VCONN_SWAP_WAIT_FOR_VCONN:
		tcpm_set_state(port, hard_reset_state(port),
			       PD_T_VCONN_SOURCE_ON);
		break;
	case VCONN_SWAP_TURN_ON_VCONN:
		tcpm_set_vconn(port, true);
		tcpm_pd_send_control(port, PD_CTRL_PS_RDY);
		tcpm_set_state(port, ready_state(port), 0);
		break;
	case VCONN_SWAP_TURN_OFF_VCONN:
		tcpm_set_vconn(port, false);
		tcpm_set_state(port, ready_state(port), 0);
		break;

	case DR_SWAP_CANCEL:
	case PR_SWAP_CANCEL:
	case VCONN_SWAP_CANCEL:
		tcpm_swap_complete(port, port->swap_status);
		if (port->pwr_role == TYPEC_SOURCE)
			tcpm_set_state(port, SRC_READY, 0);
		else
			tcpm_set_state(port, SNK_READY, 0);
		break;
	case FR_SWAP_CANCEL:
		if (port->pwr_role == TYPEC_SOURCE)
			tcpm_set_state(port, SRC_READY, 0);
		else
			tcpm_set_state(port, SNK_READY, 0);
		break;

	case BIST_RX:
		switch (BDO_MODE_MASK(port->bist_request)) {
		case BDO_MODE_CARRIER2:
			tcpm_pd_transmit(port, TCPC_TX_BIST_MODE_2, NULL);
			tcpm_set_state(port, unattached_state(port),
				       PD_T_BIST_CONT_MODE);
			break;
		case BDO_MODE_TESTDATA:
			if (port->tcpc->set_bist_data) {
				tcpm_log(port, "Enable BIST MODE TESTDATA");
				port->tcpc->set_bist_data(port->tcpc, true);
			}
			break;
		default:
			break;
		}
		break;
	case GET_STATUS_SEND:
		tcpm_pd_send_control(port, PD_CTRL_GET_STATUS);
		tcpm_set_state(port, GET_STATUS_SEND_TIMEOUT,
			       PD_T_SENDER_RESPONSE);
		break;
	case GET_STATUS_SEND_TIMEOUT:
		tcpm_set_state(port, ready_state(port), 0);
		break;
	case GET_PPS_STATUS_SEND:
		tcpm_pd_send_control(port, PD_CTRL_GET_PPS_STATUS);
		tcpm_set_state(port, GET_PPS_STATUS_SEND_TIMEOUT,
			       PD_T_SENDER_RESPONSE);
		break;
	case GET_PPS_STATUS_SEND_TIMEOUT:
		tcpm_set_state(port, ready_state(port), 0);
		break;
	case GET_SINK_CAP:
		tcpm_pd_send_control(port, PD_CTRL_GET_SINK_CAP);
		tcpm_set_state(port, GET_SINK_CAP_TIMEOUT, PD_T_SENDER_RESPONSE);
		break;
	case GET_SINK_CAP_TIMEOUT:
		port->sink_cap_done = true;
		tcpm_set_state(port, ready_state(port), 0);
		break;
	case ERROR_RECOVERY:
		tcpm_swap_complete(port, -EPROTO);
		tcpm_pps_complete(port, -EPROTO);
		tcpm_set_state(port, PORT_RESET, 0);
		break;
	case PORT_RESET:
		tcpm_reset_port(port);
		tcpm_set_cc(port, TYPEC_CC_OPEN);
		tcpm_set_state(port, PORT_RESET_WAIT_OFF,
			       PD_T_ERROR_RECOVERY);
		break;
	case PORT_RESET_WAIT_OFF:
		tcpm_set_state(port,
			       tcpm_default_state(port),
			       port->vbus_present ? PD_T_PS_SOURCE_OFF : 0);
		break;

	/* AMS intermediate state */
	case AMS_START:
		if (port->upcoming_state == INVALID_STATE) {
			tcpm_set_state(port, port->pwr_role == TYPEC_SOURCE ?
				       SRC_READY : SNK_READY, 0);
			break;
		}

		upcoming_state = port->upcoming_state;
		port->upcoming_state = INVALID_STATE;
		tcpm_set_state(port, upcoming_state, 0);
		break;

	/* Chunk state */
	case CHUNK_NOT_SUPP:
		tcpm_pd_send_control(port, PD_CTRL_NOT_SUPP);
		tcpm_set_state(port, port->pwr_role == TYPEC_SOURCE ? SRC_READY : SNK_READY, 0);
		break;
	default:
		WARN(1, "Unexpected port state %d\n", port->state);
		break;
	}
}

static void tcpm_state_machine_work(struct kthread_work *work)
{
	struct tcpm_port *port = container_of(work, struct tcpm_port, state_machine);
	enum tcpm_state prev_state;

	mutex_lock(&port->lock);
	port->state_machine_running = true;

	if (port->queued_message && tcpm_send_queued_message(port))
		goto done;

	/* If we were queued due to a delayed state change, update it now */
	if (port->delayed_state) {
		tcpm_log(port, "state change %s -> %s [delayed %ld ms]",
			 tcpm_states[port->state],
			 tcpm_states[port->delayed_state], port->delay_ms);
		port->prev_state = port->state;
		port->state = port->delayed_state;
		port->delayed_state = INVALID_STATE;
	}

	/*
	 * Continue running as long as we have (non-delayed) state changes
	 * to make.
	 */
	do {
		prev_state = port->state;
		run_state_machine(port);
		if (port->queued_message)
			tcpm_send_queued_message(port);
	} while (port->state != prev_state && !port->delayed_state);

done:
	port->state_machine_running = false;
	mutex_unlock(&port->lock);
}

static void _tcpm_cc_change(struct tcpm_port *port, enum typec_cc_status cc1,
			    enum typec_cc_status cc2)
{
	enum typec_cc_status old_cc1, old_cc2;
	enum tcpm_state new_state;

	old_cc1 = port->cc1;
	old_cc2 = port->cc2;
	port->cc1 = cc1;
	port->cc2 = cc2;

	tcpm_log_force(port,
		       "CC1: %u -> %u, CC2: %u -> %u [state %s, polarity %d, %s]",
		       old_cc1, cc1, old_cc2, cc2, tcpm_states[port->state],
		       port->polarity,
		       tcpm_port_is_disconnected(port) ? "disconnected"
						       : "connected");

	switch (port->state) {
	case TOGGLING:
		if (tcpm_port_is_debug(port) || tcpm_port_is_audio(port) ||
		    tcpm_port_is_source(port))
			tcpm_set_state(port, SRC_ATTACH_WAIT, 0);
		else if (tcpm_port_is_sink(port))
			tcpm_set_state(port, SNK_ATTACH_WAIT, 0);
		break;
	case CHECK_CONTAMINANT:
		/* Wait for Toggling to be resumed */
		break;
	case SRC_UNATTACHED:
	case ACC_UNATTACHED:
		if (tcpm_port_is_debug(port) || tcpm_port_is_audio(port) ||
		    tcpm_port_is_source(port))
			tcpm_set_state(port, SRC_ATTACH_WAIT, 0);
		break;
	case SRC_ATTACH_WAIT:
		if (tcpm_port_is_disconnected(port) ||
		    tcpm_port_is_audio_detached(port))
			tcpm_set_state(port, SRC_UNATTACHED, 0);
		else if (cc1 != old_cc1 || cc2 != old_cc2)
			tcpm_set_state(port, SRC_ATTACH_WAIT, 0);
		break;
	case SRC_ATTACHED:
	case SRC_STARTUP:
	case SRC_SEND_CAPABILITIES:
	case SRC_READY:
		if (tcpm_port_is_disconnected(port) ||
		    !tcpm_port_is_source(port)) {
			if (port->port_type == TYPEC_PORT_SRC)
				tcpm_set_state(port, SRC_UNATTACHED, tcpm_wait_for_discharge(port));
			else
				tcpm_set_state(port, SNK_UNATTACHED, tcpm_wait_for_discharge(port));
		}
		break;
	case SNK_UNATTACHED:
		if (tcpm_port_is_sink(port))
			tcpm_set_state(port, SNK_ATTACH_WAIT, 0);
		break;
	case SNK_ATTACH_WAIT:
		if ((port->cc1 == TYPEC_CC_OPEN &&
		     port->cc2 != TYPEC_CC_OPEN) ||
		    (port->cc1 != TYPEC_CC_OPEN &&
		     port->cc2 == TYPEC_CC_OPEN))
			new_state = SNK_DEBOUNCED;
		else if (tcpm_port_is_disconnected(port))
			new_state = SNK_UNATTACHED;
		else
			break;
		if (new_state != port->delayed_state)
			tcpm_set_state(port, SNK_ATTACH_WAIT, 0);
		break;
	case SNK_DEBOUNCED:
		if (tcpm_port_is_disconnected(port))
			new_state = SNK_UNATTACHED;
		else if (port->vbus_present)
			new_state = tcpm_try_src(port) ? SRC_TRY : SNK_ATTACHED;
		else
			new_state = SNK_UNATTACHED;
		if (new_state != port->delayed_state)
			tcpm_set_state(port, SNK_DEBOUNCED, 0);
		break;
	case SNK_READY:
		/*
		 * EXIT condition is based primarily on vbus disconnect and CC is secondary.
		 * "A port that has entered into USB PD communications with the Source and
		 * has seen the CC voltage exceed vRd-USB may monitor the CC pin to detect
		 * cable disconnect in addition to monitoring VBUS.
		 *
		 * A port that is monitoring the CC voltage for disconnect (but is not in
		 * the process of a USB PD PR_Swap or USB PD FR_Swap) shall transition to
		 * Unattached.SNK within tSinkDisconnect after the CC voltage remains below
		 * vRd-USB for tPDDebounce."
		 *
		 * When set_auto_vbus_discharge_threshold is enabled, CC pins go
		 * away before vbus decays to disconnect threshold. Allow
		 * disconnect to be driven by vbus disconnect when auto vbus
		 * discharge is enabled.
		 */
		if (!port->auto_vbus_discharge_enabled && tcpm_port_is_disconnected(port))
			tcpm_set_state(port, unattached_state(port), 0);
		else if (!port->pd_capable &&
			 (cc1 != old_cc1 || cc2 != old_cc2))
			tcpm_set_current_limit(port,
					       tcpm_get_current_limit(port),
					       5000);
		break;

	case AUDIO_ACC_ATTACHED:
		if (cc1 == TYPEC_CC_OPEN || cc2 == TYPEC_CC_OPEN)
			tcpm_set_state(port, AUDIO_ACC_DEBOUNCE, 0);
		break;
	case AUDIO_ACC_DEBOUNCE:
		if (tcpm_port_is_audio(port))
			tcpm_set_state(port, AUDIO_ACC_ATTACHED, 0);
		break;

	case DEBUG_ACC_ATTACHED:
		if (cc1 == TYPEC_CC_OPEN || cc2 == TYPEC_CC_OPEN)
			tcpm_set_state(port, ACC_UNATTACHED, 0);
		break;

	case SNK_TRY:
		/* Do nothing, waiting for timeout */
		break;

	case SNK_DISCOVERY:
		/* CC line is unstable, wait for debounce */
		if (tcpm_port_is_disconnected(port))
			tcpm_set_state(port, SNK_DISCOVERY_DEBOUNCE, 0);
		break;
	case SNK_DISCOVERY_DEBOUNCE:
		break;

	case SRC_TRYWAIT:
		/* Hand over to state machine if needed */
		if (!port->vbus_present && tcpm_port_is_source(port))
			tcpm_set_state(port, SRC_TRYWAIT_DEBOUNCE, 0);
		break;
	case SRC_TRYWAIT_DEBOUNCE:
		if (port->vbus_present || !tcpm_port_is_source(port))
			tcpm_set_state(port, SRC_TRYWAIT, 0);
		break;
	case SNK_TRY_WAIT_DEBOUNCE:
		if (!tcpm_port_is_sink(port)) {
			port->max_wait = 0;
			tcpm_set_state(port, SRC_TRYWAIT, 0);
		}
		break;
	case SRC_TRY_WAIT:
		if (tcpm_port_is_source(port))
			tcpm_set_state(port, SRC_TRY_DEBOUNCE, 0);
		break;
	case SRC_TRY_DEBOUNCE:
		tcpm_set_state(port, SRC_TRY_WAIT, 0);
		break;
	case SNK_TRYWAIT_DEBOUNCE:
		if (tcpm_port_is_sink(port))
			tcpm_set_state(port, SNK_TRYWAIT_VBUS, 0);
		break;
	case SNK_TRYWAIT_VBUS:
		if (!tcpm_port_is_sink(port))
			tcpm_set_state(port, SNK_TRYWAIT_DEBOUNCE, 0);
		break;
	case SNK_TRY_WAIT_DEBOUNCE_CHECK_VBUS:
		if (!tcpm_port_is_sink(port))
			tcpm_set_state(port, SRC_TRYWAIT, PD_T_TRY_CC_DEBOUNCE);
		else
			tcpm_set_state(port, SNK_TRY_WAIT_DEBOUNCE_CHECK_VBUS, 0);
		break;
	case SNK_TRYWAIT:
		/* Do nothing, waiting for tCCDebounce */
		break;
	case PR_SWAP_SNK_SRC_SINK_OFF:
	case PR_SWAP_SRC_SNK_TRANSITION_OFF:
	case PR_SWAP_SRC_SNK_SOURCE_OFF:
	case PR_SWAP_SRC_SNK_SOURCE_OFF_CC_DEBOUNCED:
	case PR_SWAP_SNK_SRC_SOURCE_ON:
		/*
		 * CC state change is expected in PR_SWAP
		 * Ignore it.
		 */
		break;
	case FR_SWAP_SEND:
	case FR_SWAP_SEND_TIMEOUT:
	case FR_SWAP_SNK_SRC_TRANSITION_TO_OFF:
	case FR_SWAP_SNK_SRC_NEW_SINK_READY:
	case FR_SWAP_SNK_SRC_SOURCE_VBUS_APPLIED:
		/* Do nothing, CC change expected */
		break;

	case PORT_RESET:
	case PORT_RESET_WAIT_OFF:
		/*
		 * State set back to default mode once the timer completes.
		 * Ignore CC changes here.
		 */
		break;
	default:
		/*
		 * While acting as sink and auto vbus discharge is enabled, Allow disconnect
		 * to be driven by vbus disconnect.
		 */
		if (tcpm_port_is_disconnected(port) && !(port->pwr_role == TYPEC_SINK &&
							 port->auto_vbus_discharge_enabled))
			tcpm_set_state(port, unattached_state(port), 0);
		break;
	}
}

static void _tcpm_pd_vbus_on(struct tcpm_port *port)
{
	tcpm_log_force(port, "VBUS on");
	port->vbus_present = true;
	/*
	 * When vbus_present is true i.e. Voltage at VBUS is greater than VSAFE5V implicitly
	 * states that vbus is not at VSAFE0V, hence clear the vbus_vsafe0v flag here.
	 */
	port->vbus_vsafe0v = false;

	switch (port->state) {
	case SNK_TRANSITION_SINK_VBUS:
		port->explicit_contract = true;
		tcpm_set_state(port, SNK_READY, 0);
		break;
	case SNK_DISCOVERY:
		tcpm_set_state(port, SNK_DISCOVERY, 0);
		break;

	case SNK_DEBOUNCED:
		tcpm_set_state(port, tcpm_try_src(port) ? SRC_TRY
							: SNK_ATTACHED,
				       0);
		break;
	case SNK_HARD_RESET_WAIT_VBUS:
		tcpm_set_state(port, SNK_HARD_RESET_SINK_ON, 0);
		break;
	case SRC_ATTACHED:
		tcpm_set_state(port, SRC_STARTUP, 0);
		break;
	case SRC_HARD_RESET_VBUS_ON:
		tcpm_set_state(port, SRC_STARTUP, 0);
		break;

	case SNK_TRY:
		/* Do nothing, waiting for timeout */
		break;
	case SRC_TRYWAIT:
		/* Do nothing, Waiting for Rd to be detected */
		break;
	case SRC_TRYWAIT_DEBOUNCE:
		tcpm_set_state(port, SRC_TRYWAIT, 0);
		break;
	case SNK_TRY_WAIT_DEBOUNCE:
		/* Do nothing, waiting for PD_DEBOUNCE to do be done */
		break;
	case SNK_TRYWAIT:
		/* Do nothing, waiting for tCCDebounce */
		break;
	case SNK_TRYWAIT_VBUS:
		if (tcpm_port_is_sink(port))
			tcpm_set_state(port, SNK_ATTACHED, 0);
		break;
	case SNK_TRYWAIT_DEBOUNCE:
		/* Do nothing, waiting for Rp */
		break;
	case SNK_TRY_WAIT_DEBOUNCE_CHECK_VBUS:
		if (port->vbus_present && tcpm_port_is_sink(port))
			tcpm_set_state(port, SNK_ATTACHED, 0);
		break;
	case SRC_TRY_WAIT:
	case SRC_TRY_DEBOUNCE:
		/* Do nothing, waiting for sink detection */
		break;
	case FR_SWAP_SEND:
	case FR_SWAP_SEND_TIMEOUT:
	case FR_SWAP_SNK_SRC_TRANSITION_TO_OFF:
	case FR_SWAP_SNK_SRC_SOURCE_VBUS_APPLIED:
		if (port->tcpc->frs_sourcing_vbus)
			port->tcpc->frs_sourcing_vbus(port->tcpc);
		break;
	case FR_SWAP_SNK_SRC_NEW_SINK_READY:
		if (port->tcpc->frs_sourcing_vbus)
			port->tcpc->frs_sourcing_vbus(port->tcpc);
		tcpm_set_state(port, FR_SWAP_SNK_SRC_SOURCE_VBUS_APPLIED, 0);
		break;

	case PORT_RESET:
	case PORT_RESET_WAIT_OFF:
		/*
		 * State set back to default mode once the timer completes.
		 * Ignore vbus changes here.
		 */
		break;

	default:
		break;
	}
}

static void _tcpm_pd_vbus_off(struct tcpm_port *port)
{
	tcpm_log_force(port, "VBUS off");
	port->vbus_present = false;
	port->vbus_never_low = false;
	switch (port->state) {
	case SNK_HARD_RESET_SINK_OFF:
		tcpm_set_state(port, SNK_HARD_RESET_WAIT_VBUS, 0);
		break;
	case HARD_RESET_SEND:
		break;
	case SNK_TRY:
		/* Do nothing, waiting for timeout */
		break;
	case SRC_TRYWAIT:
		/* Hand over to state machine if needed */
		if (tcpm_port_is_source(port))
			tcpm_set_state(port, SRC_TRYWAIT_DEBOUNCE, 0);
		break;
	case SNK_TRY_WAIT_DEBOUNCE:
		/* Do nothing, waiting for PD_DEBOUNCE to do be done */
		break;
	case SNK_TRYWAIT:
	case SNK_TRYWAIT_VBUS:
	case SNK_TRYWAIT_DEBOUNCE:
		break;
	case SNK_ATTACH_WAIT:
	case SNK_DEBOUNCED:
		/* Do nothing, as TCPM is still waiting for vbus to reaach VSAFE5V to connect */
		break;

	case SNK_NEGOTIATE_CAPABILITIES:
		break;

	case PR_SWAP_SRC_SNK_TRANSITION_OFF:
		tcpm_set_state(port, PR_SWAP_SRC_SNK_SOURCE_OFF, 0);
		break;

	case PR_SWAP_SNK_SRC_SINK_OFF:
		/* Do nothing, expected */
		break;

	case PR_SWAP_SNK_SRC_SOURCE_ON:
		/*
		 * Do nothing when vbus off notification is received.
		 * TCPM can wait for PD_T_NEWSRC in PR_SWAP_SNK_SRC_SOURCE_ON
		 * for the vbus source to ramp up.
		 */
		break;

	case PORT_RESET_WAIT_OFF:
		tcpm_set_state(port, tcpm_default_state(port), 0);
		break;

	case SRC_TRY_WAIT:
	case SRC_TRY_DEBOUNCE:
		/* Do nothing, waiting for sink detection */
		break;

	case SRC_STARTUP:
	case SRC_SEND_CAPABILITIES:
	case SRC_SEND_CAPABILITIES_TIMEOUT:
	case SRC_NEGOTIATE_CAPABILITIES:
	case SRC_TRANSITION_SUPPLY:
	case SRC_READY:
	case SRC_WAIT_NEW_CAPABILITIES:
		/*
		 * Force to unattached state to re-initiate connection.
		 * DRP port should move to Unattached.SNK instead of Unattached.SRC if
		 * sink removed. Although sink removal here is due to source's vbus collapse,
		 * treat it the same way for consistency.
		 */
		if (port->port_type == TYPEC_PORT_SRC)
			tcpm_set_state(port, SRC_UNATTACHED, tcpm_wait_for_discharge(port));
		else
			tcpm_set_state(port, SNK_UNATTACHED, tcpm_wait_for_discharge(port));
		break;

	case PORT_RESET:
		/*
		 * State set back to default mode once the timer completes.
		 * Ignore vbus changes here.
		 */
		break;

	case FR_SWAP_SEND:
	case FR_SWAP_SEND_TIMEOUT:
	case FR_SWAP_SNK_SRC_TRANSITION_TO_OFF:
	case FR_SWAP_SNK_SRC_NEW_SINK_READY:
	case FR_SWAP_SNK_SRC_SOURCE_VBUS_APPLIED:
		/* Do nothing, vbus drop expected */
		break;

	case SNK_HARD_RESET_WAIT_VBUS:
		/* Do nothing, its OK to receive vbus off events */
		break;

	default:
		if (port->pwr_role == TYPEC_SINK && port->attached)
			tcpm_set_state(port, SNK_UNATTACHED, tcpm_wait_for_discharge(port));
		break;
	}
}

static void _tcpm_pd_vbus_vsafe0v(struct tcpm_port *port)
{
	tcpm_log_force(port, "VBUS VSAFE0V");
	port->vbus_vsafe0v = true;
	switch (port->state) {
	case SRC_HARD_RESET_VBUS_OFF:
		/*
		 * After establishing the vSafe0V voltage condition on VBUS, the Source Shall wait
		 * tSrcRecover before re-applying VCONN and restoring VBUS to vSafe5V.
		 */
		tcpm_set_state(port, SRC_HARD_RESET_VBUS_ON, PD_T_SRC_RECOVER);
		break;
	case SRC_ATTACH_WAIT:
		if (tcpm_port_is_source(port))
			tcpm_set_state(port, tcpm_try_snk(port) ? SNK_TRY : SRC_ATTACHED,
				       PD_T_CC_DEBOUNCE);
		break;
	case SRC_STARTUP:
	case SRC_SEND_CAPABILITIES:
	case SRC_SEND_CAPABILITIES_TIMEOUT:
	case SRC_NEGOTIATE_CAPABILITIES:
	case SRC_TRANSITION_SUPPLY:
	case SRC_READY:
	case SRC_WAIT_NEW_CAPABILITIES:
		if (port->auto_vbus_discharge_enabled) {
			if (port->port_type == TYPEC_PORT_SRC)
				tcpm_set_state(port, SRC_UNATTACHED, 0);
			else
				tcpm_set_state(port, SNK_UNATTACHED, 0);
		}
		break;
	case PR_SWAP_SNK_SRC_SINK_OFF:
	case PR_SWAP_SNK_SRC_SOURCE_ON:
		/* Do nothing, vsafe0v is expected during transition */
		break;
	case SNK_ATTACH_WAIT:
	case SNK_DEBOUNCED:
		/*Do nothing, still waiting for VSAFE5V for connect */
		break;
	case SNK_HARD_RESET_WAIT_VBUS:
		/* Do nothing, its OK to receive vbus off events */
		break;
	default:
		if (port->pwr_role == TYPEC_SINK && port->auto_vbus_discharge_enabled)
			tcpm_set_state(port, SNK_UNATTACHED, 0);
		break;
	}
}

static void _tcpm_pd_hard_reset(struct tcpm_port *port)
{
	tcpm_log_force(port, "Received hard reset");
	if (port->bist_request == BDO_MODE_TESTDATA && port->tcpc->set_bist_data)
		port->tcpc->set_bist_data(port->tcpc, false);

	switch (port->state) {
	case ERROR_RECOVERY:
	case PORT_RESET:
	case PORT_RESET_WAIT_OFF:
		return;
	default:
		break;
	}

	if (port->ams != NONE_AMS)
		port->ams = NONE_AMS;
	if (port->hard_reset_count < PD_N_HARD_RESET_COUNT)
		port->ams = HARD_RESET;
	/*
	 * If we keep receiving hard reset requests, executing the hard reset
	 * must have failed. Revert to error recovery if that happens.
	 */
	tcpm_set_state(port,
		       port->hard_reset_count < PD_N_HARD_RESET_COUNT ?
				HARD_RESET_START : ERROR_RECOVERY,
		       0);
}

static void tcpm_pd_event_handler(struct kthread_work *work)
{
	struct tcpm_port *port = container_of(work, struct tcpm_port,
					      event_work);
	u32 events;

	mutex_lock(&port->lock);

	spin_lock(&port->pd_event_lock);
	while (port->pd_events) {
		events = port->pd_events;
		port->pd_events = 0;
		spin_unlock(&port->pd_event_lock);
		if (events & TCPM_RESET_EVENT)
			_tcpm_pd_hard_reset(port);
		if (events & TCPM_VBUS_EVENT) {
			bool vbus;

			vbus = port->tcpc->get_vbus(port->tcpc);
			if (vbus) {
				_tcpm_pd_vbus_on(port);
			} else {
				_tcpm_pd_vbus_off(port);
				/*
				 * When TCPC does not support detecting vsafe0v voltage level,
				 * treat vbus absent as vsafe0v. Else invoke is_vbus_vsafe0v
				 * to see if vbus has discharge to VSAFE0V.
				 */
				if (!port->tcpc->is_vbus_vsafe0v ||
				    port->tcpc->is_vbus_vsafe0v(port->tcpc))
					_tcpm_pd_vbus_vsafe0v(port);
			}
		}
		if (events & TCPM_CC_EVENT) {
			enum typec_cc_status cc1, cc2;

			if (port->tcpc->get_cc(port->tcpc, &cc1, &cc2) == 0)
				_tcpm_cc_change(port, cc1, cc2);
		}
		if (events & TCPM_FRS_EVENT) {
			if (port->state == SNK_READY) {
				int ret;

				port->upcoming_state = FR_SWAP_SEND;
				ret = tcpm_ams_start(port, FAST_ROLE_SWAP);
				if (ret == -EAGAIN)
					port->upcoming_state = INVALID_STATE;
			} else {
				tcpm_log(port, "Discarding FRS_SIGNAL! Not in sink ready");
			}
		}
		if (events & TCPM_SOURCING_VBUS) {
			tcpm_log(port, "sourcing vbus");
			/*
			 * In fast role swap case TCPC autonomously sources vbus. Set vbus_source
			 * true as TCPM wouldn't have called tcpm_set_vbus.
			 *
			 * When vbus is sourced on the command on TCPM i.e. TCPM called
			 * tcpm_set_vbus to source vbus, vbus_source would already be true.
			 */
			port->vbus_source = true;
			_tcpm_pd_vbus_on(port);
		}
		if (events & TCPM_PORT_CLEAN) {
			tcpm_log(port, "port clean");
			if (port->state == CHECK_CONTAMINANT) {
				if (tcpm_start_toggling(port, tcpm_rp_cc(port)))
					tcpm_set_state(port, TOGGLING, 0);
				else
					tcpm_set_state(port, tcpm_default_state(port), 0);
			}
		}
		if (events & TCPM_PORT_ERROR) {
			tcpm_log(port, "port triggering error recovery");
			tcpm_set_state(port, ERROR_RECOVERY, 0);
		}

		spin_lock(&port->pd_event_lock);
	}
	spin_unlock(&port->pd_event_lock);
	mutex_unlock(&port->lock);
}

void tcpm_cc_change(struct tcpm_port *port)
{
	spin_lock(&port->pd_event_lock);
	port->pd_events |= TCPM_CC_EVENT;
	spin_unlock(&port->pd_event_lock);
	kthread_queue_work(port->wq, &port->event_work);
}
EXPORT_SYMBOL_GPL(tcpm_cc_change);

void tcpm_vbus_change(struct tcpm_port *port)
{
	spin_lock(&port->pd_event_lock);
	port->pd_events |= TCPM_VBUS_EVENT;
	spin_unlock(&port->pd_event_lock);
	kthread_queue_work(port->wq, &port->event_work);
}
EXPORT_SYMBOL_GPL(tcpm_vbus_change);

void tcpm_pd_hard_reset(struct tcpm_port *port)
{
	spin_lock(&port->pd_event_lock);
	port->pd_events = TCPM_RESET_EVENT;
	spin_unlock(&port->pd_event_lock);
	kthread_queue_work(port->wq, &port->event_work);
}
EXPORT_SYMBOL_GPL(tcpm_pd_hard_reset);

void tcpm_sink_frs(struct tcpm_port *port)
{
	spin_lock(&port->pd_event_lock);
	port->pd_events |= TCPM_FRS_EVENT;
	spin_unlock(&port->pd_event_lock);
	kthread_queue_work(port->wq, &port->event_work);
}
EXPORT_SYMBOL_GPL(tcpm_sink_frs);

void tcpm_sourcing_vbus(struct tcpm_port *port)
{
	spin_lock(&port->pd_event_lock);
	port->pd_events |= TCPM_SOURCING_VBUS;
	spin_unlock(&port->pd_event_lock);
	kthread_queue_work(port->wq, &port->event_work);
}
EXPORT_SYMBOL_GPL(tcpm_sourcing_vbus);

void tcpm_port_clean(struct tcpm_port *port)
{
	spin_lock(&port->pd_event_lock);
	port->pd_events |= TCPM_PORT_CLEAN;
	spin_unlock(&port->pd_event_lock);
	kthread_queue_work(port->wq, &port->event_work);
}
EXPORT_SYMBOL_GPL(tcpm_port_clean);

bool tcpm_port_is_toggling(struct tcpm_port *port)
{
	return port->port_type == TYPEC_PORT_DRP && port->state == TOGGLING;
}
EXPORT_SYMBOL_GPL(tcpm_port_is_toggling);

void tcpm_port_error_recovery(struct tcpm_port *port)
{
	spin_lock(&port->pd_event_lock);
	port->pd_events |= TCPM_PORT_ERROR;
	spin_unlock(&port->pd_event_lock);
	kthread_queue_work(port->wq, &port->event_work);
}
EXPORT_SYMBOL_GPL(tcpm_port_error_recovery);

static void tcpm_enable_frs_work(struct kthread_work *work)
{
	struct tcpm_port *port = container_of(work, struct tcpm_port, enable_frs);
	int ret;

	mutex_lock(&port->lock);
	/* Not FRS capable */
	if (!port->connected || port->port_type != TYPEC_PORT_DRP ||
	    port->pwr_opmode != TYPEC_PWR_MODE_PD ||
	    !port->tcpc->enable_frs ||
	    /* Sink caps queried */
	    port->sink_cap_done || port->negotiated_rev < PD_REV30)
		goto unlock;

	/* Send when the state machine is idle */
	if (port->state != SNK_READY || port->vdm_sm_running || port->send_discover)
		goto resched;

	port->upcoming_state = GET_SINK_CAP;
	ret = tcpm_ams_start(port, GET_SINK_CAPABILITIES);
	if (ret == -EAGAIN) {
		port->upcoming_state = INVALID_STATE;
	} else {
		port->sink_cap_done = true;
		goto unlock;
	}
resched:
	mod_enable_frs_delayed_work(port, GET_SINK_CAP_RETRY_MS);
unlock:
	mutex_unlock(&port->lock);
}

static void tcpm_send_discover_work(struct kthread_work *work)
{
	struct tcpm_port *port = container_of(work, struct tcpm_port, send_discover_work);

	mutex_lock(&port->lock);
	/* No need to send DISCOVER_IDENTITY anymore */
	if (!port->send_discover)
		goto unlock;

	if (port->data_role == TYPEC_DEVICE && port->negotiated_rev < PD_REV30) {
		port->send_discover = false;
		goto unlock;
	}

	/* Retry if the port is not idle */
	if ((port->state != SRC_READY && port->state != SNK_READY) || port->vdm_sm_running) {
		mod_send_discover_delayed_work(port, SEND_DISCOVER_RETRY_MS);
		goto unlock;
	}

	tcpm_send_vdm(port, USB_SID_PD, CMD_DISCOVER_IDENT, NULL, 0);

unlock:
	mutex_unlock(&port->lock);
}

static int tcpm_dr_set(struct typec_port *p, enum typec_data_role data)
{
	struct tcpm_port *port = typec_get_drvdata(p);
	int ret;

	mutex_lock(&port->swap_lock);
	mutex_lock(&port->lock);

	if (port->typec_caps.data != TYPEC_PORT_DRD) {
		ret = -EINVAL;
		goto port_unlock;
	}
	if (port->state != SRC_READY && port->state != SNK_READY) {
		ret = -EAGAIN;
		goto port_unlock;
	}

	if (port->data_role == data) {
		ret = 0;
		goto port_unlock;
	}

	/*
	 * XXX
	 * 6.3.9: If an alternate mode is active, a request to swap
	 * alternate modes shall trigger a port reset.
	 * Reject data role swap request in this case.
	 */

	if (!port->pd_capable) {
		/*
		 * If the partner is not PD capable, reset the port to
		 * trigger a role change. This can only work if a preferred
		 * role is configured, and if it matches the requested role.
		 */
		if (port->try_role == TYPEC_NO_PREFERRED_ROLE ||
		    port->try_role == port->pwr_role) {
			ret = -EINVAL;
			goto port_unlock;
		}
		port->non_pd_role_swap = true;
		tcpm_set_state(port, PORT_RESET, 0);
	} else {
		port->upcoming_state = DR_SWAP_SEND;
		ret = tcpm_ams_start(port, DATA_ROLE_SWAP);
		if (ret == -EAGAIN) {
			port->upcoming_state = INVALID_STATE;
			goto port_unlock;
		}
	}

	port->swap_status = 0;
	port->swap_pending = true;
	reinit_completion(&port->swap_complete);
	mutex_unlock(&port->lock);

	if (!wait_for_completion_timeout(&port->swap_complete,
				msecs_to_jiffies(PD_ROLE_SWAP_TIMEOUT)))
		ret = -ETIMEDOUT;
	else
		ret = port->swap_status;

	port->non_pd_role_swap = false;
	goto swap_unlock;

port_unlock:
	mutex_unlock(&port->lock);
swap_unlock:
	mutex_unlock(&port->swap_lock);
	return ret;
}

static int tcpm_pr_set(struct typec_port *p, enum typec_role role)
{
	struct tcpm_port *port = typec_get_drvdata(p);
	int ret;

	mutex_lock(&port->swap_lock);
	mutex_lock(&port->lock);

	if (port->port_type != TYPEC_PORT_DRP) {
		ret = -EINVAL;
		goto port_unlock;
	}
	if (port->state != SRC_READY && port->state != SNK_READY) {
		ret = -EAGAIN;
		goto port_unlock;
	}

	if (role == port->pwr_role) {
		ret = 0;
		goto port_unlock;
	}

	port->upcoming_state = PR_SWAP_SEND;
	ret = tcpm_ams_start(port, POWER_ROLE_SWAP);
	if (ret == -EAGAIN) {
		port->upcoming_state = INVALID_STATE;
		goto port_unlock;
	}

	port->swap_status = 0;
	port->swap_pending = true;
	reinit_completion(&port->swap_complete);
	mutex_unlock(&port->lock);

	if (!wait_for_completion_timeout(&port->swap_complete,
				msecs_to_jiffies(PD_ROLE_SWAP_TIMEOUT)))
		ret = -ETIMEDOUT;
	else
		ret = port->swap_status;

	goto swap_unlock;

port_unlock:
	mutex_unlock(&port->lock);
swap_unlock:
	mutex_unlock(&port->swap_lock);
	return ret;
}

static int tcpm_vconn_set(struct typec_port *p, enum typec_role role)
{
	struct tcpm_port *port = typec_get_drvdata(p);
	int ret;

	mutex_lock(&port->swap_lock);
	mutex_lock(&port->lock);

	if (port->state != SRC_READY && port->state != SNK_READY) {
		ret = -EAGAIN;
		goto port_unlock;
	}

	if (role == port->vconn_role) {
		ret = 0;
		goto port_unlock;
	}

	port->upcoming_state = VCONN_SWAP_SEND;
	ret = tcpm_ams_start(port, VCONN_SWAP);
	if (ret == -EAGAIN) {
		port->upcoming_state = INVALID_STATE;
		goto port_unlock;
	}

	port->swap_status = 0;
	port->swap_pending = true;
	reinit_completion(&port->swap_complete);
	mutex_unlock(&port->lock);

	if (!wait_for_completion_timeout(&port->swap_complete,
				msecs_to_jiffies(PD_ROLE_SWAP_TIMEOUT)))
		ret = -ETIMEDOUT;
	else
		ret = port->swap_status;

	goto swap_unlock;

port_unlock:
	mutex_unlock(&port->lock);
swap_unlock:
	mutex_unlock(&port->swap_lock);
	return ret;
}

static int tcpm_try_role(struct typec_port *p, int role)
{
	struct tcpm_port *port = typec_get_drvdata(p);
	struct tcpc_dev	*tcpc = port->tcpc;
	int ret = 0;

	mutex_lock(&port->lock);
	if (tcpc->try_role)
		ret = tcpc->try_role(tcpc, role);
	if (!ret)
		port->try_role = role;
	port->try_src_count = 0;
	port->try_snk_count = 0;
	mutex_unlock(&port->lock);

	return ret;
}

static int tcpm_pps_set_op_curr(struct tcpm_port *port, u16 req_op_curr)
{
	unsigned int target_mw;
	int ret;

	mutex_lock(&port->swap_lock);
	mutex_lock(&port->lock);

	if (!port->pps_data.active) {
		ret = -EOPNOTSUPP;
		goto port_unlock;
	}

	if (port->state != SNK_READY) {
		ret = -EAGAIN;
		goto port_unlock;
	}

	if (req_op_curr > port->pps_data.max_curr) {
		ret = -EINVAL;
		goto port_unlock;
	}

	target_mw = (req_op_curr * port->supply_voltage) / 1000;
	if (target_mw < port->operating_snk_mw) {
		ret = -EINVAL;
		goto port_unlock;
	}

	port->upcoming_state = SNK_NEGOTIATE_PPS_CAPABILITIES;
	ret = tcpm_ams_start(port, POWER_NEGOTIATION);
	if (ret == -EAGAIN) {
		port->upcoming_state = INVALID_STATE;
		goto port_unlock;
	}

	/* Round down operating current to align with PPS valid steps */
	req_op_curr = req_op_curr - (req_op_curr % RDO_PROG_CURR_MA_STEP);

	reinit_completion(&port->pps_complete);
	port->pps_data.req_op_curr = req_op_curr;
	port->pps_status = 0;
	port->pps_pending = true;
	mutex_unlock(&port->lock);

	if (!wait_for_completion_timeout(&port->pps_complete,
				msecs_to_jiffies(PD_PPS_CTRL_TIMEOUT)))
		ret = -ETIMEDOUT;
	else
		ret = port->pps_status;

	goto swap_unlock;

port_unlock:
	mutex_unlock(&port->lock);
swap_unlock:
	mutex_unlock(&port->swap_lock);

	return ret;
}

static int tcpm_pps_set_out_volt(struct tcpm_port *port, u16 req_out_volt)
{
	unsigned int target_mw;
	int ret;

	mutex_lock(&port->swap_lock);
	mutex_lock(&port->lock);

	if (!port->pps_data.active) {
		ret = -EOPNOTSUPP;
		goto port_unlock;
	}

	if (port->state != SNK_READY) {
		ret = -EAGAIN;
		goto port_unlock;
	}

	target_mw = (port->current_limit * req_out_volt) / 1000;
	if (target_mw < port->operating_snk_mw) {
		ret = -EINVAL;
		goto port_unlock;
	}

	port->upcoming_state = SNK_NEGOTIATE_PPS_CAPABILITIES;
	ret = tcpm_ams_start(port, POWER_NEGOTIATION);
	if (ret == -EAGAIN) {
		port->upcoming_state = INVALID_STATE;
		goto port_unlock;
	}

	/* Round down output voltage to align with PPS valid steps */
	req_out_volt = req_out_volt - (req_out_volt % RDO_PROG_VOLT_MV_STEP);

	reinit_completion(&port->pps_complete);
	port->pps_data.req_out_volt = req_out_volt;
	port->pps_status = 0;
	port->pps_pending = true;
	mutex_unlock(&port->lock);

	if (!wait_for_completion_timeout(&port->pps_complete,
				msecs_to_jiffies(PD_PPS_CTRL_TIMEOUT)))
		ret = -ETIMEDOUT;
	else
		ret = port->pps_status;

	goto swap_unlock;

port_unlock:
	mutex_unlock(&port->lock);
swap_unlock:
	mutex_unlock(&port->swap_lock);

	return ret;
}

static int tcpm_pps_activate(struct tcpm_port *port, bool activate)
{
	int ret = 0;

	mutex_lock(&port->swap_lock);
	mutex_lock(&port->lock);

	if (!port->pps_data.supported) {
		ret = -EOPNOTSUPP;
		goto port_unlock;
	}

	/* Trying to deactivate PPS when already deactivated so just bail */
	if (!port->pps_data.active && !activate)
		goto port_unlock;

	if (port->state != SNK_READY) {
		ret = -EAGAIN;
		goto port_unlock;
	}

	if (activate)
		port->upcoming_state = SNK_NEGOTIATE_PPS_CAPABILITIES;
	else
		port->upcoming_state = SNK_NEGOTIATE_CAPABILITIES;
	ret = tcpm_ams_start(port, POWER_NEGOTIATION);
	if (ret == -EAGAIN) {
		port->upcoming_state = INVALID_STATE;
		goto port_unlock;
	}

	reinit_completion(&port->pps_complete);
	port->pps_status = 0;
	port->pps_pending = true;

	/* Trigger PPS request or move back to standard PDO contract */
	if (activate) {
		port->pps_data.req_out_volt = port->supply_voltage;
		port->pps_data.req_op_curr = port->current_limit;
	}
	mutex_unlock(&port->lock);

	if (!wait_for_completion_timeout(&port->pps_complete,
				msecs_to_jiffies(PD_PPS_CTRL_TIMEOUT)))
		ret = -ETIMEDOUT;
	else
		ret = port->pps_status;

	goto swap_unlock;

port_unlock:
	mutex_unlock(&port->lock);
swap_unlock:
	mutex_unlock(&port->swap_lock);

	return ret;
}

static void tcpm_init(struct tcpm_port *port)
{
	enum typec_cc_status cc1, cc2;

	port->tcpc->init(port->tcpc);

	tcpm_reset_port(port);

	/*
	 * XXX
	 * Should possibly wait for VBUS to settle if it was enabled locally
	 * since tcpm_reset_port() will disable VBUS.
	 */
	port->vbus_present = port->tcpc->get_vbus(port->tcpc);
	if (port->vbus_present)
		port->vbus_never_low = true;

	/*
	 * 1. When vbus_present is true, voltage on VBUS is already at VSAFE5V.
	 * So implicitly vbus_vsafe0v = false.
	 *
	 * 2. When vbus_present is false and TCPC does NOT support querying
	 * vsafe0v status, then, it's best to assume vbus is at VSAFE0V i.e.
	 * vbus_vsafe0v is true.
	 *
	 * 3. When vbus_present is false and TCPC does support querying vsafe0v,
	 * then, query tcpc for vsafe0v status.
	 */
	if (port->vbus_present)
		port->vbus_vsafe0v = false;
	else if (!port->tcpc->is_vbus_vsafe0v)
		port->vbus_vsafe0v = true;
	else
		port->vbus_vsafe0v = port->tcpc->is_vbus_vsafe0v(port->tcpc);

	tcpm_set_state(port, tcpm_default_state(port), 0);

	if (port->tcpc->get_cc(port->tcpc, &cc1, &cc2) == 0)
		_tcpm_cc_change(port, cc1, cc2);

	/*
	 * Some adapters need a clean slate at startup, and won't recover
	 * otherwise. So do not try to be fancy and force a clean disconnect.
	 */
	tcpm_set_state(port, PORT_RESET, 0);
}

static int tcpm_port_type_set(struct typec_port *p, enum typec_port_type type)
{
	struct tcpm_port *port = typec_get_drvdata(p);

	mutex_lock(&port->lock);
	if (type == port->port_type)
		goto port_unlock;

	port->port_type = type;

	if (!port->connected) {
		tcpm_set_state(port, PORT_RESET, 0);
	} else if (type == TYPEC_PORT_SNK) {
		if (!(port->pwr_role == TYPEC_SINK &&
		      port->data_role == TYPEC_DEVICE))
			tcpm_set_state(port, PORT_RESET, 0);
	} else if (type == TYPEC_PORT_SRC) {
		if (!(port->pwr_role == TYPEC_SOURCE &&
		      port->data_role == TYPEC_HOST))
			tcpm_set_state(port, PORT_RESET, 0);
	}

port_unlock:
	mutex_unlock(&port->lock);
	return 0;
}

static struct pd_data *tcpm_find_pd_data(struct tcpm_port *port, struct usb_power_delivery *pd)
{
	int i;

	for (i = 0; port->pd_list[i]; i++) {
		if (port->pd_list[i]->pd == pd)
			return port->pd_list[i];
	}

	return ERR_PTR(-ENODATA);
}

static struct usb_power_delivery **tcpm_pd_get(struct typec_port *p)
{
	struct tcpm_port *port = typec_get_drvdata(p);

	return port->pds;
}

static int tcpm_pd_set(struct typec_port *p, struct usb_power_delivery *pd)
{
	struct tcpm_port *port = typec_get_drvdata(p);
	struct pd_data *data;
	int i, ret = 0;

	mutex_lock(&port->lock);

	if (port->selected_pd == pd)
		goto unlock;

	data = tcpm_find_pd_data(port, pd);
	if (IS_ERR(data)) {
		ret = PTR_ERR(data);
		goto unlock;
	}

	if (data->sink_desc.pdo[0]) {
		for (i = 0; i < PDO_MAX_OBJECTS && data->sink_desc.pdo[i]; i++)
			port->snk_pdo[i] = data->sink_desc.pdo[i];
		port->nr_snk_pdo = i + 1;
		port->operating_snk_mw = data->operating_snk_mw;
	}

	if (data->source_desc.pdo[0]) {
		for (i = 0; i < PDO_MAX_OBJECTS && data->source_desc.pdo[i]; i++)
			port->snk_pdo[i] = data->source_desc.pdo[i];
		port->nr_src_pdo = i + 1;
	}

	switch (port->state) {
	case SRC_UNATTACHED:
	case SRC_ATTACH_WAIT:
	case SRC_TRYWAIT:
		tcpm_set_cc(port, tcpm_rp_cc(port));
		break;
	case SRC_SEND_CAPABILITIES:
	case SRC_SEND_CAPABILITIES_TIMEOUT:
	case SRC_NEGOTIATE_CAPABILITIES:
	case SRC_READY:
	case SRC_WAIT_NEW_CAPABILITIES:
		port->caps_count = 0;
		port->upcoming_state = SRC_SEND_CAPABILITIES;
		ret = tcpm_ams_start(port, POWER_NEGOTIATION);
		if (ret == -EAGAIN) {
			port->upcoming_state = INVALID_STATE;
			goto unlock;
		}
		break;
	case SNK_NEGOTIATE_CAPABILITIES:
	case SNK_NEGOTIATE_PPS_CAPABILITIES:
	case SNK_READY:
	case SNK_TRANSITION_SINK:
	case SNK_TRANSITION_SINK_VBUS:
		if (port->pps_data.active)
			port->upcoming_state = SNK_NEGOTIATE_PPS_CAPABILITIES;
		else if (port->pd_capable)
			port->upcoming_state = SNK_NEGOTIATE_CAPABILITIES;
		else
			break;

		port->update_sink_caps = true;

		ret = tcpm_ams_start(port, POWER_NEGOTIATION);
		if (ret == -EAGAIN) {
			port->upcoming_state = INVALID_STATE;
			goto unlock;
		}
		break;
	default:
		break;
	}

	port->port_source_caps = data->source_cap;
	port->port_sink_caps = data->sink_cap;
	port->selected_pd = pd;
unlock:
	mutex_unlock(&port->lock);
	return ret;
}

static const struct typec_operations tcpm_ops = {
	.try_role = tcpm_try_role,
	.dr_set = tcpm_dr_set,
	.pr_set = tcpm_pr_set,
	.vconn_set = tcpm_vconn_set,
	.port_type_set = tcpm_port_type_set,
	.pd_get = tcpm_pd_get,
	.pd_set = tcpm_pd_set
};

void tcpm_tcpc_reset(struct tcpm_port *port)
{
	mutex_lock(&port->lock);
	/* XXX: Maintain PD connection if possible? */
	tcpm_init(port);
	mutex_unlock(&port->lock);
}
EXPORT_SYMBOL_GPL(tcpm_tcpc_reset);

static void tcpm_port_unregister_pd(struct tcpm_port *port)
{
	int i;

	port->port_sink_caps = NULL;
	port->port_source_caps = NULL;
	for (i = 0; i < port->pd_count; i++) {
		usb_power_delivery_unregister_capabilities(port->pd_list[i]->sink_cap);
		kfree(port->pd_list[i]->sink_cap);
		usb_power_delivery_unregister_capabilities(port->pd_list[i]->source_cap);
		kfree(port->pd_list[i]->source_cap);
		devm_kfree(port->dev, port->pd_list[i]);
		port->pd_list[i] = NULL;
		usb_power_delivery_unregister(port->pds[i]);
		port->pds[i] = NULL;
	}
}

static int tcpm_port_register_pd(struct tcpm_port *port)
{
	struct usb_power_delivery_desc desc = { port->typec_caps.pd_revision };
	struct usb_power_delivery_capabilities *cap;
	int ret, i;

	if (!port->nr_src_pdo && !port->nr_snk_pdo)
		return 0;

	for (i = 0; i < port->pd_count; i++) {
		port->pds[i] = usb_power_delivery_register(port->dev, &desc);
		if (IS_ERR(port->pds[i])) {
			ret = PTR_ERR(port->pds[i]);
			goto err_unregister;
		}
		port->pd_list[i]->pd = port->pds[i];

		if (port->pd_list[i]->source_desc.pdo[0]) {
			cap = usb_power_delivery_register_capabilities(port->pds[i],
								&port->pd_list[i]->source_desc);
			if (IS_ERR(cap)) {
				ret = PTR_ERR(cap);
				goto err_unregister;
			}
			port->pd_list[i]->source_cap = cap;
		}

		if (port->pd_list[i]->sink_desc.pdo[0]) {
			cap = usb_power_delivery_register_capabilities(port->pds[i],
								&port->pd_list[i]->sink_desc);
			if (IS_ERR(cap)) {
				ret = PTR_ERR(cap);
				goto err_unregister;
			}
			port->pd_list[i]->sink_cap = cap;
		}
	}

	port->port_source_caps = port->pd_list[0]->source_cap;
	port->port_sink_caps = port->pd_list[0]->sink_cap;
	port->selected_pd = port->pds[0];
	return 0;

err_unregister:
	tcpm_port_unregister_pd(port);

	return ret;
}

static int tcpm_fw_get_caps(struct tcpm_port *port, struct fwnode_handle *fwnode)
{
	struct fwnode_handle *capabilities, *child, *caps = NULL;
	unsigned int nr_src_pdo, nr_snk_pdo;
	const char *opmode_str;
	u32 *src_pdo, *snk_pdo;
	u32 uw, frs_current;
	int ret = 0, i;
	int mode;

	if (!fwnode)
		return -EINVAL;

	/*
	 * This fwnode has a "compatible" property, but is never populated as a
	 * struct device. Instead we simply parse it to read the properties.
	 * This it breaks fw_devlink=on. To maintain backward compatibility
	 * with existing DT files, we work around this by deleting any
	 * fwnode_links to/from this fwnode.
	 */
	fw_devlink_purge_absent_suppliers(fwnode);

	ret = typec_get_fw_cap(&port->typec_caps, fwnode);
	if (ret < 0)
		return ret;

	mode = 0;

	if (fwnode_property_read_bool(fwnode, "accessory-mode-audio"))
		port->typec_caps.accessory[mode++] = TYPEC_ACCESSORY_AUDIO;

	if (fwnode_property_read_bool(fwnode, "accessory-mode-debug"))
		port->typec_caps.accessory[mode++] = TYPEC_ACCESSORY_DEBUG;

	port->port_type = port->typec_caps.type;
	port->pd_supported = !fwnode_property_read_bool(fwnode, "pd-disable");
	port->slow_charger_loop = fwnode_property_read_bool(fwnode, "slow-charger-loop");
	port->self_powered = fwnode_property_read_bool(fwnode, "self-powered");

	if (!port->pd_supported) {
		ret = fwnode_property_read_string(fwnode, "typec-power-opmode", &opmode_str);
		if (ret)
			return ret;
		ret = typec_find_pwr_opmode(opmode_str);
		if (ret < 0)
			return ret;
		port->src_rp = tcpm_pwr_opmode_to_rp(ret);
		return 0;
	}

	/* The following code are applicable to pd-capable ports, i.e. pd_supported is true. */

	/* FRS can only be supported by DRP ports */
	if (port->port_type == TYPEC_PORT_DRP) {
		ret = fwnode_property_read_u32(fwnode, "new-source-frs-typec-current",
					       &frs_current);
		if (!ret && frs_current <= FRS_5V_3A)
			port->new_source_frs_current = frs_current;

		if (ret)
			ret = 0;
	}

	/* For the backward compatibility, "capabilities" node is optional. */
	capabilities = fwnode_get_named_child_node(fwnode, "capabilities");
	if (!capabilities) {
		port->pd_count = 1;
	} else {
		fwnode_for_each_child_node(capabilities, child)
			port->pd_count++;

		if (!port->pd_count) {
			ret = -ENODATA;
			goto put_capabilities;
		}
	}

	port->pds = devm_kcalloc(port->dev, port->pd_count, sizeof(struct usb_power_delivery *),
				 GFP_KERNEL);
	if (!port->pds) {
		ret = -ENOMEM;
		goto put_capabilities;
	}

	port->pd_list = devm_kcalloc(port->dev, port->pd_count, sizeof(struct pd_data *),
				     GFP_KERNEL);
	if (!port->pd_list) {
		ret = -ENOMEM;
		goto put_capabilities;
	}

	for (i = 0; i < port->pd_count; i++) {
		port->pd_list[i] = devm_kzalloc(port->dev, sizeof(struct pd_data), GFP_KERNEL);
		if (!port->pd_list[i]) {
			ret = -ENOMEM;
			goto put_capabilities;
		}

		src_pdo = port->pd_list[i]->source_desc.pdo;
		port->pd_list[i]->source_desc.role = TYPEC_SOURCE;
		snk_pdo = port->pd_list[i]->sink_desc.pdo;
		port->pd_list[i]->sink_desc.role = TYPEC_SINK;

		/* If "capabilities" is NULL, fall back to single pd cap population. */
		if (!capabilities)
			caps = fwnode;
		else
			caps = fwnode_get_next_child_node(capabilities, caps);

		if (port->port_type != TYPEC_PORT_SNK) {
			ret = fwnode_property_count_u32(caps, "source-pdos");
			if (ret == 0) {
				ret = -EINVAL;
				goto put_caps;
			}
			if (ret < 0)
				goto put_caps;

			nr_src_pdo = min(ret, PDO_MAX_OBJECTS);
			ret = fwnode_property_read_u32_array(caps, "source-pdos", src_pdo,
							     nr_src_pdo);
			if (ret)
				goto put_caps;

			ret = tcpm_validate_caps(port, src_pdo, nr_src_pdo);
			if (ret)
				goto put_caps;

			if (i == 0) {
				port->nr_src_pdo = nr_src_pdo;
				memcpy_and_pad(port->src_pdo, sizeof(u32) * PDO_MAX_OBJECTS,
					       port->pd_list[0]->source_desc.pdo,
					       sizeof(u32) * nr_src_pdo,
					       0);
			}
		}

		if (port->port_type != TYPEC_PORT_SRC) {
			ret = fwnode_property_count_u32(caps, "sink-pdos");
			if (ret == 0) {
				ret = -EINVAL;
				goto put_caps;
			}

			if (ret < 0)
				goto put_caps;

			nr_snk_pdo = min(ret, PDO_MAX_OBJECTS);
			ret = fwnode_property_read_u32_array(caps, "sink-pdos", snk_pdo,
							     nr_snk_pdo);
			if (ret)
				goto put_caps;

			ret = tcpm_validate_caps(port, snk_pdo, nr_snk_pdo);
			if (ret)
				goto put_caps;

			if (fwnode_property_read_u32(caps, "op-sink-microwatt", &uw) < 0) {
				ret = -EINVAL;
				goto put_caps;
			}

			port->pd_list[i]->operating_snk_mw = uw / 1000;

			if (i == 0) {
				port->nr_snk_pdo = nr_snk_pdo;
				memcpy_and_pad(port->snk_pdo, sizeof(u32) * PDO_MAX_OBJECTS,
					       port->pd_list[0]->sink_desc.pdo,
					       sizeof(u32) * nr_snk_pdo,
					       0);
				port->operating_snk_mw = port->pd_list[0]->operating_snk_mw;
			}
		}
	}

put_caps:
	if (caps != fwnode)
		fwnode_handle_put(caps);
put_capabilities:
	fwnode_handle_put(capabilities);
	return ret;
}

static int tcpm_fw_get_snk_vdos(struct tcpm_port *port, struct fwnode_handle *fwnode)
{
	int ret;

	/* sink-vdos is optional */
	ret = fwnode_property_count_u32(fwnode, "sink-vdos");
	if (ret < 0)
		return 0;

	port->nr_snk_vdo = min(ret, VDO_MAX_OBJECTS);
	if (port->nr_snk_vdo) {
		ret = fwnode_property_read_u32_array(fwnode, "sink-vdos",
						     port->snk_vdo,
						     port->nr_snk_vdo);
		if (ret < 0)
			return ret;
	}

	/* If sink-vdos is found, sink-vdos-v1 is expected for backward compatibility. */
	if (port->nr_snk_vdo) {
		ret = fwnode_property_count_u32(fwnode, "sink-vdos-v1");
		if (ret < 0)
			return ret;
		else if (ret == 0)
			return -ENODATA;

		port->nr_snk_vdo_v1 = min(ret, VDO_MAX_OBJECTS);
		ret = fwnode_property_read_u32_array(fwnode, "sink-vdos-v1",
						     port->snk_vdo_v1,
						     port->nr_snk_vdo_v1);
		if (ret < 0)
			return ret;
	}

	return 0;
}

/* Power Supply access to expose source power information */
enum tcpm_psy_online_states {
	TCPM_PSY_OFFLINE = 0,
	TCPM_PSY_FIXED_ONLINE,
	TCPM_PSY_PROG_ONLINE,
};

static enum power_supply_property tcpm_psy_props[] = {
	POWER_SUPPLY_PROP_USB_TYPE,
	POWER_SUPPLY_PROP_ONLINE,
	POWER_SUPPLY_PROP_VOLTAGE_MIN,
	POWER_SUPPLY_PROP_VOLTAGE_MAX,
	POWER_SUPPLY_PROP_VOLTAGE_NOW,
	POWER_SUPPLY_PROP_CURRENT_MAX,
	POWER_SUPPLY_PROP_CURRENT_NOW,
};

static int tcpm_psy_get_online(struct tcpm_port *port,
			       union power_supply_propval *val)
{
	if (port->vbus_charge) {
		if (port->pps_data.active)
			val->intval = TCPM_PSY_PROG_ONLINE;
		else
			val->intval = TCPM_PSY_FIXED_ONLINE;
	} else {
		val->intval = TCPM_PSY_OFFLINE;
	}

	return 0;
}

static int tcpm_psy_get_voltage_min(struct tcpm_port *port,
				    union power_supply_propval *val)
{
	if (port->pps_data.active)
		val->intval = port->pps_data.min_volt * 1000;
	else
		val->intval = port->supply_voltage * 1000;

	return 0;
}

static int tcpm_psy_get_voltage_max(struct tcpm_port *port,
				    union power_supply_propval *val)
{
	if (port->pps_data.active)
		val->intval = port->pps_data.max_volt * 1000;
	else
		val->intval = port->supply_voltage * 1000;

	return 0;
}

static int tcpm_psy_get_voltage_now(struct tcpm_port *port,
				    union power_supply_propval *val)
{
	val->intval = port->supply_voltage * 1000;

	return 0;
}

static int tcpm_psy_get_current_max(struct tcpm_port *port,
				    union power_supply_propval *val)
{
	if (port->pps_data.active)
		val->intval = port->pps_data.max_curr * 1000;
	else
		val->intval = port->current_limit * 1000;

	return 0;
}

static int tcpm_psy_get_current_now(struct tcpm_port *port,
				    union power_supply_propval *val)
{
	val->intval = port->current_limit * 1000;

	return 0;
}

static int tcpm_psy_get_input_power_limit(struct tcpm_port *port,
					  union power_supply_propval *val)
{
	unsigned int src_mv, src_ma, max_src_uw = 0;
	unsigned int i, tmp;

	for (i = 0; i < port->nr_source_caps; i++) {
		u32 pdo = port->source_caps[i];

		if (pdo_type(pdo) == PDO_TYPE_FIXED) {
			src_mv = pdo_fixed_voltage(pdo);
			src_ma = pdo_max_current(pdo);
			tmp = src_mv * src_ma;
			max_src_uw = tmp > max_src_uw ? tmp : max_src_uw;
		}
	}

	val->intval = max_src_uw;
	return 0;
}

static int tcpm_psy_get_prop(struct power_supply *psy,
			     enum power_supply_property psp,
			     union power_supply_propval *val)
{
	struct tcpm_port *port = power_supply_get_drvdata(psy);
	int ret = 0;

	switch (psp) {
	case POWER_SUPPLY_PROP_USB_TYPE:
		val->intval = port->usb_type;
		break;
	case POWER_SUPPLY_PROP_ONLINE:
		ret = tcpm_psy_get_online(port, val);
		break;
	case POWER_SUPPLY_PROP_VOLTAGE_MIN:
		ret = tcpm_psy_get_voltage_min(port, val);
		break;
	case POWER_SUPPLY_PROP_VOLTAGE_MAX:
		ret = tcpm_psy_get_voltage_max(port, val);
		break;
	case POWER_SUPPLY_PROP_VOLTAGE_NOW:
		ret = tcpm_psy_get_voltage_now(port, val);
		break;
	case POWER_SUPPLY_PROP_CURRENT_MAX:
		ret = tcpm_psy_get_current_max(port, val);
		break;
	case POWER_SUPPLY_PROP_CURRENT_NOW:
		ret = tcpm_psy_get_current_now(port, val);
		break;
	case POWER_SUPPLY_PROP_INPUT_POWER_LIMIT:
		tcpm_psy_get_input_power_limit(port, val);
		break;
	default:
		ret = -EINVAL;
		break;
	}

	return ret;
}

static int tcpm_psy_set_online(struct tcpm_port *port,
			       const union power_supply_propval *val)
{
	int ret;

	switch (val->intval) {
	case TCPM_PSY_FIXED_ONLINE:
		ret = tcpm_pps_activate(port, false);
		break;
	case TCPM_PSY_PROG_ONLINE:
		ret = tcpm_pps_activate(port, true);
		break;
	default:
		ret = -EINVAL;
		break;
	}

	return ret;
}

static int tcpm_psy_set_prop(struct power_supply *psy,
			     enum power_supply_property psp,
			     const union power_supply_propval *val)
{
	struct tcpm_port *port = power_supply_get_drvdata(psy);
	int ret;

	/*
	 * All the properties below are related to USB PD. The check needs to be
	 * property specific when a non-pd related property is added.
	 */
	if (!port->pd_supported)
		return -EOPNOTSUPP;

	switch (psp) {
	case POWER_SUPPLY_PROP_ONLINE:
		ret = tcpm_psy_set_online(port, val);
		break;
	case POWER_SUPPLY_PROP_VOLTAGE_NOW:
		ret = tcpm_pps_set_out_volt(port, val->intval / 1000);
		break;
	case POWER_SUPPLY_PROP_CURRENT_NOW:
		if (val->intval > port->pps_data.max_curr * 1000)
			ret = -EINVAL;
		else
			ret = tcpm_pps_set_op_curr(port, val->intval / 1000);
		break;
	default:
		ret = -EINVAL;
		break;
	}
	power_supply_changed(port->psy);
	return ret;
}

static int tcpm_psy_prop_writeable(struct power_supply *psy,
				   enum power_supply_property psp)
{
	switch (psp) {
	case POWER_SUPPLY_PROP_ONLINE:
	case POWER_SUPPLY_PROP_VOLTAGE_NOW:
	case POWER_SUPPLY_PROP_CURRENT_NOW:
		return 1;
	default:
		return 0;
	}
}

static enum power_supply_usb_type tcpm_psy_usb_types[] = {
	POWER_SUPPLY_USB_TYPE_C,
	POWER_SUPPLY_USB_TYPE_PD,
	POWER_SUPPLY_USB_TYPE_PD_PPS,
};

static const char *tcpm_psy_name_prefix = "tcpm-source-psy-";

static int devm_tcpm_psy_register(struct tcpm_port *port)
{
	struct power_supply_config psy_cfg = {};
	const char *port_dev_name = dev_name(port->dev);
	size_t psy_name_len = strlen(tcpm_psy_name_prefix) +
				     strlen(port_dev_name) + 1;
	char *psy_name;

	psy_cfg.drv_data = port;
	psy_cfg.fwnode = dev_fwnode(port->dev);
	psy_name = devm_kzalloc(port->dev, psy_name_len, GFP_KERNEL);
	if (!psy_name)
		return -ENOMEM;

	snprintf(psy_name, psy_name_len, "%s%s", tcpm_psy_name_prefix,
		 port_dev_name);
	port->psy_desc.name = psy_name;
	port->psy_desc.type = POWER_SUPPLY_TYPE_USB;
	port->psy_desc.usb_types = tcpm_psy_usb_types;
	port->psy_desc.num_usb_types = ARRAY_SIZE(tcpm_psy_usb_types);
	port->psy_desc.properties = tcpm_psy_props;
	port->psy_desc.num_properties = ARRAY_SIZE(tcpm_psy_props);
	port->psy_desc.get_property = tcpm_psy_get_prop;
	port->psy_desc.set_property = tcpm_psy_set_prop;
	port->psy_desc.property_is_writeable = tcpm_psy_prop_writeable;

	port->usb_type = POWER_SUPPLY_USB_TYPE_C;

	port->psy = devm_power_supply_register(port->dev, &port->psy_desc,
					       &psy_cfg);

	return PTR_ERR_OR_ZERO(port->psy);
}

static enum hrtimer_restart state_machine_timer_handler(struct hrtimer *timer)
{
	struct tcpm_port *port = container_of(timer, struct tcpm_port, state_machine_timer);

	if (port->registered)
		kthread_queue_work(port->wq, &port->state_machine);
	return HRTIMER_NORESTART;
}

static enum hrtimer_restart vdm_state_machine_timer_handler(struct hrtimer *timer)
{
	struct tcpm_port *port = container_of(timer, struct tcpm_port, vdm_state_machine_timer);

	if (port->registered)
		kthread_queue_work(port->wq, &port->vdm_state_machine);
	return HRTIMER_NORESTART;
}

static enum hrtimer_restart enable_frs_timer_handler(struct hrtimer *timer)
{
	struct tcpm_port *port = container_of(timer, struct tcpm_port, enable_frs_timer);

	if (port->registered)
		kthread_queue_work(port->wq, &port->enable_frs);
	return HRTIMER_NORESTART;
}

static enum hrtimer_restart send_discover_timer_handler(struct hrtimer *timer)
{
	struct tcpm_port *port = container_of(timer, struct tcpm_port, send_discover_timer);

	if (port->registered)
		kthread_queue_work(port->wq, &port->send_discover_work);
	return HRTIMER_NORESTART;
}

struct tcpm_port *tcpm_register_port(struct device *dev, struct tcpc_dev *tcpc)
{
	struct tcpm_port *port;
	int err;

	if (!dev || !tcpc ||
	    !tcpc->get_vbus || !tcpc->set_cc || !tcpc->get_cc ||
	    !tcpc->set_polarity || !tcpc->set_vconn || !tcpc->set_vbus ||
	    !tcpc->set_pd_rx || !tcpc->set_roles || !tcpc->pd_transmit)
		return ERR_PTR(-EINVAL);

	port = devm_kzalloc(dev, sizeof(*port), GFP_KERNEL);
	if (!port)
		return ERR_PTR(-ENOMEM);

	port->dev = dev;
	port->tcpc = tcpc;

	mutex_init(&port->lock);
	mutex_init(&port->swap_lock);

	port->wq = kthread_create_worker(0, dev_name(dev));
	if (IS_ERR(port->wq))
		return ERR_CAST(port->wq);
	sched_set_fifo(port->wq->task);

	kthread_init_work(&port->state_machine, tcpm_state_machine_work);
	kthread_init_work(&port->vdm_state_machine, vdm_state_machine_work);
	kthread_init_work(&port->event_work, tcpm_pd_event_handler);
	kthread_init_work(&port->enable_frs, tcpm_enable_frs_work);
	kthread_init_work(&port->send_discover_work, tcpm_send_discover_work);
	hrtimer_init(&port->state_machine_timer, CLOCK_MONOTONIC, HRTIMER_MODE_REL);
	port->state_machine_timer.function = state_machine_timer_handler;
	hrtimer_init(&port->vdm_state_machine_timer, CLOCK_MONOTONIC, HRTIMER_MODE_REL);
	port->vdm_state_machine_timer.function = vdm_state_machine_timer_handler;
	hrtimer_init(&port->enable_frs_timer, CLOCK_MONOTONIC, HRTIMER_MODE_REL);
	port->enable_frs_timer.function = enable_frs_timer_handler;
	hrtimer_init(&port->send_discover_timer, CLOCK_MONOTONIC, HRTIMER_MODE_REL);
	port->send_discover_timer.function = send_discover_timer_handler;

	spin_lock_init(&port->pd_event_lock);

	init_completion(&port->tx_complete);
	init_completion(&port->swap_complete);
	init_completion(&port->pps_complete);
	tcpm_debugfs_init(port);

	err = tcpm_fw_get_caps(port, tcpc->fwnode);
	if (err < 0)
		goto out_destroy_wq;
	err = tcpm_fw_get_snk_vdos(port, tcpc->fwnode);
	if (err < 0)
		goto out_destroy_wq;

	port->try_role = port->typec_caps.prefer_role;

	port->typec_caps.revision = 0x0120;	/* Type-C spec release 1.2 */
	port->typec_caps.pd_revision = 0x0300;	/* USB-PD spec release 3.0 */
	port->typec_caps.svdm_version = SVDM_VER_2_0;
	port->typec_caps.driver_data = port;
	port->typec_caps.ops = &tcpm_ops;
	port->typec_caps.orientation_aware = 1;

	port->partner_desc.identity = &port->partner_ident;

	port->role_sw = usb_role_switch_get(port->dev);
	if (!port->role_sw)
		port->role_sw = fwnode_usb_role_switch_get(tcpc->fwnode);
	if (IS_ERR(port->role_sw)) {
		err = PTR_ERR(port->role_sw);
		goto out_destroy_wq;
	}

	err = devm_tcpm_psy_register(port);
	if (err)
		goto out_role_sw_put;
	power_supply_changed(port->psy);

	err = tcpm_port_register_pd(port);
	if (err)
		goto out_role_sw_put;

<<<<<<< HEAD
	port->typec_caps.pd = port->pds[0];
=======
	if (port->pds)
		port->typec_caps.pd = port->pds[0];
>>>>>>> 6296562f

	port->typec_port = typec_register_port(port->dev, &port->typec_caps);
	if (IS_ERR(port->typec_port)) {
		err = PTR_ERR(port->typec_port);
		goto out_unregister_pd;
	}

	typec_port_register_altmodes(port->typec_port,
				     &tcpm_altmode_ops, port,
				     port->port_altmode, ALTMODE_DISCOVERY_MAX);
	port->registered = true;

	mutex_lock(&port->lock);
	tcpm_init(port);
	mutex_unlock(&port->lock);

	tcpm_log(port, "%s: registered", dev_name(dev));
	return port;

out_unregister_pd:
	tcpm_port_unregister_pd(port);
out_role_sw_put:
	usb_role_switch_put(port->role_sw);
out_destroy_wq:
	tcpm_debugfs_exit(port);
	kthread_destroy_worker(port->wq);
	return ERR_PTR(err);
}
EXPORT_SYMBOL_GPL(tcpm_register_port);

void tcpm_unregister_port(struct tcpm_port *port)
{
	int i;

	port->registered = false;
	kthread_destroy_worker(port->wq);

	hrtimer_cancel(&port->send_discover_timer);
	hrtimer_cancel(&port->enable_frs_timer);
	hrtimer_cancel(&port->vdm_state_machine_timer);
	hrtimer_cancel(&port->state_machine_timer);

	tcpm_reset_port(port);

	tcpm_port_unregister_pd(port);

	for (i = 0; i < ARRAY_SIZE(port->port_altmode); i++)
		typec_unregister_altmode(port->port_altmode[i]);
	typec_unregister_port(port->typec_port);
	usb_role_switch_put(port->role_sw);
	tcpm_debugfs_exit(port);
}
EXPORT_SYMBOL_GPL(tcpm_unregister_port);

MODULE_AUTHOR("Guenter Roeck <groeck@chromium.org>");
MODULE_DESCRIPTION("USB Type-C Port Manager");
MODULE_LICENSE("GPL");<|MERGE_RESOLUTION|>--- conflicted
+++ resolved
@@ -6847,12 +6847,8 @@
 	if (err)
 		goto out_role_sw_put;
 
-<<<<<<< HEAD
-	port->typec_caps.pd = port->pds[0];
-=======
 	if (port->pds)
 		port->typec_caps.pd = port->pds[0];
->>>>>>> 6296562f
 
 	port->typec_port = typec_register_port(port->dev, &port->typec_caps);
 	if (IS_ERR(port->typec_port)) {
