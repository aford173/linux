// SPDX-License-Identifier: GPL-2.0+
/*
 * f_ncm.c -- USB CDC Network (NCM) link function driver
 *
 * Copyright (C) 2010 Nokia Corporation
 * Contact: Yauheni Kaliuta <yauheni.kaliuta@nokia.com>
 *
 * The driver borrows from f_ecm.c which is:
 *
 * Copyright (C) 2003-2005,2008 David Brownell
 * Copyright (C) 2008 Nokia Corporation
 */

#include <linux/kernel.h>
#include <linux/interrupt.h>
#include <linux/module.h>
#include <linux/device.h>
#include <linux/etherdevice.h>
#include <linux/crc32.h>

#include <linux/usb/cdc.h>

#include "u_ether.h"
#include "u_ether_configfs.h"
#include "u_ncm.h"
#include "configfs.h"

/*
 * This function is a "CDC Network Control Model" (CDC NCM) Ethernet link.
 * NCM is intended to be used with high-speed network attachments.
 *
 * Note that NCM requires the use of "alternate settings" for its data
 * interface.  This means that the set_alt() method has real work to do,
 * and also means that a get_alt() method is required.
 */

/* to trigger crc/non-crc ndp signature */

#define NCM_NDP_HDR_CRC		0x01000000

enum ncm_notify_state {
	NCM_NOTIFY_NONE,		/* don't notify */
	NCM_NOTIFY_CONNECT,		/* issue CONNECT next */
	NCM_NOTIFY_SPEED,		/* issue SPEED_CHANGE next */
};

struct f_ncm {
	struct gether			port;
	u8				ctrl_id, data_id;

	char				ethaddr[14];

	struct usb_ep			*notify;
	struct usb_request		*notify_req;
	u8				notify_state;
	atomic_t			notify_count;
	bool				is_open;

	const struct ndp_parser_opts	*parser_opts;
	bool				is_crc;
	u32				ndp_sign;

	/*
	 * for notification, it is accessed from both
	 * callback and ethernet open/close
	 */
	spinlock_t			lock;

	struct net_device		*netdev;

	/* For multi-frame NDP TX */
	struct sk_buff			*skb_tx_data;
	struct sk_buff			*skb_tx_ndp;
	u16				ndp_dgram_count;
	struct hrtimer			task_timer;
};

static inline struct f_ncm *func_to_ncm(struct usb_function *f)
{
	return container_of(f, struct f_ncm, port.func);
}

/*-------------------------------------------------------------------------*/

/*
 * We cannot group frames so use just the minimal size which ok to put
 * one max-size ethernet frame.
 * If the host can group frames, allow it to do that, 16K is selected,
 * because it's used by default by the current linux host driver
 */
#define NTB_DEFAULT_IN_SIZE	16384
#define NTB_OUT_SIZE		16384

/* Allocation for storing the NDP, 32 should suffice for a
 * 16k packet. This allows a maximum of 32 * 507 Byte packets to
 * be transmitted in a single 16kB skb, though when sending full size
 * packets this limit will be plenty.
 * Smaller packets are not likely to be trying to maximize the
 * throughput and will be mstly sending smaller infrequent frames.
 */
#define TX_MAX_NUM_DPE		32

/* Delay for the transmit to wait before sending an unfilled NTB frame. */
#define TX_TIMEOUT_NSECS	300000

/*
 * Although max mtu as dictated by u_ether is 15412 bytes, setting
<<<<<<< HEAD
 * max_segment_sizeto 15426 would not be efficient. If user chooses segment
 * size to be (>= 8192), then we can't aggregate more than one  buffer in each
=======
 * max_segment_size to 15426 would not be efficient. If user chooses segment
 * size to be (>= 8192), then we can't aggregate more than one buffer in each
>>>>>>> 6296562f
 * NTB (assuming each packet coming from network layer is >= 8192 bytes) as ep
 * maxpacket limit is 16384. So let max_segment_size be limited to 8000 to allow
 * at least 2 packets to be aggregated reducing wastage of NTB buffer space
 */
#define MAX_DATAGRAM_SIZE	8000

#define FORMATS_SUPPORTED	(USB_CDC_NCM_NTB16_SUPPORTED |	\
				 USB_CDC_NCM_NTB32_SUPPORTED)

static struct usb_cdc_ncm_ntb_parameters ntb_parameters = {
	.wLength = cpu_to_le16(sizeof(ntb_parameters)),
	.bmNtbFormatsSupported = cpu_to_le16(FORMATS_SUPPORTED),
	.dwNtbInMaxSize = cpu_to_le32(NTB_DEFAULT_IN_SIZE),
	.wNdpInDivisor = cpu_to_le16(4),
	.wNdpInPayloadRemainder = cpu_to_le16(0),
	.wNdpInAlignment = cpu_to_le16(4),

	.dwNtbOutMaxSize = cpu_to_le32(NTB_OUT_SIZE),
	.wNdpOutDivisor = cpu_to_le16(4),
	.wNdpOutPayloadRemainder = cpu_to_le16(0),
	.wNdpOutAlignment = cpu_to_le16(4),
};

/*
 * Use wMaxPacketSize big enough to fit CDC_NOTIFY_SPEED_CHANGE in one
 * packet, to simplify cancellation; and a big transfer interval, to
 * waste less bandwidth.
 */

#define NCM_STATUS_INTERVAL_MS		32
#define NCM_STATUS_BYTECOUNT		16	/* 8 byte header + data */

static struct usb_interface_assoc_descriptor ncm_iad_desc = {
	.bLength =		sizeof ncm_iad_desc,
	.bDescriptorType =	USB_DT_INTERFACE_ASSOCIATION,

	/* .bFirstInterface =	DYNAMIC, */
	.bInterfaceCount =	2,	/* control + data */
	.bFunctionClass =	USB_CLASS_COMM,
	.bFunctionSubClass =	USB_CDC_SUBCLASS_NCM,
	.bFunctionProtocol =	USB_CDC_PROTO_NONE,
	/* .iFunction =		DYNAMIC */
};

/* interface descriptor: */

static struct usb_interface_descriptor ncm_control_intf = {
	.bLength =		sizeof ncm_control_intf,
	.bDescriptorType =	USB_DT_INTERFACE,

	/* .bInterfaceNumber = DYNAMIC */
	.bNumEndpoints =	1,
	.bInterfaceClass =	USB_CLASS_COMM,
	.bInterfaceSubClass =	USB_CDC_SUBCLASS_NCM,
	.bInterfaceProtocol =	USB_CDC_PROTO_NONE,
	/* .iInterface = DYNAMIC */
};

static struct usb_cdc_header_desc ncm_header_desc = {
	.bLength =		sizeof ncm_header_desc,
	.bDescriptorType =	USB_DT_CS_INTERFACE,
	.bDescriptorSubType =	USB_CDC_HEADER_TYPE,

	.bcdCDC =		cpu_to_le16(0x0110),
};

static struct usb_cdc_union_desc ncm_union_desc = {
	.bLength =		sizeof(ncm_union_desc),
	.bDescriptorType =	USB_DT_CS_INTERFACE,
	.bDescriptorSubType =	USB_CDC_UNION_TYPE,
	/* .bMasterInterface0 =	DYNAMIC */
	/* .bSlaveInterface0 =	DYNAMIC */
};

static struct usb_cdc_ether_desc ecm_desc = {
	.bLength =		sizeof ecm_desc,
	.bDescriptorType =	USB_DT_CS_INTERFACE,
	.bDescriptorSubType =	USB_CDC_ETHERNET_TYPE,

	/* this descriptor actually adds value, surprise! */
	/* .iMACAddress = DYNAMIC */
	.bmEthernetStatistics =	cpu_to_le32(0), /* no statistics */
	.wNumberMCFilters =	cpu_to_le16(0),
	.bNumberPowerFilters =	0,
};

#define NCAPS	(USB_CDC_NCM_NCAP_ETH_FILTER | USB_CDC_NCM_NCAP_CRC_MODE)

static struct usb_cdc_ncm_desc ncm_desc = {
	.bLength =		sizeof ncm_desc,
	.bDescriptorType =	USB_DT_CS_INTERFACE,
	.bDescriptorSubType =	USB_CDC_NCM_TYPE,

	.bcdNcmVersion =	cpu_to_le16(0x0100),
	/* can process SetEthernetPacketFilter */
	.bmNetworkCapabilities = NCAPS,
};

/* the default data interface has no endpoints ... */

static struct usb_interface_descriptor ncm_data_nop_intf = {
	.bLength =		sizeof ncm_data_nop_intf,
	.bDescriptorType =	USB_DT_INTERFACE,

	.bInterfaceNumber =	1,
	.bAlternateSetting =	0,
	.bNumEndpoints =	0,
	.bInterfaceClass =	USB_CLASS_CDC_DATA,
	.bInterfaceSubClass =	0,
	.bInterfaceProtocol =	USB_CDC_NCM_PROTO_NTB,
	/* .iInterface = DYNAMIC */
};

/* ... but the "real" data interface has two bulk endpoints */

static struct usb_interface_descriptor ncm_data_intf = {
	.bLength =		sizeof ncm_data_intf,
	.bDescriptorType =	USB_DT_INTERFACE,

	.bInterfaceNumber =	1,
	.bAlternateSetting =	1,
	.bNumEndpoints =	2,
	.bInterfaceClass =	USB_CLASS_CDC_DATA,
	.bInterfaceSubClass =	0,
	.bInterfaceProtocol =	USB_CDC_NCM_PROTO_NTB,
	/* .iInterface = DYNAMIC */
};

/* full speed support: */

static struct usb_endpoint_descriptor fs_ncm_notify_desc = {
	.bLength =		USB_DT_ENDPOINT_SIZE,
	.bDescriptorType =	USB_DT_ENDPOINT,

	.bEndpointAddress =	USB_DIR_IN,
	.bmAttributes =		USB_ENDPOINT_XFER_INT,
	.wMaxPacketSize =	cpu_to_le16(NCM_STATUS_BYTECOUNT),
	.bInterval =		NCM_STATUS_INTERVAL_MS,
};

static struct usb_endpoint_descriptor fs_ncm_in_desc = {
	.bLength =		USB_DT_ENDPOINT_SIZE,
	.bDescriptorType =	USB_DT_ENDPOINT,

	.bEndpointAddress =	USB_DIR_IN,
	.bmAttributes =		USB_ENDPOINT_XFER_BULK,
};

static struct usb_endpoint_descriptor fs_ncm_out_desc = {
	.bLength =		USB_DT_ENDPOINT_SIZE,
	.bDescriptorType =	USB_DT_ENDPOINT,

	.bEndpointAddress =	USB_DIR_OUT,
	.bmAttributes =		USB_ENDPOINT_XFER_BULK,
};

static struct usb_descriptor_header *ncm_fs_function[] = {
	(struct usb_descriptor_header *) &ncm_iad_desc,
	/* CDC NCM control descriptors */
	(struct usb_descriptor_header *) &ncm_control_intf,
	(struct usb_descriptor_header *) &ncm_header_desc,
	(struct usb_descriptor_header *) &ncm_union_desc,
	(struct usb_descriptor_header *) &ecm_desc,
	(struct usb_descriptor_header *) &ncm_desc,
	(struct usb_descriptor_header *) &fs_ncm_notify_desc,
	/* data interface, altsettings 0 and 1 */
	(struct usb_descriptor_header *) &ncm_data_nop_intf,
	(struct usb_descriptor_header *) &ncm_data_intf,
	(struct usb_descriptor_header *) &fs_ncm_in_desc,
	(struct usb_descriptor_header *) &fs_ncm_out_desc,
	NULL,
};

/* high speed support: */

static struct usb_endpoint_descriptor hs_ncm_notify_desc = {
	.bLength =		USB_DT_ENDPOINT_SIZE,
	.bDescriptorType =	USB_DT_ENDPOINT,

	.bEndpointAddress =	USB_DIR_IN,
	.bmAttributes =		USB_ENDPOINT_XFER_INT,
	.wMaxPacketSize =	cpu_to_le16(NCM_STATUS_BYTECOUNT),
	.bInterval =		USB_MS_TO_HS_INTERVAL(NCM_STATUS_INTERVAL_MS),
};
static struct usb_endpoint_descriptor hs_ncm_in_desc = {
	.bLength =		USB_DT_ENDPOINT_SIZE,
	.bDescriptorType =	USB_DT_ENDPOINT,

	.bEndpointAddress =	USB_DIR_IN,
	.bmAttributes =		USB_ENDPOINT_XFER_BULK,
	.wMaxPacketSize =	cpu_to_le16(512),
};

static struct usb_endpoint_descriptor hs_ncm_out_desc = {
	.bLength =		USB_DT_ENDPOINT_SIZE,
	.bDescriptorType =	USB_DT_ENDPOINT,

	.bEndpointAddress =	USB_DIR_OUT,
	.bmAttributes =		USB_ENDPOINT_XFER_BULK,
	.wMaxPacketSize =	cpu_to_le16(512),
};

static struct usb_descriptor_header *ncm_hs_function[] = {
	(struct usb_descriptor_header *) &ncm_iad_desc,
	/* CDC NCM control descriptors */
	(struct usb_descriptor_header *) &ncm_control_intf,
	(struct usb_descriptor_header *) &ncm_header_desc,
	(struct usb_descriptor_header *) &ncm_union_desc,
	(struct usb_descriptor_header *) &ecm_desc,
	(struct usb_descriptor_header *) &ncm_desc,
	(struct usb_descriptor_header *) &hs_ncm_notify_desc,
	/* data interface, altsettings 0 and 1 */
	(struct usb_descriptor_header *) &ncm_data_nop_intf,
	(struct usb_descriptor_header *) &ncm_data_intf,
	(struct usb_descriptor_header *) &hs_ncm_in_desc,
	(struct usb_descriptor_header *) &hs_ncm_out_desc,
	NULL,
};


/* super speed support: */

static struct usb_endpoint_descriptor ss_ncm_notify_desc = {
	.bLength =		USB_DT_ENDPOINT_SIZE,
	.bDescriptorType =	USB_DT_ENDPOINT,

	.bEndpointAddress =	USB_DIR_IN,
	.bmAttributes =		USB_ENDPOINT_XFER_INT,
	.wMaxPacketSize =	cpu_to_le16(NCM_STATUS_BYTECOUNT),
	.bInterval =		USB_MS_TO_HS_INTERVAL(NCM_STATUS_INTERVAL_MS)
};

static struct usb_ss_ep_comp_descriptor ss_ncm_notify_comp_desc = {
	.bLength =		sizeof(ss_ncm_notify_comp_desc),
	.bDescriptorType =	USB_DT_SS_ENDPOINT_COMP,

	/* the following 3 values can be tweaked if necessary */
	/* .bMaxBurst =		0, */
	/* .bmAttributes =	0, */
	.wBytesPerInterval =	cpu_to_le16(NCM_STATUS_BYTECOUNT),
};

static struct usb_endpoint_descriptor ss_ncm_in_desc = {
	.bLength =		USB_DT_ENDPOINT_SIZE,
	.bDescriptorType =	USB_DT_ENDPOINT,

	.bEndpointAddress =	USB_DIR_IN,
	.bmAttributes =		USB_ENDPOINT_XFER_BULK,
	.wMaxPacketSize =	cpu_to_le16(1024),
};

static struct usb_endpoint_descriptor ss_ncm_out_desc = {
	.bLength =		USB_DT_ENDPOINT_SIZE,
	.bDescriptorType =	USB_DT_ENDPOINT,

	.bEndpointAddress =	USB_DIR_OUT,
	.bmAttributes =		USB_ENDPOINT_XFER_BULK,
	.wMaxPacketSize =	cpu_to_le16(1024),
};

static struct usb_ss_ep_comp_descriptor ss_ncm_bulk_comp_desc = {
	.bLength =		sizeof(ss_ncm_bulk_comp_desc),
	.bDescriptorType =	USB_DT_SS_ENDPOINT_COMP,

	/* the following 2 values can be tweaked if necessary */
	.bMaxBurst =		15,
	/* .bmAttributes =	0, */
};

static struct usb_descriptor_header *ncm_ss_function[] = {
	(struct usb_descriptor_header *) &ncm_iad_desc,
	/* CDC NCM control descriptors */
	(struct usb_descriptor_header *) &ncm_control_intf,
	(struct usb_descriptor_header *) &ncm_header_desc,
	(struct usb_descriptor_header *) &ncm_union_desc,
	(struct usb_descriptor_header *) &ecm_desc,
	(struct usb_descriptor_header *) &ncm_desc,
	(struct usb_descriptor_header *) &ss_ncm_notify_desc,
	(struct usb_descriptor_header *) &ss_ncm_notify_comp_desc,
	/* data interface, altsettings 0 and 1 */
	(struct usb_descriptor_header *) &ncm_data_nop_intf,
	(struct usb_descriptor_header *) &ncm_data_intf,
	(struct usb_descriptor_header *) &ss_ncm_in_desc,
	(struct usb_descriptor_header *) &ss_ncm_bulk_comp_desc,
	(struct usb_descriptor_header *) &ss_ncm_out_desc,
	(struct usb_descriptor_header *) &ss_ncm_bulk_comp_desc,
	NULL,
};

/* string descriptors: */

#define STRING_CTRL_IDX	0
#define STRING_MAC_IDX	1
#define STRING_DATA_IDX	2
#define STRING_IAD_IDX	3

static struct usb_string ncm_string_defs[] = {
	[STRING_CTRL_IDX].s = "CDC Network Control Model (NCM)",
	[STRING_MAC_IDX].s = "",
	[STRING_DATA_IDX].s = "CDC Network Data",
	[STRING_IAD_IDX].s = "CDC NCM",
	{  } /* end of list */
};

static struct usb_gadget_strings ncm_string_table = {
	.language =		0x0409,	/* en-us */
	.strings =		ncm_string_defs,
};

static struct usb_gadget_strings *ncm_strings[] = {
	&ncm_string_table,
	NULL,
};

/*
 * Here are options for NCM Datagram Pointer table (NDP) parser.
 * There are 2 different formats: NDP16 and NDP32 in the spec (ch. 3),
 * in NDP16 offsets and sizes fields are 1 16bit word wide,
 * in NDP32 -- 2 16bit words wide. Also signatures are different.
 * To make the parser code the same, put the differences in the structure,
 * and switch pointers to the structures when the format is changed.
 */

struct ndp_parser_opts {
	u32		nth_sign;
	u32		ndp_sign;
	unsigned	nth_size;
	unsigned	ndp_size;
	unsigned	dpe_size;
	unsigned	ndplen_align;
	/* sizes in u16 units */
	unsigned	dgram_item_len; /* index or length */
	unsigned	block_length;
	unsigned	ndp_index;
	unsigned	reserved1;
	unsigned	reserved2;
	unsigned	next_ndp_index;
};

static const struct ndp_parser_opts ndp16_opts = {
	.nth_sign = USB_CDC_NCM_NTH16_SIGN,
	.ndp_sign = USB_CDC_NCM_NDP16_NOCRC_SIGN,
	.nth_size = sizeof(struct usb_cdc_ncm_nth16),
	.ndp_size = sizeof(struct usb_cdc_ncm_ndp16),
	.dpe_size = sizeof(struct usb_cdc_ncm_dpe16),
	.ndplen_align = 4,
	.dgram_item_len = 1,
	.block_length = 1,
	.ndp_index = 1,
	.reserved1 = 0,
	.reserved2 = 0,
	.next_ndp_index = 1,
};

static const struct ndp_parser_opts ndp32_opts = {
	.nth_sign = USB_CDC_NCM_NTH32_SIGN,
	.ndp_sign = USB_CDC_NCM_NDP32_NOCRC_SIGN,
	.nth_size = sizeof(struct usb_cdc_ncm_nth32),
	.ndp_size = sizeof(struct usb_cdc_ncm_ndp32),
	.dpe_size = sizeof(struct usb_cdc_ncm_dpe32),
	.ndplen_align = 8,
	.dgram_item_len = 2,
	.block_length = 2,
	.ndp_index = 2,
	.reserved1 = 1,
	.reserved2 = 2,
	.next_ndp_index = 2,
};

static inline void put_ncm(__le16 **p, unsigned size, unsigned val)
{
	switch (size) {
	case 1:
		put_unaligned_le16((u16)val, *p);
		break;
	case 2:
		put_unaligned_le32((u32)val, *p);

		break;
	default:
		BUG();
	}

	*p += size;
}

static inline unsigned get_ncm(__le16 **p, unsigned size)
{
	unsigned tmp;

	switch (size) {
	case 1:
		tmp = get_unaligned_le16(*p);
		break;
	case 2:
		tmp = get_unaligned_le32(*p);
		break;
	default:
		BUG();
	}

	*p += size;
	return tmp;
}

/*-------------------------------------------------------------------------*/

static inline void ncm_reset_values(struct f_ncm *ncm)
{
	ncm->parser_opts = &ndp16_opts;
	ncm->is_crc = false;
	ncm->ndp_sign = ncm->parser_opts->ndp_sign;
	ncm->port.cdc_filter = DEFAULT_FILTER;

	/* doesn't make sense for ncm, fixed size used */
	ncm->port.header_len = 0;

	ncm->port.fixed_out_len = le32_to_cpu(ntb_parameters.dwNtbOutMaxSize);
	ncm->port.fixed_in_len = NTB_DEFAULT_IN_SIZE;
}

/*
 * Context: ncm->lock held
 */
static void ncm_do_notify(struct f_ncm *ncm)
{
	struct usb_request		*req = ncm->notify_req;
	struct usb_cdc_notification	*event;
	struct usb_composite_dev	*cdev = ncm->port.func.config->cdev;
	__le32				*data;
	int				status;

	/* notification already in flight? */
	if (atomic_read(&ncm->notify_count))
		return;

	event = req->buf;
	switch (ncm->notify_state) {
	case NCM_NOTIFY_NONE:
		return;

	case NCM_NOTIFY_CONNECT:
		event->bNotificationType = USB_CDC_NOTIFY_NETWORK_CONNECTION;
		if (ncm->is_open)
			event->wValue = cpu_to_le16(1);
		else
			event->wValue = cpu_to_le16(0);
		event->wLength = 0;
		req->length = sizeof *event;

		DBG(cdev, "notify connect %s\n",
				ncm->is_open ? "true" : "false");
		ncm->notify_state = NCM_NOTIFY_NONE;
		break;

	case NCM_NOTIFY_SPEED:
		event->bNotificationType = USB_CDC_NOTIFY_SPEED_CHANGE;
		event->wValue = cpu_to_le16(0);
		event->wLength = cpu_to_le16(8);
		req->length = NCM_STATUS_BYTECOUNT;

		/* SPEED_CHANGE data is up/down speeds in bits/sec */
		data = req->buf + sizeof *event;
		data[0] = cpu_to_le32(gether_bitrate(cdev->gadget));
		data[1] = data[0];

		DBG(cdev, "notify speed %u\n", gether_bitrate(cdev->gadget));
		ncm->notify_state = NCM_NOTIFY_CONNECT;
		break;
	}
	event->bmRequestType = 0xA1;
	event->wIndex = cpu_to_le16(ncm->ctrl_id);

	atomic_inc(&ncm->notify_count);

	/*
	 * In double buffering if there is a space in FIFO,
	 * completion callback can be called right after the call,
	 * so unlocking
	 */
	spin_unlock(&ncm->lock);
	status = usb_ep_queue(ncm->notify, req, GFP_ATOMIC);
	spin_lock(&ncm->lock);
	if (status < 0) {
		atomic_dec(&ncm->notify_count);
		DBG(cdev, "notify --> %d\n", status);
	}
}

/*
 * Context: ncm->lock held
 */
static void ncm_notify(struct f_ncm *ncm)
{
	/*
	 * NOTE on most versions of Linux, host side cdc-ethernet
	 * won't listen for notifications until its netdevice opens.
	 * The first notification then sits in the FIFO for a long
	 * time, and the second one is queued.
	 *
	 * If ncm_notify() is called before the second (CONNECT)
	 * notification is sent, then it will reset to send the SPEED
	 * notificaion again (and again, and again), but it's not a problem
	 */
	ncm->notify_state = NCM_NOTIFY_SPEED;
	ncm_do_notify(ncm);
}

static void ncm_notify_complete(struct usb_ep *ep, struct usb_request *req)
{
	struct f_ncm			*ncm = req->context;
	struct usb_composite_dev	*cdev = ncm->port.func.config->cdev;
	struct usb_cdc_notification	*event = req->buf;

	spin_lock(&ncm->lock);
	switch (req->status) {
	case 0:
		VDBG(cdev, "Notification %02x sent\n",
		     event->bNotificationType);
		atomic_dec(&ncm->notify_count);
		break;
	case -ECONNRESET:
	case -ESHUTDOWN:
		atomic_set(&ncm->notify_count, 0);
		ncm->notify_state = NCM_NOTIFY_NONE;
		break;
	default:
		DBG(cdev, "event %02x --> %d\n",
			event->bNotificationType, req->status);
		atomic_dec(&ncm->notify_count);
		break;
	}
	ncm_do_notify(ncm);
	spin_unlock(&ncm->lock);
}

static void ncm_ep0out_complete(struct usb_ep *ep, struct usb_request *req)
{
	/* now for SET_NTB_INPUT_SIZE only */
	unsigned		in_size;
	struct usb_function	*f = req->context;
	struct f_ncm		*ncm = func_to_ncm(f);
	struct usb_composite_dev *cdev = f->config->cdev;

	req->context = NULL;
	if (req->status || req->actual != req->length) {
		DBG(cdev, "Bad control-OUT transfer\n");
		goto invalid;
	}

	in_size = get_unaligned_le32(req->buf);
	if (in_size < USB_CDC_NCM_NTB_MIN_IN_SIZE ||
	    in_size > le32_to_cpu(ntb_parameters.dwNtbInMaxSize)) {
		DBG(cdev, "Got wrong INPUT SIZE (%d) from host\n", in_size);
		goto invalid;
	}

	ncm->port.fixed_in_len = in_size;
	VDBG(cdev, "Set NTB INPUT SIZE %d\n", in_size);
	return;

invalid:
	usb_ep_set_halt(ep);
	return;
}

static int ncm_setup(struct usb_function *f, const struct usb_ctrlrequest *ctrl)
{
	struct f_ncm		*ncm = func_to_ncm(f);
	struct usb_composite_dev *cdev = f->config->cdev;
	struct usb_request	*req = cdev->req;
	int			value = -EOPNOTSUPP;
	u16			w_index = le16_to_cpu(ctrl->wIndex);
	u16			w_value = le16_to_cpu(ctrl->wValue);
	u16			w_length = le16_to_cpu(ctrl->wLength);

	/*
	 * composite driver infrastructure handles everything except
	 * CDC class messages; interface activation uses set_alt().
	 */
	switch ((ctrl->bRequestType << 8) | ctrl->bRequest) {
	case ((USB_DIR_OUT | USB_TYPE_CLASS | USB_RECIP_INTERFACE) << 8)
			| USB_CDC_SET_ETHERNET_PACKET_FILTER:
		/*
		 * see 6.2.30: no data, wIndex = interface,
		 * wValue = packet filter bitmap
		 */
		if (w_length != 0 || w_index != ncm->ctrl_id)
			goto invalid;
		DBG(cdev, "packet filter %02x\n", w_value);
		/*
		 * REVISIT locking of cdc_filter.  This assumes the UDC
		 * driver won't have a concurrent packet TX irq running on
		 * another CPU; or that if it does, this write is atomic...
		 */
		ncm->port.cdc_filter = w_value;
		value = 0;
		break;
	/*
	 * and optionally:
	 * case USB_CDC_SEND_ENCAPSULATED_COMMAND:
	 * case USB_CDC_GET_ENCAPSULATED_RESPONSE:
	 * case USB_CDC_SET_ETHERNET_MULTICAST_FILTERS:
	 * case USB_CDC_SET_ETHERNET_PM_PATTERN_FILTER:
	 * case USB_CDC_GET_ETHERNET_PM_PATTERN_FILTER:
	 * case USB_CDC_GET_ETHERNET_STATISTIC:
	 */

	case ((USB_DIR_IN | USB_TYPE_CLASS | USB_RECIP_INTERFACE) << 8)
		| USB_CDC_GET_NTB_PARAMETERS:

		if (w_length == 0 || w_value != 0 || w_index != ncm->ctrl_id)
			goto invalid;
		value = w_length > sizeof ntb_parameters ?
			sizeof ntb_parameters : w_length;
		memcpy(req->buf, &ntb_parameters, value);
		VDBG(cdev, "Host asked NTB parameters\n");
		break;

	case ((USB_DIR_IN | USB_TYPE_CLASS | USB_RECIP_INTERFACE) << 8)
		| USB_CDC_GET_NTB_INPUT_SIZE:

		if (w_length < 4 || w_value != 0 || w_index != ncm->ctrl_id)
			goto invalid;
		put_unaligned_le32(ncm->port.fixed_in_len, req->buf);
		value = 4;
		VDBG(cdev, "Host asked INPUT SIZE, sending %d\n",
		     ncm->port.fixed_in_len);
		break;

	case ((USB_DIR_OUT | USB_TYPE_CLASS | USB_RECIP_INTERFACE) << 8)
		| USB_CDC_SET_NTB_INPUT_SIZE:
	{
		if (w_length != 4 || w_value != 0 || w_index != ncm->ctrl_id)
			goto invalid;
		req->complete = ncm_ep0out_complete;
		req->length = w_length;
		req->context = f;

		value = req->length;
		break;
	}

	case ((USB_DIR_IN | USB_TYPE_CLASS | USB_RECIP_INTERFACE) << 8)
		| USB_CDC_GET_NTB_FORMAT:
	{
		uint16_t format;

		if (w_length < 2 || w_value != 0 || w_index != ncm->ctrl_id)
			goto invalid;
		format = (ncm->parser_opts == &ndp16_opts) ? 0x0000 : 0x0001;
		put_unaligned_le16(format, req->buf);
		value = 2;
		VDBG(cdev, "Host asked NTB FORMAT, sending %d\n", format);
		break;
	}

	case ((USB_DIR_OUT | USB_TYPE_CLASS | USB_RECIP_INTERFACE) << 8)
		| USB_CDC_SET_NTB_FORMAT:
	{
		if (w_length != 0 || w_index != ncm->ctrl_id)
			goto invalid;
		switch (w_value) {
		case 0x0000:
			ncm->parser_opts = &ndp16_opts;
			DBG(cdev, "NCM16 selected\n");
			break;
		case 0x0001:
			ncm->parser_opts = &ndp32_opts;
			DBG(cdev, "NCM32 selected\n");
			break;
		default:
			goto invalid;
		}
		value = 0;
		break;
	}
	case ((USB_DIR_IN | USB_TYPE_CLASS | USB_RECIP_INTERFACE) << 8)
		| USB_CDC_GET_CRC_MODE:
	{
		uint16_t is_crc;

		if (w_length < 2 || w_value != 0 || w_index != ncm->ctrl_id)
			goto invalid;
		is_crc = ncm->is_crc ? 0x0001 : 0x0000;
		put_unaligned_le16(is_crc, req->buf);
		value = 2;
		VDBG(cdev, "Host asked CRC MODE, sending %d\n", is_crc);
		break;
	}

	case ((USB_DIR_OUT | USB_TYPE_CLASS | USB_RECIP_INTERFACE) << 8)
		| USB_CDC_SET_CRC_MODE:
	{
		if (w_length != 0 || w_index != ncm->ctrl_id)
			goto invalid;
		switch (w_value) {
		case 0x0000:
			ncm->is_crc = false;
			DBG(cdev, "non-CRC mode selected\n");
			break;
		case 0x0001:
			ncm->is_crc = true;
			DBG(cdev, "CRC mode selected\n");
			break;
		default:
			goto invalid;
		}
		value = 0;
		break;
	}

	/* and disabled in ncm descriptor: */
	/* case USB_CDC_GET_NET_ADDRESS: */
	/* case USB_CDC_SET_NET_ADDRESS: */
	/* case USB_CDC_GET_MAX_DATAGRAM_SIZE: */
	/* case USB_CDC_SET_MAX_DATAGRAM_SIZE: */

	default:
invalid:
		DBG(cdev, "invalid control req%02x.%02x v%04x i%04x l%d\n",
			ctrl->bRequestType, ctrl->bRequest,
			w_value, w_index, w_length);
	}
	ncm->ndp_sign = ncm->parser_opts->ndp_sign |
		(ncm->is_crc ? NCM_NDP_HDR_CRC : 0);

	/* respond with data transfer or status phase? */
	if (value >= 0) {
		DBG(cdev, "ncm req%02x.%02x v%04x i%04x l%d\n",
			ctrl->bRequestType, ctrl->bRequest,
			w_value, w_index, w_length);
		req->zero = 0;
		req->length = value;
		value = usb_ep_queue(cdev->gadget->ep0, req, GFP_ATOMIC);
		if (value < 0)
			ERROR(cdev, "ncm req %02x.%02x response err %d\n",
					ctrl->bRequestType, ctrl->bRequest,
					value);
	}

	/* device either stalls (value < 0) or reports success */
	return value;
}


static int ncm_set_alt(struct usb_function *f, unsigned intf, unsigned alt)
{
	struct f_ncm		*ncm = func_to_ncm(f);
	struct usb_composite_dev *cdev = f->config->cdev;

	/* Control interface has only altsetting 0 */
	if (intf == ncm->ctrl_id) {
		if (alt != 0)
			goto fail;

		DBG(cdev, "reset ncm control %d\n", intf);
		usb_ep_disable(ncm->notify);

		if (!(ncm->notify->desc)) {
			DBG(cdev, "init ncm ctrl %d\n", intf);
			if (config_ep_by_speed(cdev->gadget, f, ncm->notify))
				goto fail;
		}
		usb_ep_enable(ncm->notify);

	/* Data interface has two altsettings, 0 and 1 */
	} else if (intf == ncm->data_id) {
		if (alt > 1)
			goto fail;

		if (ncm->port.in_ep->enabled) {
			DBG(cdev, "reset ncm\n");
			ncm->netdev = NULL;
			gether_disconnect(&ncm->port);
			ncm_reset_values(ncm);
		}

		/*
		 * CDC Network only sends data in non-default altsettings.
		 * Changing altsettings resets filters, statistics, etc.
		 */
		if (alt == 1) {
			struct net_device	*net;

			if (!ncm->port.in_ep->desc ||
			    !ncm->port.out_ep->desc) {
				DBG(cdev, "init ncm\n");
				if (config_ep_by_speed(cdev->gadget, f,
						       ncm->port.in_ep) ||
				    config_ep_by_speed(cdev->gadget, f,
						       ncm->port.out_ep)) {
					ncm->port.in_ep->desc = NULL;
					ncm->port.out_ep->desc = NULL;
					goto fail;
				}
			}

			/* TODO */
			/* Enable zlps by default for NCM conformance;
			 * override for musb_hdrc (avoids txdma ovhead)
			 */
			ncm->port.is_zlp_ok =
				gadget_is_zlp_supported(cdev->gadget);
			ncm->port.cdc_filter = DEFAULT_FILTER;
			DBG(cdev, "activate ncm\n");
			net = gether_connect(&ncm->port);
			if (IS_ERR(net))
				return PTR_ERR(net);
			ncm->netdev = net;
		}

		spin_lock(&ncm->lock);
		ncm_notify(ncm);
		spin_unlock(&ncm->lock);
	} else
		goto fail;

	return 0;
fail:
	return -EINVAL;
}

/*
 * Because the data interface supports multiple altsettings,
 * this NCM function *MUST* implement a get_alt() method.
 */
static int ncm_get_alt(struct usb_function *f, unsigned intf)
{
	struct f_ncm		*ncm = func_to_ncm(f);

	if (intf == ncm->ctrl_id)
		return 0;
	return ncm->port.in_ep->enabled ? 1 : 0;
}

static struct sk_buff *package_for_tx(struct f_ncm *ncm)
{
	__le16		*ntb_iter;
	struct sk_buff	*skb2 = NULL;
	unsigned	ndp_pad;
	unsigned	ndp_index;
	unsigned	new_len;

	const struct ndp_parser_opts *opts = ncm->parser_opts;
	const int ndp_align = le16_to_cpu(ntb_parameters.wNdpInAlignment);
	const int dgram_idx_len = 2 * 2 * opts->dgram_item_len;

	/* Stop the timer */
	hrtimer_try_to_cancel(&ncm->task_timer);

	ndp_pad = ALIGN(ncm->skb_tx_data->len, ndp_align) -
			ncm->skb_tx_data->len;
	ndp_index = ncm->skb_tx_data->len + ndp_pad;
	new_len = ndp_index + dgram_idx_len + ncm->skb_tx_ndp->len;

	/* Set the final BlockLength and wNdpIndex */
	ntb_iter = (void *) ncm->skb_tx_data->data;
	/* Increment pointer to BlockLength */
	ntb_iter += 2 + 1 + 1;
	put_ncm(&ntb_iter, opts->block_length, new_len);
	put_ncm(&ntb_iter, opts->ndp_index, ndp_index);

	/* Set the final NDP wLength */
	new_len = opts->ndp_size +
			(ncm->ndp_dgram_count * dgram_idx_len);
	ncm->ndp_dgram_count = 0;
	/* Increment from start to wLength */
	ntb_iter = (void *) ncm->skb_tx_ndp->data;
	ntb_iter += 2;
	put_unaligned_le16(new_len, ntb_iter);

	/* Merge the skbs */
	swap(skb2, ncm->skb_tx_data);
	if (ncm->skb_tx_data) {
		dev_consume_skb_any(ncm->skb_tx_data);
		ncm->skb_tx_data = NULL;
	}

	/* Insert NDP alignment. */
	skb_put_zero(skb2, ndp_pad);

	/* Copy NTB across. */
	skb_put_data(skb2, ncm->skb_tx_ndp->data, ncm->skb_tx_ndp->len);
	dev_consume_skb_any(ncm->skb_tx_ndp);
	ncm->skb_tx_ndp = NULL;

	/* Insert zero'd datagram. */
	skb_put_zero(skb2, dgram_idx_len);

	return skb2;
}

static struct sk_buff *ncm_wrap_ntb(struct gether *port,
				    struct sk_buff *skb)
{
	struct f_ncm	*ncm = func_to_ncm(&port->func);
	struct sk_buff	*skb2 = NULL;

	if (skb) {
		int		ncb_len = 0;
		__le16		*ntb_data;
		__le16		*ntb_ndp;
		int		dgram_pad;

		unsigned	max_size = ncm->port.fixed_in_len;
		const struct ndp_parser_opts *opts = ncm->parser_opts;
		const int ndp_align = le16_to_cpu(ntb_parameters.wNdpInAlignment);
		const int div = le16_to_cpu(ntb_parameters.wNdpInDivisor);
		const int rem = le16_to_cpu(ntb_parameters.wNdpInPayloadRemainder);
		const int dgram_idx_len = 2 * 2 * opts->dgram_item_len;

		/* Add the CRC if required up front */
		if (ncm->is_crc) {
			uint32_t	crc;
			__le16		*crc_pos;

			crc = ~crc32_le(~0,
					skb->data,
					skb->len);
			crc_pos = skb_put(skb, sizeof(uint32_t));
			put_unaligned_le32(crc, crc_pos);
		}

		/* If the new skb is too big for the current NCM NTB then
		 * set the current stored skb to be sent now and clear it
		 * ready for new data.
		 * NOTE: Assume maximum align for speed of calculation.
		 */
		if (ncm->skb_tx_data
		    && (ncm->ndp_dgram_count >= TX_MAX_NUM_DPE
		    || (ncm->skb_tx_data->len +
		    div + rem + skb->len +
		    ncm->skb_tx_ndp->len + ndp_align + (2 * dgram_idx_len))
		    > max_size)) {
			skb2 = package_for_tx(ncm);
			if (!skb2)
				goto err;
		}

		if (!ncm->skb_tx_data) {
			ncb_len = opts->nth_size;
			dgram_pad = ALIGN(ncb_len, div) + rem - ncb_len;
			ncb_len += dgram_pad;

			/* Create a new skb for the NTH and datagrams. */
			ncm->skb_tx_data = alloc_skb(max_size, GFP_ATOMIC);
			if (!ncm->skb_tx_data)
				goto err;

			ncm->skb_tx_data->dev = ncm->netdev;
			ntb_data = skb_put_zero(ncm->skb_tx_data, ncb_len);
			/* dwSignature */
			put_unaligned_le32(opts->nth_sign, ntb_data);
			ntb_data += 2;
			/* wHeaderLength */
			put_unaligned_le16(opts->nth_size, ntb_data++);

			/* Allocate an skb for storing the NDP,
			 * TX_MAX_NUM_DPE should easily suffice for a
			 * 16k packet.
			 */
			ncm->skb_tx_ndp = alloc_skb((int)(opts->ndp_size
						    + opts->dpe_size
						    * TX_MAX_NUM_DPE),
						    GFP_ATOMIC);
			if (!ncm->skb_tx_ndp)
				goto err;

			ncm->skb_tx_ndp->dev = ncm->netdev;
			ntb_ndp = skb_put(ncm->skb_tx_ndp, opts->ndp_size);
			memset(ntb_ndp, 0, ncb_len);
			/* dwSignature */
			put_unaligned_le32(ncm->ndp_sign, ntb_ndp);
			ntb_ndp += 2;

			/* There is always a zeroed entry */
			ncm->ndp_dgram_count = 1;

			/* Note: we skip opts->next_ndp_index */

			/* Start the timer. */
			hrtimer_start(&ncm->task_timer, TX_TIMEOUT_NSECS,
				      HRTIMER_MODE_REL_SOFT);
		}

		/* Add the datagram position entries */
		ntb_ndp = skb_put_zero(ncm->skb_tx_ndp, dgram_idx_len);

		ncb_len = ncm->skb_tx_data->len;
		dgram_pad = ALIGN(ncb_len, div) + rem - ncb_len;
		ncb_len += dgram_pad;

		/* (d)wDatagramIndex */
		put_ncm(&ntb_ndp, opts->dgram_item_len, ncb_len);
		/* (d)wDatagramLength */
		put_ncm(&ntb_ndp, opts->dgram_item_len, skb->len);
		ncm->ndp_dgram_count++;

		/* Add the new data to the skb */
		skb_put_zero(ncm->skb_tx_data, dgram_pad);
		skb_put_data(ncm->skb_tx_data, skb->data, skb->len);
		dev_consume_skb_any(skb);
		skb = NULL;

	} else if (ncm->skb_tx_data) {
		/* If we get here ncm_wrap_ntb() was called with NULL skb,
		 * because eth_start_xmit() was called with NULL skb by
		 * ncm_tx_timeout() - hence, this is our signal to flush/send.
		 */
		skb2 = package_for_tx(ncm);
		if (!skb2)
			goto err;
	}

	return skb2;

err:
	ncm->netdev->stats.tx_dropped++;

	if (skb)
		dev_kfree_skb_any(skb);
	if (ncm->skb_tx_data)
		dev_kfree_skb_any(ncm->skb_tx_data);
	if (ncm->skb_tx_ndp)
		dev_kfree_skb_any(ncm->skb_tx_ndp);

	return NULL;
}

/*
 * The transmit should only be run if no skb data has been sent
 * for a certain duration.
 */
static enum hrtimer_restart ncm_tx_timeout(struct hrtimer *data)
{
	struct f_ncm *ncm = container_of(data, struct f_ncm, task_timer);
	struct net_device *netdev = READ_ONCE(ncm->netdev);

	if (netdev) {
		/* XXX This allowance of a NULL skb argument to ndo_start_xmit
		 * XXX is not sane.  The gadget layer should be redesigned so
		 * XXX that the dev->wrap() invocations to build SKBs is transparent
		 * XXX and performed in some way outside of the ndo_start_xmit
		 * XXX interface.
		 *
		 * This will call directly into u_ether's eth_start_xmit()
		 */
		netdev->netdev_ops->ndo_start_xmit(NULL, netdev);
	}
	return HRTIMER_NORESTART;
}

static int ncm_unwrap_ntb(struct gether *port,
			  struct sk_buff *skb,
			  struct sk_buff_head *list)
{
	struct f_ncm	*ncm = func_to_ncm(&port->func);
	unsigned char	*ntb_ptr = skb->data;
	__le16		*tmp;
	unsigned	index, index2;
	int		ndp_index;
	unsigned	dg_len, dg_len2;
	unsigned	ndp_len;
	unsigned	block_len;
	struct sk_buff	*skb2;
	int		ret = -EINVAL;
	unsigned	ntb_max = le32_to_cpu(ntb_parameters.dwNtbOutMaxSize);
	unsigned	frame_max;
	const struct ndp_parser_opts *opts = ncm->parser_opts;
	unsigned	crc_len = ncm->is_crc ? sizeof(uint32_t) : 0;
	int		dgram_counter;
	int		to_process = skb->len;
	struct f_ncm_opts *ncm_opts;

	ncm_opts = container_of(port->func.fi, struct f_ncm_opts, func_inst);
	frame_max = ncm_opts->max_segment_size;

parse_ntb:
	tmp = (__le16 *)ntb_ptr;

	/* dwSignature */
	if (get_unaligned_le32(tmp) != opts->nth_sign) {
		INFO(port->func.config->cdev, "Wrong NTH SIGN, skblen %d\n",
			skb->len);
		print_hex_dump(KERN_INFO, "HEAD:", DUMP_PREFIX_ADDRESS, 32, 1,
			       skb->data, 32, false);

		goto err;
	}
	tmp += 2;
	/* wHeaderLength */
	if (get_unaligned_le16(tmp++) != opts->nth_size) {
		INFO(port->func.config->cdev, "Wrong NTB headersize\n");
		goto err;
	}
	tmp++; /* skip wSequence */

	block_len = get_ncm(&tmp, opts->block_length);
	/* (d)wBlockLength */
	if (block_len > ntb_max) {
		INFO(port->func.config->cdev, "OUT size exceeded\n");
		goto err;
	}

	ndp_index = get_ncm(&tmp, opts->ndp_index);

	/* Run through all the NDP's in the NTB */
	do {
		/*
		 * NCM 3.2
		 * dwNdpIndex
		 */
		if (((ndp_index % 4) != 0) ||
				(ndp_index < opts->nth_size) ||
				(ndp_index > (block_len -
					      opts->ndp_size))) {
			INFO(port->func.config->cdev, "Bad index: %#X\n",
			     ndp_index);
			goto err;
		}

		/*
		 * walk through NDP
		 * dwSignature
		 */
		tmp = (__le16 *)(ntb_ptr + ndp_index);
		if (get_unaligned_le32(tmp) != ncm->ndp_sign) {
			INFO(port->func.config->cdev, "Wrong NDP SIGN\n");
			goto err;
		}
		tmp += 2;

		ndp_len = get_unaligned_le16(tmp++);
		/*
		 * NCM 3.3.1
		 * wLength
		 * entry is 2 items
		 * item size is 16/32 bits, opts->dgram_item_len * 2 bytes
		 * minimal: struct usb_cdc_ncm_ndpX + normal entry + zero entry
		 * Each entry is a dgram index and a dgram length.
		 */
		if ((ndp_len < opts->ndp_size
				+ 2 * 2 * (opts->dgram_item_len * 2)) ||
				(ndp_len % opts->ndplen_align != 0)) {
			INFO(port->func.config->cdev, "Bad NDP length: %#X\n",
			     ndp_len);
			goto err;
		}
		tmp += opts->reserved1;
		/* Check for another NDP (d)wNextNdpIndex */
		ndp_index = get_ncm(&tmp, opts->next_ndp_index);
		tmp += opts->reserved2;

		ndp_len -= opts->ndp_size;
		index2 = get_ncm(&tmp, opts->dgram_item_len);
		dg_len2 = get_ncm(&tmp, opts->dgram_item_len);
		dgram_counter = 0;

		do {
			index = index2;
			/* wDatagramIndex[0] */
			if ((index < opts->nth_size) ||
					(index > block_len - opts->dpe_size)) {
				INFO(port->func.config->cdev,
				     "Bad index: %#X\n", index);
				goto err;
			}

			dg_len = dg_len2;
			/*
			 * wDatagramLength[0]
			 * ethernet hdr + crc or larger than max frame size
			 */
			if ((dg_len < 14 + crc_len) ||
					(dg_len > frame_max)) {
				INFO(port->func.config->cdev,
				     "Bad dgram length: %#X\n", dg_len);
				goto err;
			}
			if (ncm->is_crc) {
				uint32_t crc, crc2;

				crc = get_unaligned_le32(ntb_ptr +
							 index + dg_len -
							 crc_len);
				crc2 = ~crc32_le(~0,
						 ntb_ptr + index,
						 dg_len - crc_len);
				if (crc != crc2) {
					INFO(port->func.config->cdev,
					     "Bad CRC\n");
					goto err;
				}
			}

			index2 = get_ncm(&tmp, opts->dgram_item_len);
			dg_len2 = get_ncm(&tmp, opts->dgram_item_len);

			/* wDatagramIndex[1] */
			if (index2 > block_len - opts->dpe_size) {
				INFO(port->func.config->cdev,
				     "Bad index: %#X\n", index2);
				goto err;
			}

			/*
			 * Copy the data into a new skb.
			 * This ensures the truesize is correct
			 */
			skb2 = netdev_alloc_skb_ip_align(ncm->netdev,
							 dg_len - crc_len);
			if (skb2 == NULL)
				goto err;
			skb_put_data(skb2, ntb_ptr + index,
				     dg_len - crc_len);

			skb_queue_tail(list, skb2);

			ndp_len -= 2 * (opts->dgram_item_len * 2);

			dgram_counter++;
			if (index2 == 0 || dg_len2 == 0)
				break;
		} while (ndp_len > 2 * (opts->dgram_item_len * 2));
	} while (ndp_index);

	VDBG(port->func.config->cdev,
	     "Parsed NTB with %d frames\n", dgram_counter);

	to_process -= block_len;
	if (to_process != 0) {
		ntb_ptr = (unsigned char *)(ntb_ptr + block_len);
		goto parse_ntb;
	}

	dev_consume_skb_any(skb);

	return 0;
err:
	skb_queue_purge(list);
	dev_kfree_skb_any(skb);
	return ret;
}

static void ncm_disable(struct usb_function *f)
{
	struct f_ncm		*ncm = func_to_ncm(f);
	struct usb_composite_dev *cdev = f->config->cdev;

	DBG(cdev, "ncm deactivated\n");

	if (ncm->port.in_ep->enabled) {
		ncm->netdev = NULL;
		gether_disconnect(&ncm->port);
	}

	if (ncm->notify->enabled) {
		usb_ep_disable(ncm->notify);
		ncm->notify->desc = NULL;
	}
}

/*-------------------------------------------------------------------------*/

/*
 * Callbacks let us notify the host about connect/disconnect when the
 * net device is opened or closed.
 *
 * For testing, note that link states on this side include both opened
 * and closed variants of:
 *
 *   - disconnected/unconfigured
 *   - configured but inactive (data alt 0)
 *   - configured and active (data alt 1)
 *
 * Each needs to be tested with unplug, rmmod, SET_CONFIGURATION, and
 * SET_INTERFACE (altsetting).  Remember also that "configured" doesn't
 * imply the host is actually polling the notification endpoint, and
 * likewise that "active" doesn't imply it's actually using the data
 * endpoints for traffic.
 */

static void ncm_open(struct gether *geth)
{
	struct f_ncm		*ncm = func_to_ncm(&geth->func);

	DBG(ncm->port.func.config->cdev, "%s\n", __func__);

	spin_lock(&ncm->lock);
	ncm->is_open = true;
	ncm_notify(ncm);
	spin_unlock(&ncm->lock);
}

static void ncm_close(struct gether *geth)
{
	struct f_ncm		*ncm = func_to_ncm(&geth->func);

	DBG(ncm->port.func.config->cdev, "%s\n", __func__);

	spin_lock(&ncm->lock);
	ncm->is_open = false;
	ncm_notify(ncm);
	spin_unlock(&ncm->lock);
}

/*-------------------------------------------------------------------------*/

/* ethernet function driver setup/binding */

static int ncm_bind(struct usb_configuration *c, struct usb_function *f)
{
	struct usb_composite_dev *cdev = c->cdev;
	struct f_ncm		*ncm = func_to_ncm(f);
	struct usb_string	*us;
	int			status = 0;
	struct usb_ep		*ep;
	struct f_ncm_opts	*ncm_opts;

	if (!can_support_ecm(cdev->gadget))
		return -EINVAL;

	ncm_opts = container_of(f->fi, struct f_ncm_opts, func_inst);

	if (cdev->use_os_string) {
		f->os_desc_table = kzalloc(sizeof(*f->os_desc_table),
					   GFP_KERNEL);
		if (!f->os_desc_table)
			return -ENOMEM;
		f->os_desc_n = 1;
		f->os_desc_table[0].os_desc = &ncm_opts->ncm_os_desc;
	}

	mutex_lock(&ncm_opts->lock);
	gether_set_gadget(ncm_opts->net, cdev->gadget);
	if (!ncm_opts->bound) {
		ncm_opts->net->mtu = (ncm_opts->max_segment_size - ETH_HLEN);
		status = gether_register_netdev(ncm_opts->net);
	}
	mutex_unlock(&ncm_opts->lock);

	if (status)
		goto fail;

	ncm_opts->bound = true;

	us = usb_gstrings_attach(cdev, ncm_strings,
				 ARRAY_SIZE(ncm_string_defs));
	if (IS_ERR(us)) {
		status = PTR_ERR(us);
		goto fail;
	}
	ncm_control_intf.iInterface = us[STRING_CTRL_IDX].id;
	ncm_data_nop_intf.iInterface = us[STRING_DATA_IDX].id;
	ncm_data_intf.iInterface = us[STRING_DATA_IDX].id;
	ecm_desc.iMACAddress = us[STRING_MAC_IDX].id;
	ncm_iad_desc.iFunction = us[STRING_IAD_IDX].id;

	/* allocate instance-specific interface IDs */
	status = usb_interface_id(c, f);
	if (status < 0)
		goto fail;
	ncm->ctrl_id = status;
	ncm_iad_desc.bFirstInterface = status;

	ncm_control_intf.bInterfaceNumber = status;
	ncm_union_desc.bMasterInterface0 = status;

	if (cdev->use_os_string)
		f->os_desc_table[0].if_id =
			ncm_iad_desc.bFirstInterface;

	status = usb_interface_id(c, f);
	if (status < 0)
		goto fail;
	ncm->data_id = status;

	ncm_data_nop_intf.bInterfaceNumber = status;
	ncm_data_intf.bInterfaceNumber = status;
	ncm_union_desc.bSlaveInterface0 = status;

<<<<<<< HEAD
	ecm_desc.wMaxSegmentSize = ncm_opts->max_segment_size;
=======
	ecm_desc.wMaxSegmentSize = cpu_to_le16(ncm_opts->max_segment_size);
>>>>>>> 6296562f

	status = -ENODEV;

	/* allocate instance-specific endpoints */
	ep = usb_ep_autoconfig(cdev->gadget, &fs_ncm_in_desc);
	if (!ep)
		goto fail;
	ncm->port.in_ep = ep;

	ep = usb_ep_autoconfig(cdev->gadget, &fs_ncm_out_desc);
	if (!ep)
		goto fail;
	ncm->port.out_ep = ep;

	ep = usb_ep_autoconfig(cdev->gadget, &fs_ncm_notify_desc);
	if (!ep)
		goto fail;
	ncm->notify = ep;

	status = -ENOMEM;

	/* allocate notification request and buffer */
	ncm->notify_req = usb_ep_alloc_request(ep, GFP_KERNEL);
	if (!ncm->notify_req)
		goto fail;
	ncm->notify_req->buf = kmalloc(NCM_STATUS_BYTECOUNT, GFP_KERNEL);
	if (!ncm->notify_req->buf)
		goto fail;
	ncm->notify_req->context = ncm;
	ncm->notify_req->complete = ncm_notify_complete;

	/*
	 * support all relevant hardware speeds... we expect that when
	 * hardware is dual speed, all bulk-capable endpoints work at
	 * both speeds
	 */
	hs_ncm_in_desc.bEndpointAddress = fs_ncm_in_desc.bEndpointAddress;
	hs_ncm_out_desc.bEndpointAddress = fs_ncm_out_desc.bEndpointAddress;
	hs_ncm_notify_desc.bEndpointAddress =
		fs_ncm_notify_desc.bEndpointAddress;

	ss_ncm_in_desc.bEndpointAddress = fs_ncm_in_desc.bEndpointAddress;
	ss_ncm_out_desc.bEndpointAddress = fs_ncm_out_desc.bEndpointAddress;
	ss_ncm_notify_desc.bEndpointAddress =
		fs_ncm_notify_desc.bEndpointAddress;

	status = usb_assign_descriptors(f, ncm_fs_function, ncm_hs_function,
			ncm_ss_function, ncm_ss_function);
	if (status)
		goto fail;

	/*
	 * NOTE:  all that is done without knowing or caring about
	 * the network link ... which is unavailable to this code
	 * until we're activated via set_alt().
	 */

	ncm->port.open = ncm_open;
	ncm->port.close = ncm_close;

	hrtimer_init(&ncm->task_timer, CLOCK_MONOTONIC, HRTIMER_MODE_REL_SOFT);
	ncm->task_timer.function = ncm_tx_timeout;

	DBG(cdev, "CDC Network: IN/%s OUT/%s NOTIFY/%s\n",
			ncm->port.in_ep->name, ncm->port.out_ep->name,
			ncm->notify->name);
	return 0;

fail:
	kfree(f->os_desc_table);
	f->os_desc_n = 0;

	if (ncm->notify_req) {
		kfree(ncm->notify_req->buf);
		usb_ep_free_request(ncm->notify, ncm->notify_req);
	}

	ERROR(cdev, "%s: can't bind, err %d\n", f->name, status);

	return status;
}

static inline struct f_ncm_opts *to_f_ncm_opts(struct config_item *item)
{
	return container_of(to_config_group(item), struct f_ncm_opts,
			    func_inst.group);
}

/* f_ncm_item_ops */
USB_ETHERNET_CONFIGFS_ITEM(ncm);

/* f_ncm_opts_dev_addr */
USB_ETHERNET_CONFIGFS_ITEM_ATTR_DEV_ADDR(ncm);

/* f_ncm_opts_host_addr */
USB_ETHERNET_CONFIGFS_ITEM_ATTR_HOST_ADDR(ncm);

/* f_ncm_opts_qmult */
USB_ETHERNET_CONFIGFS_ITEM_ATTR_QMULT(ncm);

/* f_ncm_opts_ifname */
USB_ETHERNET_CONFIGFS_ITEM_ATTR_IFNAME(ncm);

static ssize_t ncm_opts_max_segment_size_show(struct config_item *item,
					      char *page)
{
	struct f_ncm_opts *opts = to_f_ncm_opts(item);
	u16 segment_size;

	mutex_lock(&opts->lock);
	segment_size = opts->max_segment_size;
	mutex_unlock(&opts->lock);

	return sysfs_emit(page, "%u\n", segment_size);
}

static ssize_t ncm_opts_max_segment_size_store(struct config_item *item,
					       const char *page, size_t len)
{
	struct f_ncm_opts *opts = to_f_ncm_opts(item);
	u16 segment_size;
	int ret;

	mutex_lock(&opts->lock);
	if (opts->refcnt) {
		ret = -EBUSY;
		goto out;
	}

	ret = kstrtou16(page, 0, &segment_size);
	if (ret)
		goto out;

	if (segment_size > MAX_DATAGRAM_SIZE) {
		ret = -EINVAL;
		goto out;
	}

	opts->max_segment_size = segment_size;
	ret = len;
out:
	mutex_unlock(&opts->lock);
	return ret;
}

CONFIGFS_ATTR(ncm_opts_, max_segment_size);

static struct configfs_attribute *ncm_attrs[] = {
	&ncm_opts_attr_dev_addr,
	&ncm_opts_attr_host_addr,
	&ncm_opts_attr_qmult,
	&ncm_opts_attr_ifname,
	&ncm_opts_attr_max_segment_size,
	NULL,
};

static const struct config_item_type ncm_func_type = {
	.ct_item_ops	= &ncm_item_ops,
	.ct_attrs	= ncm_attrs,
	.ct_owner	= THIS_MODULE,
};

static void ncm_free_inst(struct usb_function_instance *f)
{
	struct f_ncm_opts *opts;

	opts = container_of(f, struct f_ncm_opts, func_inst);
	if (opts->bound)
		gether_cleanup(netdev_priv(opts->net));
	else
		free_netdev(opts->net);
	kfree(opts->ncm_interf_group);
	kfree(opts);
}

static struct usb_function_instance *ncm_alloc_inst(void)
{
	struct f_ncm_opts *opts;
	struct usb_os_desc *descs[1];
	char *names[1];
	struct config_group *ncm_interf_group;

	opts = kzalloc(sizeof(*opts), GFP_KERNEL);
	if (!opts)
		return ERR_PTR(-ENOMEM);
	opts->ncm_os_desc.ext_compat_id = opts->ncm_ext_compat_id;

	mutex_init(&opts->lock);
	opts->func_inst.free_func_inst = ncm_free_inst;
	opts->net = gether_setup_default();
	if (IS_ERR(opts->net)) {
		struct net_device *net = opts->net;
		kfree(opts);
		return ERR_CAST(net);
	}
<<<<<<< HEAD
	opts->max_segment_size = cpu_to_le16(ETH_FRAME_LEN);
=======
	opts->max_segment_size = ETH_FRAME_LEN;
>>>>>>> 6296562f
	INIT_LIST_HEAD(&opts->ncm_os_desc.ext_prop);

	descs[0] = &opts->ncm_os_desc;
	names[0] = "ncm";

	config_group_init_type_name(&opts->func_inst.group, "", &ncm_func_type);
	ncm_interf_group =
		usb_os_desc_prepare_interf_dir(&opts->func_inst.group, 1, descs,
					       names, THIS_MODULE);
	if (IS_ERR(ncm_interf_group)) {
		ncm_free_inst(&opts->func_inst);
		return ERR_CAST(ncm_interf_group);
	}
	opts->ncm_interf_group = ncm_interf_group;

	return &opts->func_inst;
}

static void ncm_free(struct usb_function *f)
{
	struct f_ncm *ncm;
	struct f_ncm_opts *opts;

	ncm = func_to_ncm(f);
	opts = container_of(f->fi, struct f_ncm_opts, func_inst);
	kfree(ncm);
	mutex_lock(&opts->lock);
	opts->refcnt--;
	mutex_unlock(&opts->lock);
}

static void ncm_unbind(struct usb_configuration *c, struct usb_function *f)
{
	struct f_ncm *ncm = func_to_ncm(f);

	DBG(c->cdev, "ncm unbind\n");

	hrtimer_cancel(&ncm->task_timer);

	kfree(f->os_desc_table);
	f->os_desc_n = 0;

	ncm_string_defs[0].id = 0;
	usb_free_all_descriptors(f);

	if (atomic_read(&ncm->notify_count)) {
		usb_ep_dequeue(ncm->notify, ncm->notify_req);
		atomic_set(&ncm->notify_count, 0);
	}

	kfree(ncm->notify_req->buf);
	usb_ep_free_request(ncm->notify, ncm->notify_req);
}

static struct usb_function *ncm_alloc(struct usb_function_instance *fi)
{
	struct f_ncm		*ncm;
	struct f_ncm_opts	*opts;
	int status;

	/* allocate and initialize one new instance */
	ncm = kzalloc(sizeof(*ncm), GFP_KERNEL);
	if (!ncm)
		return ERR_PTR(-ENOMEM);

	opts = container_of(fi, struct f_ncm_opts, func_inst);
	mutex_lock(&opts->lock);
	opts->refcnt++;

	/* export host's Ethernet address in CDC format */
	status = gether_get_host_addr_cdc(opts->net, ncm->ethaddr,
				      sizeof(ncm->ethaddr));
	if (status < 12) { /* strlen("01234567890a") */
		kfree(ncm);
		mutex_unlock(&opts->lock);
		return ERR_PTR(-EINVAL);
	}
	ncm_string_defs[STRING_MAC_IDX].s = ncm->ethaddr;

	spin_lock_init(&ncm->lock);
	ncm_reset_values(ncm);
	ncm->port.ioport = netdev_priv(opts->net);
	mutex_unlock(&opts->lock);
	ncm->port.is_fixed = true;
	ncm->port.supports_multi_frame = true;

	ncm->port.func.name = "cdc_network";
	/* descriptors are per-instance copies */
	ncm->port.func.bind = ncm_bind;
	ncm->port.func.unbind = ncm_unbind;
	ncm->port.func.set_alt = ncm_set_alt;
	ncm->port.func.get_alt = ncm_get_alt;
	ncm->port.func.setup = ncm_setup;
	ncm->port.func.disable = ncm_disable;
	ncm->port.func.free_func = ncm_free;

	ncm->port.wrap = ncm_wrap_ntb;
	ncm->port.unwrap = ncm_unwrap_ntb;

	return &ncm->port.func;
}

DECLARE_USB_FUNCTION_INIT(ncm, ncm_alloc_inst, ncm_alloc);
MODULE_LICENSE("GPL");
MODULE_AUTHOR("Yauheni Kaliuta");<|MERGE_RESOLUTION|>--- conflicted
+++ resolved
@@ -105,13 +105,8 @@
 
 /*
  * Although max mtu as dictated by u_ether is 15412 bytes, setting
-<<<<<<< HEAD
- * max_segment_sizeto 15426 would not be efficient. If user chooses segment
- * size to be (>= 8192), then we can't aggregate more than one  buffer in each
-=======
  * max_segment_size to 15426 would not be efficient. If user chooses segment
  * size to be (>= 8192), then we can't aggregate more than one buffer in each
->>>>>>> 6296562f
  * NTB (assuming each packet coming from network layer is >= 8192 bytes) as ep
  * maxpacket limit is 16384. So let max_segment_size be limited to 8000 to allow
  * at least 2 packets to be aggregated reducing wastage of NTB buffer space
@@ -1494,11 +1489,7 @@
 	ncm_data_intf.bInterfaceNumber = status;
 	ncm_union_desc.bSlaveInterface0 = status;
 
-<<<<<<< HEAD
-	ecm_desc.wMaxSegmentSize = ncm_opts->max_segment_size;
-=======
 	ecm_desc.wMaxSegmentSize = cpu_to_le16(ncm_opts->max_segment_size);
->>>>>>> 6296562f
 
 	status = -ENODEV;
 
@@ -1694,11 +1685,7 @@
 		kfree(opts);
 		return ERR_CAST(net);
 	}
-<<<<<<< HEAD
-	opts->max_segment_size = cpu_to_le16(ETH_FRAME_LEN);
-=======
 	opts->max_segment_size = ETH_FRAME_LEN;
->>>>>>> 6296562f
 	INIT_LIST_HEAD(&opts->ncm_os_desc.ext_prop);
 
 	descs[0] = &opts->ncm_os_desc;
