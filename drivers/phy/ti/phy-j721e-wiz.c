// SPDX-License-Identifier: GPL-2.0
/*
 * Wrapper driver for SERDES used in J721E
 *
 * Copyright (C) 2019 Texas Instruments Incorporated - http://www.ti.com/
 * Author: Kishon Vijay Abraham I <kishon@ti.com>
 */

#include <dt-bindings/phy/phy.h>
#include <dt-bindings/phy/phy-ti.h>
#include <linux/slab.h>
#include <linux/clk.h>
#include <linux/clk-provider.h>
#include <linux/gpio.h>
#include <linux/gpio/consumer.h>
#include <linux/io.h>
#include <linux/module.h>
#include <linux/mfd/syscon.h>
#include <linux/mux/consumer.h>
#include <linux/of_address.h>
#include <linux/of_platform.h>
#include <linux/platform_device.h>
#include <linux/pm_runtime.h>
#include <linux/regmap.h>
#include <linux/reset-controller.h>

#define REF_CLK_19_2MHZ         19200000
#define REF_CLK_25MHZ           25000000
#define REF_CLK_100MHZ          100000000
#define REF_CLK_156_25MHZ       156250000

/* SCM offsets */
#define SERDES_SUP_CTRL		0x4400

/* SERDES offsets */
#define WIZ_SERDES_CTRL		0x404
#define WIZ_SERDES_TOP_CTRL	0x408
#define WIZ_SERDES_RST		0x40c
#define WIZ_SERDES_TYPEC	0x410
#define WIZ_LANECTL(n)		(0x480 + (0x40 * (n)))
#define WIZ_LANEDIV(n)		(0x484 + (0x40 * (n)))

#define WIZ_MAX_INPUT_CLOCKS	4
/* To include mux clocks, divider clocks and gate clocks */
#define WIZ_MAX_OUTPUT_CLOCKS	32

#define WIZ_MAX_LANES		4
#define WIZ_MUX_NUM_CLOCKS	3
#define WIZ_DIV_NUM_CLOCKS_16G	2
#define WIZ_DIV_NUM_CLOCKS_10G	1

#define WIZ_SERDES_TYPEC_LN10_SWAP	BIT(30)

enum wiz_lane_standard_mode {
	LANE_MODE_GEN1,
	LANE_MODE_GEN2,
	LANE_MODE_GEN3,
	LANE_MODE_GEN4,
};

enum wiz_refclk_mux_sel {
	PLL0_REFCLK,
	PLL1_REFCLK,
	REFCLK_DIG,
};

enum wiz_refclk_div_sel {
	CMN_REFCLK_DIG_DIV,
	CMN_REFCLK1_DIG_DIV,
};

enum wiz_clock_input {
	WIZ_CORE_REFCLK,
	WIZ_EXT_REFCLK,
	WIZ_CORE_REFCLK1,
	WIZ_EXT_REFCLK1,
};

static const struct reg_field por_en = REG_FIELD(WIZ_SERDES_CTRL, 31, 31);
static const struct reg_field phy_reset_n = REG_FIELD(WIZ_SERDES_RST, 31, 31);
static const struct reg_field phy_en_refclk = REG_FIELD(WIZ_SERDES_RST, 30, 30);
static const struct reg_field pll1_refclk_mux_sel =
					REG_FIELD(WIZ_SERDES_RST, 29, 29);
static const struct reg_field pll0_refclk_mux_sel =
					REG_FIELD(WIZ_SERDES_RST, 28, 28);
static const struct reg_field refclk_dig_sel_16g =
					REG_FIELD(WIZ_SERDES_RST, 24, 25);
static const struct reg_field refclk_dig_sel_10g =
					REG_FIELD(WIZ_SERDES_RST, 24, 24);
static const struct reg_field pma_cmn_refclk_int_mode =
					REG_FIELD(WIZ_SERDES_TOP_CTRL, 28, 29);
static const struct reg_field pma_cmn_refclk_mode =
					REG_FIELD(WIZ_SERDES_TOP_CTRL, 30, 31);
static const struct reg_field pma_cmn_refclk_dig_div =
					REG_FIELD(WIZ_SERDES_TOP_CTRL, 26, 27);
static const struct reg_field pma_cmn_refclk1_dig_div =
					REG_FIELD(WIZ_SERDES_TOP_CTRL, 24, 25);

static const struct reg_field sup_pll0_refclk_mux_sel =
					REG_FIELD(SERDES_SUP_CTRL, 0, 1);
static const struct reg_field sup_pll1_refclk_mux_sel =
					REG_FIELD(SERDES_SUP_CTRL, 2, 3);
static const struct reg_field sup_pma_cmn_refclk1_int_mode =
					REG_FIELD(SERDES_SUP_CTRL, 4, 5);
static const struct reg_field sup_refclk_dig_sel_10g =
					REG_FIELD(SERDES_SUP_CTRL, 6, 7);
static const struct reg_field sup_legacy_clk_override =
					REG_FIELD(SERDES_SUP_CTRL, 8, 8);

static const char * const output_clk_names[] = {
	[TI_WIZ_PLL0_REFCLK] = "pll0-refclk",
	[TI_WIZ_PLL1_REFCLK] = "pll1-refclk",
	[TI_WIZ_REFCLK_DIG] = "refclk-dig",
	[TI_WIZ_PHY_EN_REFCLK] = "phy-en-refclk",
};

static const struct reg_field p_enable[WIZ_MAX_LANES] = {
	REG_FIELD(WIZ_LANECTL(0), 30, 31),
	REG_FIELD(WIZ_LANECTL(1), 30, 31),
	REG_FIELD(WIZ_LANECTL(2), 30, 31),
	REG_FIELD(WIZ_LANECTL(3), 30, 31),
};

enum p_enable { P_ENABLE = 2, P_ENABLE_FORCE = 1, P_ENABLE_DISABLE = 0 };

static const struct reg_field p_align[WIZ_MAX_LANES] = {
	REG_FIELD(WIZ_LANECTL(0), 29, 29),
	REG_FIELD(WIZ_LANECTL(1), 29, 29),
	REG_FIELD(WIZ_LANECTL(2), 29, 29),
	REG_FIELD(WIZ_LANECTL(3), 29, 29),
};

static const struct reg_field p_raw_auto_start[WIZ_MAX_LANES] = {
	REG_FIELD(WIZ_LANECTL(0), 28, 28),
	REG_FIELD(WIZ_LANECTL(1), 28, 28),
	REG_FIELD(WIZ_LANECTL(2), 28, 28),
	REG_FIELD(WIZ_LANECTL(3), 28, 28),
};

static const struct reg_field p_standard_mode[WIZ_MAX_LANES] = {
	REG_FIELD(WIZ_LANECTL(0), 24, 25),
	REG_FIELD(WIZ_LANECTL(1), 24, 25),
	REG_FIELD(WIZ_LANECTL(2), 24, 25),
	REG_FIELD(WIZ_LANECTL(3), 24, 25),
};

static const struct reg_field p0_fullrt_div[WIZ_MAX_LANES] = {
	REG_FIELD(WIZ_LANECTL(0), 22, 23),
	REG_FIELD(WIZ_LANECTL(1), 22, 23),
	REG_FIELD(WIZ_LANECTL(2), 22, 23),
	REG_FIELD(WIZ_LANECTL(3), 22, 23),
};

static const struct reg_field p0_mac_src_sel[WIZ_MAX_LANES] = {
	REG_FIELD(WIZ_LANECTL(0), 20, 21),
	REG_FIELD(WIZ_LANECTL(1), 20, 21),
	REG_FIELD(WIZ_LANECTL(2), 20, 21),
	REG_FIELD(WIZ_LANECTL(3), 20, 21),
};

static const struct reg_field p0_rxfclk_sel[WIZ_MAX_LANES] = {
	REG_FIELD(WIZ_LANECTL(0), 6, 7),
	REG_FIELD(WIZ_LANECTL(1), 6, 7),
	REG_FIELD(WIZ_LANECTL(2), 6, 7),
	REG_FIELD(WIZ_LANECTL(3), 6, 7),
};

static const struct reg_field p0_refclk_sel[WIZ_MAX_LANES] = {
	REG_FIELD(WIZ_LANECTL(0), 18, 19),
	REG_FIELD(WIZ_LANECTL(1), 18, 19),
	REG_FIELD(WIZ_LANECTL(2), 18, 19),
	REG_FIELD(WIZ_LANECTL(3), 18, 19),
};
static const struct reg_field p_mac_div_sel0[WIZ_MAX_LANES] = {
	REG_FIELD(WIZ_LANEDIV(0), 16, 22),
	REG_FIELD(WIZ_LANEDIV(1), 16, 22),
	REG_FIELD(WIZ_LANEDIV(2), 16, 22),
	REG_FIELD(WIZ_LANEDIV(3), 16, 22),
};

static const struct reg_field p_mac_div_sel1[WIZ_MAX_LANES] = {
	REG_FIELD(WIZ_LANEDIV(0), 0, 8),
	REG_FIELD(WIZ_LANEDIV(1), 0, 8),
	REG_FIELD(WIZ_LANEDIV(2), 0, 8),
	REG_FIELD(WIZ_LANEDIV(3), 0, 8),
};

static const struct reg_field typec_ln10_swap =
					REG_FIELD(WIZ_SERDES_TYPEC, 30, 30);

struct wiz_clk_mux {
	struct clk_hw		hw;
	struct regmap_field	*field;
	const u32		*table;
	struct clk_init_data	clk_data;
};

#define to_wiz_clk_mux(_hw) container_of(_hw, struct wiz_clk_mux, hw)

struct wiz_clk_divider {
	struct clk_hw		hw;
	struct regmap_field	*field;
	const struct clk_div_table	*table;
	struct clk_init_data	clk_data;
};

#define to_wiz_clk_div(_hw) container_of(_hw, struct wiz_clk_divider, hw)

struct wiz_clk_mux_sel {
	u32			table[WIZ_MAX_INPUT_CLOCKS];
	const char		*node_name;
	u32			num_parents;
	u32			parents[WIZ_MAX_INPUT_CLOCKS];
};

struct wiz_clk_div_sel {
	const struct clk_div_table *table;
	const char		*node_name;
};

struct wiz_phy_en_refclk {
	struct clk_hw		hw;
	struct regmap_field	*phy_en_refclk;
	struct clk_init_data	clk_data;
};

#define to_wiz_phy_en_refclk(_hw) container_of(_hw, struct wiz_phy_en_refclk, hw)

static const struct wiz_clk_mux_sel clk_mux_sel_16g[] = {
	{
		/*
		 * Mux value to be configured for each of the input clocks
		 * in the order populated in device tree
		 */
		.table = { 1, 0 },
		.node_name = "pll0-refclk",
	},
	{
		.table = { 1, 0 },
		.node_name = "pll1-refclk",
	},
	{
		.table = { 1, 3, 0, 2 },
		.node_name = "refclk-dig",
	},
};

static const struct wiz_clk_mux_sel clk_mux_sel_10g[] = {
	{
		/*
		 * Mux value to be configured for each of the input clocks
		 * in the order populated in device tree
		 */
		.num_parents = 2,
		.parents = { WIZ_CORE_REFCLK, WIZ_EXT_REFCLK },
		.table = { 1, 0 },
		.node_name = "pll0-refclk",
	},
	{
		.num_parents = 2,
		.parents = { WIZ_CORE_REFCLK, WIZ_EXT_REFCLK },
		.table = { 1, 0 },
		.node_name = "pll1-refclk",
	},
	{
		.num_parents = 2,
		.parents = { WIZ_CORE_REFCLK, WIZ_EXT_REFCLK },
		.table = { 1, 0 },
		.node_name = "refclk-dig",
	},
};

static const struct wiz_clk_mux_sel clk_mux_sel_10g_2_refclk[] = {
	{
		.num_parents = 3,
		.parents = { WIZ_CORE_REFCLK, WIZ_CORE_REFCLK1, WIZ_EXT_REFCLK },
		.table = { 2, 3, 0 },
		.node_name = "pll0-refclk",
	},
	{
		.num_parents = 3,
		.parents = { WIZ_CORE_REFCLK, WIZ_CORE_REFCLK1, WIZ_EXT_REFCLK },
		.table = { 2, 3, 0 },
		.node_name = "pll1-refclk",
	},
	{
		.num_parents = 3,
		.parents = { WIZ_CORE_REFCLK, WIZ_CORE_REFCLK1, WIZ_EXT_REFCLK },
		.table = { 2, 3, 0 },
		.node_name = "refclk-dig",
	},
};

static const struct clk_div_table clk_div_table[] = {
	{ .val = 0, .div = 1, },
	{ .val = 1, .div = 2, },
	{ .val = 2, .div = 4, },
	{ .val = 3, .div = 8, },
	{ /* sentinel */ },
};

static const struct wiz_clk_div_sel clk_div_sel[] = {
	{
		.table = clk_div_table,
		.node_name = "cmn-refclk-dig-div",
	},
	{
		.table = clk_div_table,
		.node_name = "cmn-refclk1-dig-div",
	},
};

enum wiz_type {
	J721E_WIZ_16G,
	J721E_WIZ_10G,	/* Also for J7200 SR1.0 */
	AM64_WIZ_10G,
	J7200_WIZ_10G,  /* J7200 SR2.0 */
};

struct wiz_data {
	enum wiz_type type;
	const struct reg_field *pll0_refclk_mux_sel;
	const struct reg_field *pll1_refclk_mux_sel;
	const struct reg_field *refclk_dig_sel;
	const struct reg_field *pma_cmn_refclk1_dig_div;
	const struct reg_field *pma_cmn_refclk1_int_mode;
	const struct wiz_clk_mux_sel *clk_mux_sel;
	unsigned int clk_div_sel_num;
};

struct wiz_data {
	enum wiz_type type;
	const struct reg_field *refclk_dig_sel;
	const struct reg_field *pma_cmn_refclk1_dig_div;
	const struct wiz_clk_mux_sel *clk_mux_sel;
	unsigned int clk_div_sel_num;
};

#define WIZ_TYPEC_DIR_DEBOUNCE_MIN	100	/* ms */
#define WIZ_TYPEC_DIR_DEBOUNCE_MAX	1000

struct wiz {
	struct regmap		*regmap;
	struct regmap		*scm_regmap;
	enum wiz_type		type;
	const struct wiz_clk_mux_sel *clk_mux_sel;
	const struct wiz_clk_div_sel *clk_div_sel;
	unsigned int		clk_div_sel_num;
	struct regmap_field	*por_en;
	struct regmap_field	*phy_reset_n;
	struct regmap_field	*phy_en_refclk;
	struct regmap_field	*p_enable[WIZ_MAX_LANES];
	struct regmap_field	*p_align[WIZ_MAX_LANES];
	struct regmap_field	*p_raw_auto_start[WIZ_MAX_LANES];
	struct regmap_field	*p_standard_mode[WIZ_MAX_LANES];
	struct regmap_field	*p_mac_div_sel0[WIZ_MAX_LANES];
	struct regmap_field	*p_mac_div_sel1[WIZ_MAX_LANES];
	struct regmap_field	*p0_fullrt_div[WIZ_MAX_LANES];
	struct regmap_field	*p0_mac_src_sel[WIZ_MAX_LANES];
	struct regmap_field	*p0_rxfclk_sel[WIZ_MAX_LANES];
	struct regmap_field	*p0_refclk_sel[WIZ_MAX_LANES];
	struct regmap_field	*pma_cmn_refclk_int_mode;
	struct regmap_field	*pma_cmn_refclk1_int_mode;
	struct regmap_field	*pma_cmn_refclk_mode;
	struct regmap_field	*pma_cmn_refclk_dig_div;
	struct regmap_field	*pma_cmn_refclk1_dig_div;
	struct regmap_field	*mux_sel_field[WIZ_MUX_NUM_CLOCKS];
	struct regmap_field	*div_sel_field[WIZ_DIV_NUM_CLOCKS_16G];
	struct regmap_field	*typec_ln10_swap;
	struct regmap_field	*sup_legacy_clk_override;

	struct device		*dev;
	u32			num_lanes;
	struct platform_device	*serdes_pdev;
	struct reset_controller_dev wiz_phy_reset_dev;
	struct gpio_desc	*gpio_typec_dir;
	int			typec_dir_delay;
	u32 lane_phy_type[WIZ_MAX_LANES];
	struct clk		*input_clks[WIZ_MAX_INPUT_CLOCKS];
	struct clk		*output_clks[WIZ_MAX_OUTPUT_CLOCKS];
	struct clk_onecell_data	clk_data;
	const struct wiz_data	*data;
};

static int wiz_reset(struct wiz *wiz)
{
	int ret;

	ret = regmap_field_write(wiz->por_en, 0x1);
	if (ret)
		return ret;

	mdelay(1);

	ret = regmap_field_write(wiz->por_en, 0x0);
	if (ret)
		return ret;

	return 0;
}

static int wiz_p_mac_div_sel(struct wiz *wiz)
{
	u32 num_lanes = wiz->num_lanes;
	int ret;
	int i;

	for (i = 0; i < num_lanes; i++) {
		if (wiz->lane_phy_type[i] == PHY_TYPE_SGMII ||
		    wiz->lane_phy_type[i] == PHY_TYPE_QSGMII ||
		    wiz->lane_phy_type[i] == PHY_TYPE_USXGMII) {
			ret = regmap_field_write(wiz->p_mac_div_sel0[i], 1);
			if (ret)
				return ret;

			ret = regmap_field_write(wiz->p_mac_div_sel1[i], 2);
			if (ret)
				return ret;
		}
	}

	return 0;
}

static int wiz_mode_select(struct wiz *wiz)
{
	u32 num_lanes = wiz->num_lanes;
	enum wiz_lane_standard_mode mode;
	int ret;
	int i;

	for (i = 0; i < num_lanes; i++) {
		if (wiz->lane_phy_type[i] == PHY_TYPE_DP)
			mode = LANE_MODE_GEN1;
		else if (wiz->lane_phy_type[i] == PHY_TYPE_QSGMII)
			mode = LANE_MODE_GEN2;
		else
			continue;

		if (wiz->lane_phy_type[i] == PHY_TYPE_USXGMII) {
			ret = regmap_field_write(wiz->p0_mac_src_sel[i], 0x3);
			ret = regmap_field_write(wiz->p0_rxfclk_sel[i], 0x3);
			ret = regmap_field_write(wiz->p0_refclk_sel[i], 0x3);
			mode = LANE_MODE_GEN1;
		}

		ret = regmap_field_write(wiz->p_standard_mode[i], mode);
		if (ret)
			return ret;
	}

	return 0;
}

static int wiz_init_raw_interface(struct wiz *wiz, bool enable)
{
	u32 num_lanes = wiz->num_lanes;
	int i;
	int ret;

	for (i = 0; i < num_lanes; i++) {
		ret = regmap_field_write(wiz->p_align[i], enable);
		if (ret)
			return ret;

		ret = regmap_field_write(wiz->p_raw_auto_start[i], enable);
		if (ret)
			return ret;
	}

	return 0;
}

static int wiz_init(struct wiz *wiz)
{
	struct device *dev = wiz->dev;
	int ret;

	ret = wiz_reset(wiz);
	if (ret) {
		dev_err(dev, "WIZ reset failed\n");
		return ret;
	}

	ret = wiz_mode_select(wiz);
	if (ret) {
		dev_err(dev, "WIZ mode select failed\n");
		return ret;
	}

	ret = wiz_p_mac_div_sel(wiz);
	if (ret) {
		dev_err(dev, "Configuring P0 MAC DIV SEL failed\n");
		return ret;
	}

	ret = wiz_init_raw_interface(wiz, true);
	if (ret) {
		dev_err(dev, "WIZ interface initialization failed\n");
		return ret;
	}

	return 0;
}

static int wiz_regfield_init(struct wiz *wiz)
{
	struct regmap *regmap = wiz->regmap;
	struct regmap *scm_regmap = wiz->regmap; /* updated later to scm_regmap if applicable */
	int num_lanes = wiz->num_lanes;
	struct device *dev = wiz->dev;
	const struct wiz_data *data = wiz->data;
	int i;

	wiz->por_en = devm_regmap_field_alloc(dev, regmap, por_en);
	if (IS_ERR(wiz->por_en)) {
		dev_err(dev, "POR_EN reg field init failed\n");
		return PTR_ERR(wiz->por_en);
	}

	wiz->phy_reset_n = devm_regmap_field_alloc(dev, regmap,
						   phy_reset_n);
	if (IS_ERR(wiz->phy_reset_n)) {
		dev_err(dev, "PHY_RESET_N reg field init failed\n");
		return PTR_ERR(wiz->phy_reset_n);
	}

	wiz->pma_cmn_refclk_int_mode =
		devm_regmap_field_alloc(dev, regmap, pma_cmn_refclk_int_mode);
	if (IS_ERR(wiz->pma_cmn_refclk_int_mode)) {
		dev_err(dev, "PMA_CMN_REFCLK_INT_MODE reg field init failed\n");
		return PTR_ERR(wiz->pma_cmn_refclk_int_mode);
	}

	wiz->pma_cmn_refclk_mode =
		devm_regmap_field_alloc(dev, regmap, pma_cmn_refclk_mode);
	if (IS_ERR(wiz->pma_cmn_refclk_mode)) {
		dev_err(dev, "PMA_CMN_REFCLK_MODE reg field init failed\n");
		return PTR_ERR(wiz->pma_cmn_refclk_mode);
	}

	wiz->div_sel_field[CMN_REFCLK_DIG_DIV] =
		devm_regmap_field_alloc(dev, regmap, pma_cmn_refclk_dig_div);
	if (IS_ERR(wiz->div_sel_field[CMN_REFCLK_DIG_DIV])) {
		dev_err(dev, "PMA_CMN_REFCLK_DIG_DIV reg field init failed\n");
		return PTR_ERR(wiz->div_sel_field[CMN_REFCLK_DIG_DIV]);
	}

	if (data->pma_cmn_refclk1_dig_div) {
		wiz->div_sel_field[CMN_REFCLK1_DIG_DIV] =
			devm_regmap_field_alloc(dev, regmap,
						*data->pma_cmn_refclk1_dig_div);
		if (IS_ERR(wiz->div_sel_field[CMN_REFCLK1_DIG_DIV])) {
			dev_err(dev, "PMA_CMN_REFCLK1_DIG_DIV reg field init failed\n");
			return PTR_ERR(wiz->div_sel_field[CMN_REFCLK1_DIG_DIV]);
		}
	}

	if (wiz->scm_regmap) {
		scm_regmap = wiz->scm_regmap;
		wiz->sup_legacy_clk_override =
			devm_regmap_field_alloc(dev, scm_regmap, sup_legacy_clk_override);
		if (IS_ERR(wiz->sup_legacy_clk_override)) {
			dev_err(dev, "SUP_LEGACY_CLK_OVERRIDE reg field init failed\n");
			return PTR_ERR(wiz->sup_legacy_clk_override);
		}
	}

	wiz->mux_sel_field[PLL0_REFCLK] =
		devm_regmap_field_alloc(dev, scm_regmap, *data->pll0_refclk_mux_sel);
	if (IS_ERR(wiz->mux_sel_field[PLL0_REFCLK])) {
		dev_err(dev, "PLL0_REFCLK_SEL reg field init failed\n");
		return PTR_ERR(wiz->mux_sel_field[PLL0_REFCLK]);
	}

	wiz->mux_sel_field[PLL1_REFCLK] =
		devm_regmap_field_alloc(dev, scm_regmap, *data->pll1_refclk_mux_sel);
	if (IS_ERR(wiz->mux_sel_field[PLL1_REFCLK])) {
		dev_err(dev, "PLL1_REFCLK_SEL reg field init failed\n");
		return PTR_ERR(wiz->mux_sel_field[PLL1_REFCLK]);
	}

<<<<<<< HEAD
	wiz->mux_sel_field[REFCLK_DIG] = devm_regmap_field_alloc(dev, regmap,
=======
	wiz->mux_sel_field[REFCLK_DIG] = devm_regmap_field_alloc(dev, scm_regmap,
>>>>>>> 7365df19
								 *data->refclk_dig_sel);
	if (IS_ERR(wiz->mux_sel_field[REFCLK_DIG])) {
		dev_err(dev, "REFCLK_DIG_SEL reg field init failed\n");
		return PTR_ERR(wiz->mux_sel_field[REFCLK_DIG]);
	}

	if (data->pma_cmn_refclk1_int_mode) {
		wiz->pma_cmn_refclk1_int_mode =
			devm_regmap_field_alloc(dev, scm_regmap, *data->pma_cmn_refclk1_int_mode);
		if (IS_ERR(wiz->pma_cmn_refclk1_int_mode)) {
			dev_err(dev, "PMA_CMN_REFCLK1_INT_MODE reg field init failed\n");
			return PTR_ERR(wiz->pma_cmn_refclk1_int_mode);
		}
	}

	for (i = 0; i < num_lanes; i++) {
		wiz->p_enable[i] = devm_regmap_field_alloc(dev, regmap,
							   p_enable[i]);
		if (IS_ERR(wiz->p_enable[i])) {
			dev_err(dev, "P%d_ENABLE reg field init failed\n", i);
			return PTR_ERR(wiz->p_enable[i]);
		}

		wiz->p_align[i] = devm_regmap_field_alloc(dev, regmap,
							  p_align[i]);
		if (IS_ERR(wiz->p_align[i])) {
			dev_err(dev, "P%d_ALIGN reg field init failed\n", i);
			return PTR_ERR(wiz->p_align[i]);
		}

		wiz->p_raw_auto_start[i] =
		  devm_regmap_field_alloc(dev, regmap, p_raw_auto_start[i]);
		if (IS_ERR(wiz->p_raw_auto_start[i])) {
			dev_err(dev, "P%d_RAW_AUTO_START reg field init fail\n",
				i);
			return PTR_ERR(wiz->p_raw_auto_start[i]);
		}

		wiz->p_standard_mode[i] =
		  devm_regmap_field_alloc(dev, regmap, p_standard_mode[i]);
		if (IS_ERR(wiz->p_standard_mode[i])) {
			dev_err(dev, "P%d_STANDARD_MODE reg field init fail\n",
				i);
			return PTR_ERR(wiz->p_standard_mode[i]);
		}

		wiz->p0_fullrt_div[i] = devm_regmap_field_alloc(dev, regmap, p0_fullrt_div[i]);
		if (IS_ERR(wiz->p0_fullrt_div[i])) {
			dev_err(dev, "P%d_FULLRT_DIV reg field init failed\n", i);
			return PTR_ERR(wiz->p0_fullrt_div[i]);
		}

		wiz->p0_mac_src_sel[i] = devm_regmap_field_alloc(dev, regmap, p0_mac_src_sel[i]);
		if (IS_ERR(wiz->p0_mac_src_sel[i])) {
			dev_err(dev, "P%d_MAC_SRC_SEL reg field init failed\n", i);
			return PTR_ERR(wiz->p0_mac_src_sel[i]);
		}

		wiz->p0_rxfclk_sel[i] = devm_regmap_field_alloc(dev, regmap, p0_rxfclk_sel[i]);
		if (IS_ERR(wiz->p0_rxfclk_sel[i])) {
			dev_err(dev, "P%d_RXFCLK_SEL reg field init failed\n", i);
			return PTR_ERR(wiz->p0_rxfclk_sel[i]);
		}

		wiz->p0_refclk_sel[i] = devm_regmap_field_alloc(dev, regmap, p0_refclk_sel[i]);
		if (IS_ERR(wiz->p0_refclk_sel[i])) {
			dev_err(dev, "P%d_REFCLK_SEL reg field init failed\n", i);
			return PTR_ERR(wiz->p0_refclk_sel[i]);
		}

		wiz->p_mac_div_sel0[i] =
		  devm_regmap_field_alloc(dev, regmap, p_mac_div_sel0[i]);
		if (IS_ERR(wiz->p_mac_div_sel0[i])) {
			dev_err(dev, "P%d_MAC_DIV_SEL0 reg field init fail\n",
				i);
			return PTR_ERR(wiz->p_mac_div_sel0[i]);
		}

		wiz->p_mac_div_sel1[i] =
		  devm_regmap_field_alloc(dev, regmap, p_mac_div_sel1[i]);
		if (IS_ERR(wiz->p_mac_div_sel1[i])) {
			dev_err(dev, "P%d_MAC_DIV_SEL1 reg field init fail\n",
				i);
			return PTR_ERR(wiz->p_mac_div_sel1[i]);
		}
	}

	wiz->typec_ln10_swap = devm_regmap_field_alloc(dev, regmap,
						       typec_ln10_swap);
	if (IS_ERR(wiz->typec_ln10_swap)) {
		dev_err(dev, "LN10_SWAP reg field init failed\n");
		return PTR_ERR(wiz->typec_ln10_swap);
	}

	wiz->phy_en_refclk = devm_regmap_field_alloc(dev, regmap, phy_en_refclk);
	if (IS_ERR(wiz->phy_en_refclk)) {
		dev_err(dev, "PHY_EN_REFCLK reg field init failed\n");
		return PTR_ERR(wiz->phy_en_refclk);
	}

	return 0;
}

static int wiz_phy_en_refclk_enable(struct clk_hw *hw)
{
	struct wiz_phy_en_refclk *wiz_phy_en_refclk = to_wiz_phy_en_refclk(hw);
	struct regmap_field *phy_en_refclk = wiz_phy_en_refclk->phy_en_refclk;

	regmap_field_write(phy_en_refclk, 1);

	return 0;
}

static void wiz_phy_en_refclk_disable(struct clk_hw *hw)
{
	struct wiz_phy_en_refclk *wiz_phy_en_refclk = to_wiz_phy_en_refclk(hw);
	struct regmap_field *phy_en_refclk = wiz_phy_en_refclk->phy_en_refclk;

	regmap_field_write(phy_en_refclk, 0);
}

static int wiz_phy_en_refclk_is_enabled(struct clk_hw *hw)
{
	struct wiz_phy_en_refclk *wiz_phy_en_refclk = to_wiz_phy_en_refclk(hw);
	struct regmap_field *phy_en_refclk = wiz_phy_en_refclk->phy_en_refclk;
	int val;

	regmap_field_read(phy_en_refclk, &val);

	return !!val;
}

static const struct clk_ops wiz_phy_en_refclk_ops = {
	.enable = wiz_phy_en_refclk_enable,
	.disable = wiz_phy_en_refclk_disable,
	.is_enabled = wiz_phy_en_refclk_is_enabled,
};

static int wiz_phy_en_refclk_register(struct wiz *wiz)
{
	struct wiz_phy_en_refclk *wiz_phy_en_refclk;
	struct device *dev = wiz->dev;
	struct clk_init_data *init;
	struct clk *clk;
	char *clk_name;
	unsigned int sz;

	wiz_phy_en_refclk = devm_kzalloc(dev, sizeof(*wiz_phy_en_refclk), GFP_KERNEL);
	if (!wiz_phy_en_refclk)
		return -ENOMEM;

	init = &wiz_phy_en_refclk->clk_data;

	init->ops = &wiz_phy_en_refclk_ops;
	init->flags = 0;

	sz = strlen(dev_name(dev)) + strlen(output_clk_names[TI_WIZ_PHY_EN_REFCLK]) + 2;

	clk_name = kzalloc(sz, GFP_KERNEL);
	if (!clk_name)
		return -ENOMEM;

	snprintf(clk_name, sz, "%s_%s", dev_name(dev), output_clk_names[TI_WIZ_PHY_EN_REFCLK]);
	init->name = clk_name;

	wiz_phy_en_refclk->phy_en_refclk = wiz->phy_en_refclk;
	wiz_phy_en_refclk->hw.init = init;

	clk = devm_clk_register(dev, &wiz_phy_en_refclk->hw);

	kfree(clk_name);

	if (IS_ERR(clk))
		return PTR_ERR(clk);

	wiz->output_clks[TI_WIZ_PHY_EN_REFCLK] = clk;

	return 0;
}

static u8 wiz_clk_mux_get_parent(struct clk_hw *hw)
{
	struct wiz_clk_mux *mux = to_wiz_clk_mux(hw);
	struct regmap_field *field = mux->field;
	unsigned int val;

	regmap_field_read(field, &val);
	return clk_mux_val_to_index(hw, (u32 *)mux->table, 0, val);
}

static int wiz_clk_mux_set_parent(struct clk_hw *hw, u8 index)
{
	struct wiz_clk_mux *mux = to_wiz_clk_mux(hw);
	struct regmap_field *field = mux->field;
	int val;

	val = mux->table[index];
	return regmap_field_write(field, val);
}

static const struct clk_ops wiz_clk_mux_ops = {
	.set_parent = wiz_clk_mux_set_parent,
	.get_parent = wiz_clk_mux_get_parent,
};

static int wiz_mux_clk_register(struct wiz *wiz, struct regmap_field *field,
				const struct wiz_clk_mux_sel *mux_sel, int clk_index)
{
	struct device *dev = wiz->dev;
	struct clk_init_data *init;
	const char **parent_names;
	unsigned int num_parents;
	struct wiz_clk_mux *mux;
	char clk_name[100];
	struct clk *clk;
	int ret = 0, i;

	mux = devm_kzalloc(dev, sizeof(*mux), GFP_KERNEL);
	if (!mux)
		return -ENOMEM;

	num_parents = mux_sel->num_parents;

	parent_names = kzalloc((sizeof(char *) * num_parents), GFP_KERNEL);
	if (!parent_names)
		return -ENOMEM;

	for (i = 0; i < num_parents; i++) {
		clk = wiz->input_clks[mux_sel->parents[i]];
		if (IS_ERR_OR_NULL(clk)) {
			dev_err(dev, "Failed to get parent clk for %s\n",
				output_clk_names[clk_index]);
			ret = -EINVAL;
			goto err;
		}
		parent_names[i] = __clk_get_name(clk);
	}

	snprintf(clk_name, sizeof(clk_name), "%s_%s", dev_name(dev), output_clk_names[clk_index]);

	init = &mux->clk_data;

	init->ops = &wiz_clk_mux_ops;
	init->flags = CLK_SET_RATE_NO_REPARENT;
	init->parent_names = parent_names;
	init->num_parents = num_parents;
	init->name = clk_name;

	mux->field = field;
	mux->table = mux_sel->table;
	mux->hw.init = init;

	clk = devm_clk_register(dev, &mux->hw);
	if (IS_ERR(clk)) {
		ret = PTR_ERR(clk);
		goto err;
	}

	wiz->output_clks[clk_index] = clk;

err:
	kfree(parent_names);

	return ret;
}

static int wiz_mux_of_clk_register(struct wiz *wiz, struct device_node *node,
				   struct regmap_field *field, const u32 *table)
{
	struct device *dev = wiz->dev;
	struct clk_init_data *init;
	const char **parent_names;
	unsigned int num_parents;
	struct wiz_clk_mux *mux;
	char clk_name[100];
	struct clk *clk;
	int ret;

	mux = devm_kzalloc(dev, sizeof(*mux), GFP_KERNEL);
	if (!mux)
		return -ENOMEM;

	num_parents = of_clk_get_parent_count(node);
	if (num_parents < 2) {
		dev_err(dev, "SERDES clock must have parents\n");
		return -EINVAL;
	}

	parent_names = devm_kzalloc(dev, (sizeof(char *) * num_parents),
				    GFP_KERNEL);
	if (!parent_names)
		return -ENOMEM;

	of_clk_parent_fill(node, parent_names, num_parents);

	snprintf(clk_name, sizeof(clk_name), "%s_%s", dev_name(dev),
		 node->name);

	init = &mux->clk_data;

	init->ops = &wiz_clk_mux_ops;
	init->flags = CLK_SET_RATE_NO_REPARENT;
	init->parent_names = parent_names;
	init->num_parents = num_parents;
	init->name = clk_name;

	mux->field = field;
	mux->table = table;
	mux->hw.init = init;

	clk = devm_clk_register(dev, &mux->hw);
	if (IS_ERR(clk))
		return PTR_ERR(clk);

	ret = of_clk_add_provider(node, of_clk_src_simple_get, clk);
	if (ret)
		dev_err(dev, "Failed to add clock provider: %s\n", clk_name);

	return ret;
}

static unsigned long wiz_clk_div_recalc_rate(struct clk_hw *hw,
					     unsigned long parent_rate)
{
	struct wiz_clk_divider *div = to_wiz_clk_div(hw);
	struct regmap_field *field = div->field;
	int val;

	regmap_field_read(field, &val);

	return divider_recalc_rate(hw, parent_rate, val, div->table, 0x0, 2);
}

static long wiz_clk_div_round_rate(struct clk_hw *hw, unsigned long rate,
				   unsigned long *prate)
{
	struct wiz_clk_divider *div = to_wiz_clk_div(hw);

	return divider_round_rate(hw, rate, prate, div->table, 2, 0x0);
}

static int wiz_clk_div_set_rate(struct clk_hw *hw, unsigned long rate,
				unsigned long parent_rate)
{
	struct wiz_clk_divider *div = to_wiz_clk_div(hw);
	struct regmap_field *field = div->field;
	int val;

	val = divider_get_val(rate, parent_rate, div->table, 2, 0x0);
	if (val < 0)
		return val;

	return regmap_field_write(field, val);
}

static const struct clk_ops wiz_clk_div_ops = {
	.recalc_rate = wiz_clk_div_recalc_rate,
	.round_rate = wiz_clk_div_round_rate,
	.set_rate = wiz_clk_div_set_rate,
};

static int wiz_div_clk_register(struct wiz *wiz, struct device_node *node,
				struct regmap_field *field,
				const struct clk_div_table *table)
{
	struct device *dev = wiz->dev;
	struct wiz_clk_divider *div;
	struct clk_init_data *init;
	const char **parent_names;
	char clk_name[100];
	struct clk *clk;
	int ret;

	div = devm_kzalloc(dev, sizeof(*div), GFP_KERNEL);
	if (!div)
		return -ENOMEM;

	snprintf(clk_name, sizeof(clk_name), "%s_%s", dev_name(dev),
		 node->name);

	parent_names = devm_kzalloc(dev, sizeof(char *), GFP_KERNEL);
	if (!parent_names)
		return -ENOMEM;

	of_clk_parent_fill(node, parent_names, 1);

	init = &div->clk_data;

	init->ops = &wiz_clk_div_ops;
	init->flags = 0;
	init->parent_names = parent_names;
	init->num_parents = 1;
	init->name = clk_name;

	div->field = field;
	div->table = table;
	div->hw.init = init;

	clk = devm_clk_register(dev, &div->hw);
	if (IS_ERR(clk))
		return PTR_ERR(clk);

	ret = of_clk_add_provider(node, of_clk_src_simple_get, clk);
	if (ret)
		dev_err(dev, "Failed to add clock provider: %s\n", clk_name);

	return ret;
}

static void wiz_clock_cleanup(struct wiz *wiz, struct device_node *node)
{
	const struct wiz_clk_mux_sel *clk_mux_sel = wiz->clk_mux_sel;
	struct device *dev = wiz->dev;
	struct device_node *clk_node;
	int i;

	switch (wiz->type) {
	case AM64_WIZ_10G:
	case J7200_WIZ_10G:
		of_clk_del_provider(dev->of_node);
		return;
	default:
		break;
	}

	for (i = 0; i < WIZ_MUX_NUM_CLOCKS; i++) {
		clk_node = of_get_child_by_name(node, clk_mux_sel[i].node_name);
		of_clk_del_provider(clk_node);
		of_node_put(clk_node);
	}

	for (i = 0; i < wiz->clk_div_sel_num; i++) {
		clk_node = of_get_child_by_name(node, clk_div_sel[i].node_name);
		of_clk_del_provider(clk_node);
		of_node_put(clk_node);
	}

	of_clk_del_provider(wiz->dev->of_node);
}

static int wiz_clock_register(struct wiz *wiz)
{
	const struct wiz_clk_mux_sel *clk_mux_sel = wiz->clk_mux_sel;
	struct device *dev = wiz->dev;
	struct device_node *node = dev->of_node;
	int clk_index;
	int ret;
	int i;

	clk_index = TI_WIZ_PLL0_REFCLK;
	for (i = 0; i < WIZ_MUX_NUM_CLOCKS; i++, clk_index++) {
		ret = wiz_mux_clk_register(wiz, wiz->mux_sel_field[i], &clk_mux_sel[i], clk_index);
		if (ret) {
			dev_err(dev, "Failed to register clk: %s\n", output_clk_names[clk_index]);
			return ret;
		}
	}

	ret = wiz_phy_en_refclk_register(wiz);
	if (ret) {
		dev_err(dev, "Failed to add phy-en-refclk\n");
		return ret;
	}

	wiz->clk_data.clks = wiz->output_clks;
	wiz->clk_data.clk_num = WIZ_MAX_OUTPUT_CLOCKS;
	ret = of_clk_add_provider(node, of_clk_src_onecell_get, &wiz->clk_data);
	if (ret)
		dev_err(dev, "Failed to add clock provider: %s\n", node->name);

	return ret;
}

static int wiz_clock_init(struct wiz *wiz, struct device_node *node)
{
	const struct wiz_clk_mux_sel *clk_mux_sel = wiz->clk_mux_sel;
	struct device *dev = wiz->dev;
	struct device_node *clk_node;
	const char *node_name;
	unsigned long rate;
	struct clk *clk;
	int ret;
	int i;

	clk = devm_clk_get(dev, "core_ref_clk");
	if (IS_ERR(clk)) {
		dev_err(dev, "core_ref_clk clock not found\n");
		ret = PTR_ERR(clk);
		return ret;
	}
	wiz->input_clks[WIZ_CORE_REFCLK] = clk;

	rate = clk_get_rate(clk);
	if (rate >= 100000000)
		regmap_field_write(wiz->pma_cmn_refclk_int_mode, 0x1);
	else
		regmap_field_write(wiz->pma_cmn_refclk_int_mode, 0x3);

	switch (wiz->type) {
	case AM64_WIZ_10G:
	case J7200_WIZ_10G:
		switch (rate) {
		case REF_CLK_100MHZ:
			regmap_field_write(wiz->div_sel_field[CMN_REFCLK_DIG_DIV], 0x2);
			break;
		case REF_CLK_156_25MHZ:
			regmap_field_write(wiz->div_sel_field[CMN_REFCLK_DIG_DIV], 0x3);
			break;
		default:
			regmap_field_write(wiz->div_sel_field[CMN_REFCLK_DIG_DIV], 0);
			break;
		}
		break;
	default:
		break;
	}

	if (wiz->data->pma_cmn_refclk1_int_mode) {
		clk = devm_clk_get(dev, "core_ref1_clk");
		if (IS_ERR(clk)) {
			dev_err(dev, "core_ref1_clk clock not found\n");
			ret = PTR_ERR(clk);
			return ret;
		}
		wiz->input_clks[WIZ_CORE_REFCLK1] = clk;

		rate = clk_get_rate(clk);
		if (rate >= 100000000)
			regmap_field_write(wiz->pma_cmn_refclk1_int_mode, 0x1);
		else
			regmap_field_write(wiz->pma_cmn_refclk1_int_mode, 0x3);
	}

	clk = devm_clk_get(dev, "ext_ref_clk");
	if (IS_ERR(clk)) {
		dev_err(dev, "ext_ref_clk clock not found\n");
		ret = PTR_ERR(clk);
		return ret;
	}
	wiz->input_clks[WIZ_EXT_REFCLK] = clk;

	rate = clk_get_rate(clk);
	if (rate >= 100000000)
		regmap_field_write(wiz->pma_cmn_refclk_mode, 0x0);
	else
		regmap_field_write(wiz->pma_cmn_refclk_mode, 0x2);

	switch (wiz->type) {
	case AM64_WIZ_10G:
	case J7200_WIZ_10G:
		ret = wiz_clock_register(wiz);
		if (ret)
			dev_err(dev, "Failed to register wiz clocks\n");
		return ret;
	default:
		break;
	}

	for (i = 0; i < WIZ_MUX_NUM_CLOCKS; i++) {
		node_name = clk_mux_sel[i].node_name;
		clk_node = of_get_child_by_name(node, node_name);
		if (!clk_node) {
			dev_err(dev, "Unable to get %s node\n", node_name);
			ret = -EINVAL;
			goto err;
		}

		ret = wiz_mux_of_clk_register(wiz, clk_node, wiz->mux_sel_field[i],
					      clk_mux_sel[i].table);
		if (ret) {
			dev_err(dev, "Failed to register %s clock\n",
				node_name);
			of_node_put(clk_node);
			goto err;
		}

		of_node_put(clk_node);
	}

	for (i = 0; i < wiz->clk_div_sel_num; i++) {
		node_name = clk_div_sel[i].node_name;
		clk_node = of_get_child_by_name(node, node_name);
		if (!clk_node) {
			dev_err(dev, "Unable to get %s node\n", node_name);
			ret = -EINVAL;
			goto err;
		}

		ret = wiz_div_clk_register(wiz, clk_node, wiz->div_sel_field[i],
					   clk_div_sel[i].table);
		if (ret) {
			dev_err(dev, "Failed to register %s clock\n",
				node_name);
			of_node_put(clk_node);
			goto err;
		}

		of_node_put(clk_node);
	}

	return 0;
err:
	wiz_clock_cleanup(wiz, node);

	return ret;
}

static int wiz_phy_reset_assert(struct reset_controller_dev *rcdev,
				unsigned long id)
{
	struct device *dev = rcdev->dev;
	struct wiz *wiz = dev_get_drvdata(dev);
	int ret = 0;

	if (id == 0) {
		ret = regmap_field_write(wiz->phy_reset_n, false);
		return ret;
	}

	ret = regmap_field_write(wiz->p_enable[id - 1], P_ENABLE_DISABLE);
	return ret;
}

static int wiz_phy_fullrt_div(struct wiz *wiz, int lane)
{
	switch (wiz->type) {
	case AM64_WIZ_10G:
		if (wiz->lane_phy_type[lane] == PHY_TYPE_PCIE)
			return regmap_field_write(wiz->p0_fullrt_div[lane], 0x1);
		break;
	case J721E_WIZ_10G:
	case J7200_WIZ_10G:
		if (wiz->lane_phy_type[lane] == PHY_TYPE_SGMII)
			return regmap_field_write(wiz->p0_fullrt_div[lane], 0x2);
		break;
	default:
		return 0;
	}
	return 0;
}

static int wiz_phy_reset_deassert(struct reset_controller_dev *rcdev,
				  unsigned long id)
{
	struct device *dev = rcdev->dev;
	struct wiz *wiz = dev_get_drvdata(dev);
	int ret;

	/* if typec-dir gpio was specified, set LN10 SWAP bit based on that */
	if (id == 0 && wiz->gpio_typec_dir) {
		if (wiz->typec_dir_delay)
			msleep_interruptible(wiz->typec_dir_delay);

		if (gpiod_get_value_cansleep(wiz->gpio_typec_dir))
			regmap_field_write(wiz->typec_ln10_swap, 1);
		else
			regmap_field_write(wiz->typec_ln10_swap, 0);
	}

	if (id == 0) {
		ret = regmap_field_write(wiz->phy_reset_n, true);
		return ret;
	}

	ret = wiz_phy_fullrt_div(wiz, id - 1);
	if (ret)
		return ret;

	if (wiz->lane_phy_type[id - 1] == PHY_TYPE_DP)
		ret = regmap_field_write(wiz->p_enable[id - 1], P_ENABLE);
	else
		ret = regmap_field_write(wiz->p_enable[id - 1], P_ENABLE_FORCE);

	return ret;
}

static const struct reset_control_ops wiz_phy_reset_ops = {
	.assert = wiz_phy_reset_assert,
	.deassert = wiz_phy_reset_deassert,
};

static const struct regmap_config wiz_regmap_config = {
	.reg_bits = 32,
	.val_bits = 32,
	.reg_stride = 4,
	.fast_io = true,
};

static struct wiz_data j721e_16g_data = {
	.type = J721E_WIZ_16G,
<<<<<<< HEAD
=======
	.pll0_refclk_mux_sel = &pll0_refclk_mux_sel,
	.pll1_refclk_mux_sel = &pll1_refclk_mux_sel,
>>>>>>> 7365df19
	.refclk_dig_sel = &refclk_dig_sel_16g,
	.pma_cmn_refclk1_dig_div = &pma_cmn_refclk1_dig_div,
	.clk_mux_sel = clk_mux_sel_16g,
	.clk_div_sel_num = WIZ_DIV_NUM_CLOCKS_16G,
};

static struct wiz_data j721e_10g_data = {
	.type = J721E_WIZ_10G,
<<<<<<< HEAD
=======
	.pll0_refclk_mux_sel = &pll0_refclk_mux_sel,
	.pll1_refclk_mux_sel = &pll1_refclk_mux_sel,
>>>>>>> 7365df19
	.refclk_dig_sel = &refclk_dig_sel_10g,
	.clk_mux_sel = clk_mux_sel_10g,
	.clk_div_sel_num = WIZ_DIV_NUM_CLOCKS_10G,
};

static struct wiz_data am64_10g_data = {
	.type = AM64_WIZ_10G,
<<<<<<< HEAD
=======
	.pll0_refclk_mux_sel = &pll0_refclk_mux_sel,
	.pll1_refclk_mux_sel = &pll1_refclk_mux_sel,
>>>>>>> 7365df19
	.refclk_dig_sel = &refclk_dig_sel_10g,
	.clk_mux_sel = clk_mux_sel_10g,
	.clk_div_sel_num = WIZ_DIV_NUM_CLOCKS_10G,
};

<<<<<<< HEAD
=======
static struct wiz_data j7200_pg2_10g_data = {
	.type = J7200_WIZ_10G,
	.pll0_refclk_mux_sel = &sup_pll0_refclk_mux_sel,
	.pll1_refclk_mux_sel = &sup_pll1_refclk_mux_sel,
	.refclk_dig_sel = &sup_refclk_dig_sel_10g,
	.pma_cmn_refclk1_int_mode = &sup_pma_cmn_refclk1_int_mode,
	.clk_mux_sel = clk_mux_sel_10g_2_refclk,
	.clk_div_sel_num = WIZ_DIV_NUM_CLOCKS_10G,
};

>>>>>>> 7365df19
static const struct of_device_id wiz_id_table[] = {
	{
		.compatible = "ti,j721e-wiz-16g", .data = &j721e_16g_data,
	},
	{
		.compatible = "ti,j721e-wiz-10g", .data = &j721e_10g_data,
	},
	{
		.compatible = "ti,am64-wiz-10g", .data = &am64_10g_data,
<<<<<<< HEAD
=======
	},
	{
		.compatible = "ti,j7200-wiz-10g", .data = &j7200_pg2_10g_data,
>>>>>>> 7365df19
	},
	{}
};
MODULE_DEVICE_TABLE(of, wiz_id_table);

static int wiz_get_lane_phy_types(struct device *dev, struct wiz *wiz)
{
	struct device_node *serdes, *subnode;

	serdes = of_get_child_by_name(dev->of_node, "serdes");
	if (!serdes) {
		dev_err(dev, "%s: Getting \"serdes\"-node failed\n", __func__);
		return -EINVAL;
	}

	for_each_child_of_node(serdes, subnode) {
		u32 reg, num_lanes = 1, phy_type = PHY_NONE;
		int ret, i;

		if (!(of_node_name_eq(subnode, "phy") ||
		      of_node_name_eq(subnode, "link")))
			continue;

		ret = of_property_read_u32(subnode, "reg", &reg);
		if (ret) {
			of_node_put(subnode);
			dev_err(dev,
				"%s: Reading \"reg\" from \"%s\" failed: %d\n",
				__func__, subnode->name, ret);
			return ret;
		}
		of_property_read_u32(subnode, "cdns,num-lanes", &num_lanes);
		of_property_read_u32(subnode, "cdns,phy-type", &phy_type);

		dev_dbg(dev, "%s: Lanes %u-%u have phy-type %u\n", __func__,
			reg, reg + num_lanes - 1, phy_type);

		for (i = reg; i < reg + num_lanes; i++)
			wiz->lane_phy_type[i] = phy_type;
	}

	return 0;
}

static int wiz_probe(struct platform_device *pdev)
{
	struct reset_controller_dev *phy_reset_dev;
	struct device *dev = &pdev->dev;
	struct device_node *node = dev->of_node;
	struct platform_device *serdes_pdev;
	bool already_configured = false;
	struct device_node *child_node;
	struct regmap *regmap;
	struct resource res;
	void __iomem *base;
	struct wiz *wiz;
	int ret, val, i;
	u32 num_lanes;
	const struct wiz_data *data;

	wiz = devm_kzalloc(dev, sizeof(*wiz), GFP_KERNEL);
	if (!wiz)
		return -ENOMEM;

	data = of_device_get_match_data(dev);
	if (!data) {
		dev_err(dev, "NULL device data\n");
		return -EINVAL;
	}

	wiz->data = data;
	wiz->type = data->type;

	child_node = of_get_child_by_name(node, "serdes");
	if (!child_node) {
		dev_err(dev, "Failed to get SERDES child DT node\n");
		return -ENODEV;
	}

	ret = of_address_to_resource(child_node, 0, &res);
	if (ret) {
		dev_err(dev, "Failed to get memory resource\n");
		goto err_addr_to_resource;
	}

	base = devm_ioremap(dev, res.start, resource_size(&res));
	if (!base) {
		ret = -ENOMEM;
		goto err_addr_to_resource;
	}

	regmap = devm_regmap_init_mmio(dev, base, &wiz_regmap_config);
	if (IS_ERR(regmap)) {
		dev_err(dev, "Failed to initialize regmap\n");
		ret = PTR_ERR(regmap);
		goto err_addr_to_resource;
	}

	wiz->scm_regmap = syscon_regmap_lookup_by_phandle(node, "ti,scm");
	if (IS_ERR(wiz->scm_regmap)) {
		if (wiz->type == J7200_WIZ_10G) {
			dev_err(dev, "Couldn't get ti,scm regmap\n");
			ret = -ENODEV;
			goto err_addr_to_resource;
		}

		wiz->scm_regmap = NULL;
	}

	ret = of_property_read_u32(node, "num-lanes", &num_lanes);
	if (ret) {
		dev_err(dev, "Failed to read num-lanes property\n");
		goto err_addr_to_resource;
	}

	if (num_lanes > WIZ_MAX_LANES) {
		dev_err(dev, "Cannot support %d lanes\n", num_lanes);
		ret = -ENODEV;
		goto err_addr_to_resource;
	}

	wiz->gpio_typec_dir = devm_gpiod_get_optional(dev, "typec-dir",
						      GPIOD_IN);
	if (IS_ERR(wiz->gpio_typec_dir)) {
		ret = PTR_ERR(wiz->gpio_typec_dir);
		if (ret != -EPROBE_DEFER)
			dev_err(dev, "Failed to request typec-dir gpio: %d\n",
				ret);
		goto err_addr_to_resource;
	}

	if (wiz->gpio_typec_dir) {
		ret = of_property_read_u32(node, "typec-dir-debounce-ms",
					   &wiz->typec_dir_delay);
		if (ret && ret != -EINVAL) {
			dev_err(dev, "Invalid typec-dir-debounce property\n");
			goto err_addr_to_resource;
		}

		/* use min. debounce from Type-C spec if not provided in DT  */
		if (ret == -EINVAL)
			wiz->typec_dir_delay = WIZ_TYPEC_DIR_DEBOUNCE_MIN;

		if (wiz->typec_dir_delay < WIZ_TYPEC_DIR_DEBOUNCE_MIN ||
		    wiz->typec_dir_delay > WIZ_TYPEC_DIR_DEBOUNCE_MAX) {
			ret = -EINVAL;
			dev_err(dev, "Invalid typec-dir-debounce property\n");
			goto err_addr_to_resource;
		}
	}

	ret = wiz_get_lane_phy_types(dev, wiz);
	if (ret)
		goto err_addr_to_resource;

	wiz->dev = dev;
	wiz->regmap = regmap;
	wiz->num_lanes = num_lanes;
	wiz->clk_mux_sel = data->clk_mux_sel;
	wiz->clk_div_sel = clk_div_sel;
	wiz->clk_div_sel_num = data->clk_div_sel_num;

	platform_set_drvdata(pdev, wiz);

	ret = wiz_regfield_init(wiz);
	if (ret) {
		dev_err(dev, "Failed to initialize regfields\n");
		goto err_addr_to_resource;
	}

	/* Enable supplemental Control override if available */
	if (wiz->scm_regmap)
		regmap_field_write(wiz->sup_legacy_clk_override, 1);

	phy_reset_dev = &wiz->wiz_phy_reset_dev;
	phy_reset_dev->dev = dev;
	phy_reset_dev->ops = &wiz_phy_reset_ops,
	phy_reset_dev->owner = THIS_MODULE,
	phy_reset_dev->of_node = node;
	/* Reset for each of the lane and one for the entire SERDES */
	phy_reset_dev->nr_resets = num_lanes + 1;

	ret = devm_reset_controller_register(dev, phy_reset_dev);
	if (ret < 0) {
		dev_warn(dev, "Failed to register reset controller\n");
		goto err_addr_to_resource;
	}

	pm_runtime_enable(dev);
	ret = pm_runtime_get_sync(dev);
	if (ret < 0) {
		dev_err(dev, "pm_runtime_get_sync failed\n");
		goto err_get_sync;
	}

	ret = wiz_clock_init(wiz, node);
	if (ret < 0) {
		dev_warn(dev, "Failed to initialize clocks\n");
		goto err_get_sync;
	}

	for (i = 0; i < wiz->num_lanes; i++) {
		regmap_field_read(wiz->p_enable[i], &val);
		if (val & (P_ENABLE | P_ENABLE_FORCE)) {
			already_configured = true;
			break;
		}
	}

	if (!already_configured) {
		ret = wiz_init(wiz);
		if (ret) {
			dev_err(dev, "WIZ initialization failed\n");
			goto err_wiz_init;
		}
	}

	serdes_pdev = of_platform_device_create(child_node, NULL, dev);
	if (!serdes_pdev) {
		dev_WARN(dev, "Unable to create SERDES platform device\n");
		ret = -ENOMEM;
		goto err_wiz_init;
	}
	wiz->serdes_pdev = serdes_pdev;

	of_node_put(child_node);
	return 0;

err_wiz_init:
	wiz_clock_cleanup(wiz, node);

err_get_sync:
	pm_runtime_put(dev);
	pm_runtime_disable(dev);

err_addr_to_resource:
	of_node_put(child_node);

	return ret;
}

static int wiz_remove(struct platform_device *pdev)
{
	struct device *dev = &pdev->dev;
	struct device_node *node = dev->of_node;
	struct platform_device *serdes_pdev;
	struct wiz *wiz;

	wiz = dev_get_drvdata(dev);
	serdes_pdev = wiz->serdes_pdev;

	of_platform_device_destroy(&serdes_pdev->dev, NULL);
	wiz_clock_cleanup(wiz, node);
	pm_runtime_put(dev);
	pm_runtime_disable(dev);

	return 0;
}

static struct platform_driver wiz_driver = {
	.probe		= wiz_probe,
	.remove		= wiz_remove,
	.driver		= {
		.name	= "wiz",
		.of_match_table = wiz_id_table,
	},
};
module_platform_driver(wiz_driver);

MODULE_AUTHOR("Texas Instruments Inc.");
MODULE_DESCRIPTION("TI J721E WIZ driver");
MODULE_LICENSE("GPL v2");<|MERGE_RESOLUTION|>--- conflicted
+++ resolved
@@ -324,14 +324,6 @@
 	const struct reg_field *refclk_dig_sel;
 	const struct reg_field *pma_cmn_refclk1_dig_div;
 	const struct reg_field *pma_cmn_refclk1_int_mode;
-	const struct wiz_clk_mux_sel *clk_mux_sel;
-	unsigned int clk_div_sel_num;
-};
-
-struct wiz_data {
-	enum wiz_type type;
-	const struct reg_field *refclk_dig_sel;
-	const struct reg_field *pma_cmn_refclk1_dig_div;
 	const struct wiz_clk_mux_sel *clk_mux_sel;
 	unsigned int clk_div_sel_num;
 };
@@ -580,11 +572,7 @@
 		return PTR_ERR(wiz->mux_sel_field[PLL1_REFCLK]);
 	}
 
-<<<<<<< HEAD
-	wiz->mux_sel_field[REFCLK_DIG] = devm_regmap_field_alloc(dev, regmap,
-=======
 	wiz->mux_sel_field[REFCLK_DIG] = devm_regmap_field_alloc(dev, scm_regmap,
->>>>>>> 7365df19
 								 *data->refclk_dig_sel);
 	if (IS_ERR(wiz->mux_sel_field[REFCLK_DIG])) {
 		dev_err(dev, "REFCLK_DIG_SEL reg field init failed\n");
@@ -1275,11 +1263,8 @@
 
 static struct wiz_data j721e_16g_data = {
 	.type = J721E_WIZ_16G,
-<<<<<<< HEAD
-=======
 	.pll0_refclk_mux_sel = &pll0_refclk_mux_sel,
 	.pll1_refclk_mux_sel = &pll1_refclk_mux_sel,
->>>>>>> 7365df19
 	.refclk_dig_sel = &refclk_dig_sel_16g,
 	.pma_cmn_refclk1_dig_div = &pma_cmn_refclk1_dig_div,
 	.clk_mux_sel = clk_mux_sel_16g,
@@ -1288,11 +1273,8 @@
 
 static struct wiz_data j721e_10g_data = {
 	.type = J721E_WIZ_10G,
-<<<<<<< HEAD
-=======
 	.pll0_refclk_mux_sel = &pll0_refclk_mux_sel,
 	.pll1_refclk_mux_sel = &pll1_refclk_mux_sel,
->>>>>>> 7365df19
 	.refclk_dig_sel = &refclk_dig_sel_10g,
 	.clk_mux_sel = clk_mux_sel_10g,
 	.clk_div_sel_num = WIZ_DIV_NUM_CLOCKS_10G,
@@ -1300,18 +1282,13 @@
 
 static struct wiz_data am64_10g_data = {
 	.type = AM64_WIZ_10G,
-<<<<<<< HEAD
-=======
 	.pll0_refclk_mux_sel = &pll0_refclk_mux_sel,
 	.pll1_refclk_mux_sel = &pll1_refclk_mux_sel,
->>>>>>> 7365df19
 	.refclk_dig_sel = &refclk_dig_sel_10g,
 	.clk_mux_sel = clk_mux_sel_10g,
 	.clk_div_sel_num = WIZ_DIV_NUM_CLOCKS_10G,
 };
 
-<<<<<<< HEAD
-=======
 static struct wiz_data j7200_pg2_10g_data = {
 	.type = J7200_WIZ_10G,
 	.pll0_refclk_mux_sel = &sup_pll0_refclk_mux_sel,
@@ -1322,7 +1299,6 @@
 	.clk_div_sel_num = WIZ_DIV_NUM_CLOCKS_10G,
 };
 
->>>>>>> 7365df19
 static const struct of_device_id wiz_id_table[] = {
 	{
 		.compatible = "ti,j721e-wiz-16g", .data = &j721e_16g_data,
@@ -1332,12 +1308,9 @@
 	},
 	{
 		.compatible = "ti,am64-wiz-10g", .data = &am64_10g_data,
-<<<<<<< HEAD
-=======
 	},
 	{
 		.compatible = "ti,j7200-wiz-10g", .data = &j7200_pg2_10g_data,
->>>>>>> 7365df19
 	},
 	{}
 };
