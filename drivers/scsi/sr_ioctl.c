// SPDX-License-Identifier: GPL-2.0
#include <linux/kernel.h>
#include <linux/mm.h>
#include <linux/fs.h>
#include <linux/errno.h>
#include <linux/string.h>
#include <linux/blkdev.h>
#include <linux/module.h>
#include <linux/blkpg.h>
#include <linux/cdrom.h>
#include <linux/delay.h>
#include <linux/slab.h>
#include <asm/io.h>
#include <linux/uaccess.h>

#include <scsi/scsi.h>
#include <scsi/scsi_dbg.h>
#include <scsi/scsi_device.h>
#include <scsi/scsi_eh.h>
#include <scsi/scsi_host.h>
#include <scsi/scsi_ioctl.h>
#include <scsi/scsi_cmnd.h>

#include "sr.h"

#if 0
#define DEBUG
#endif

/* The sr_is_xa() seems to trigger firmware bugs with some drives :-(
 * It is off by default and can be turned on with this module parameter */
static int xa_test = 0;

module_param(xa_test, int, S_IRUGO | S_IWUSR);

static int sr_read_tochdr(struct cdrom_device_info *cdi,
		struct cdrom_tochdr *tochdr)
{
	struct scsi_cd *cd = cdi->handle;
	struct packet_command cgc;
	int result;
	unsigned char *buffer;

	buffer = kzalloc(32, GFP_KERNEL);
	if (!buffer)
		return -ENOMEM;

	memset(&cgc, 0, sizeof(struct packet_command));
	cgc.timeout = IOCTL_TIMEOUT;
	cgc.cmd[0] = GPCMD_READ_TOC_PMA_ATIP;
	cgc.cmd[8] = 12;		/* LSB of length */
	cgc.buffer = buffer;
	cgc.buflen = 12;
	cgc.quiet = 1;
	cgc.data_direction = DMA_FROM_DEVICE;

	result = sr_do_ioctl(cd, &cgc);
	if (result)
		goto err;

	tochdr->cdth_trk0 = buffer[2];
	tochdr->cdth_trk1 = buffer[3];

err:
	kfree(buffer);
	return result;
}

static int sr_read_tocentry(struct cdrom_device_info *cdi,
		struct cdrom_tocentry *tocentry)
{
	struct scsi_cd *cd = cdi->handle;
	struct packet_command cgc;
	int result;
	unsigned char *buffer;

	buffer = kzalloc(32, GFP_KERNEL);
	if (!buffer)
		return -ENOMEM;

	memset(&cgc, 0, sizeof(struct packet_command));
	cgc.timeout = IOCTL_TIMEOUT;
	cgc.cmd[0] = GPCMD_READ_TOC_PMA_ATIP;
	cgc.cmd[1] |= (tocentry->cdte_format == CDROM_MSF) ? 0x02 : 0;
	cgc.cmd[6] = tocentry->cdte_track;
	cgc.cmd[8] = 12;		/* LSB of length */
	cgc.buffer = buffer;
	cgc.buflen = 12;
	cgc.data_direction = DMA_FROM_DEVICE;

	result = sr_do_ioctl(cd, &cgc);
	if (result)
		goto err;

	tocentry->cdte_ctrl = buffer[5] & 0xf;
	tocentry->cdte_adr = buffer[5] >> 4;
	tocentry->cdte_datamode = (tocentry->cdte_ctrl & 0x04) ? 1 : 0;
	if (tocentry->cdte_format == CDROM_MSF) {
		tocentry->cdte_addr.msf.minute = buffer[9];
		tocentry->cdte_addr.msf.second = buffer[10];
		tocentry->cdte_addr.msf.frame = buffer[11];
	} else
		tocentry->cdte_addr.lba = (((((buffer[8] << 8) + buffer[9]) << 8)
			+ buffer[10]) << 8) + buffer[11];

err:
	kfree(buffer);
	return result;
}

#define IOCTL_RETRIES 3

/* ATAPI drives don't have a SCMD_PLAYAUDIO_TI command.  When these drives
   are emulating a SCSI device via the idescsi module, they need to have
   CDROMPLAYTRKIND commands translated into CDROMPLAYMSF commands for them */

static int sr_fake_playtrkind(struct cdrom_device_info *cdi, struct cdrom_ti *ti)
{
	struct cdrom_tocentry trk0_te, trk1_te;
	struct cdrom_tochdr tochdr;
	struct packet_command cgc;
	int ntracks, ret;

	ret = sr_read_tochdr(cdi, &tochdr);
	if (ret)
		return ret;

	ntracks = tochdr.cdth_trk1 - tochdr.cdth_trk0 + 1;
	
	if (ti->cdti_trk1 == ntracks) 
		ti->cdti_trk1 = CDROM_LEADOUT;
	else if (ti->cdti_trk1 != CDROM_LEADOUT)
		ti->cdti_trk1 ++;

	trk0_te.cdte_track = ti->cdti_trk0;
	trk0_te.cdte_format = CDROM_MSF;
	trk1_te.cdte_track = ti->cdti_trk1;
	trk1_te.cdte_format = CDROM_MSF;
	
	ret = sr_read_tocentry(cdi, &trk0_te);
	if (ret)
		return ret;
	ret = sr_read_tocentry(cdi, &trk1_te);
	if (ret)
		return ret;

	memset(&cgc, 0, sizeof(struct packet_command));
	cgc.cmd[0] = GPCMD_PLAY_AUDIO_MSF;
	cgc.cmd[3] = trk0_te.cdte_addr.msf.minute;
	cgc.cmd[4] = trk0_te.cdte_addr.msf.second;
	cgc.cmd[5] = trk0_te.cdte_addr.msf.frame;
	cgc.cmd[6] = trk1_te.cdte_addr.msf.minute;
	cgc.cmd[7] = trk1_te.cdte_addr.msf.second;
	cgc.cmd[8] = trk1_te.cdte_addr.msf.frame;
	cgc.data_direction = DMA_NONE;
	cgc.timeout = IOCTL_TIMEOUT;
	return sr_do_ioctl(cdi->handle, &cgc);
}

static int sr_play_trkind(struct cdrom_device_info *cdi,
		struct cdrom_ti *ti)

{
	struct scsi_cd *cd = cdi->handle;
	struct packet_command cgc;
	int result;

	memset(&cgc, 0, sizeof(struct packet_command));
	cgc.timeout = IOCTL_TIMEOUT;
	cgc.cmd[0] = GPCMD_PLAYAUDIO_TI;
	cgc.cmd[4] = ti->cdti_trk0;
	cgc.cmd[5] = ti->cdti_ind0;
	cgc.cmd[7] = ti->cdti_trk1;
	cgc.cmd[8] = ti->cdti_ind1;
	cgc.data_direction = DMA_NONE;

	result = sr_do_ioctl(cd, &cgc);
	if (result == -EDRIVE_CANT_DO_THIS)
		result = sr_fake_playtrkind(cdi, ti);

	return result;
}

/* We do our own retries because we want to know what the specific
   error code is.  Normally the UNIT_ATTENTION code will automatically
   clear after one error */

int sr_do_ioctl(Scsi_CD *cd, struct packet_command *cgc)
{
	struct scsi_device *SDev;
	struct scsi_sense_hdr local_sshdr, *sshdr;
	int result, err = 0, retries = 0;
	const struct scsi_exec_args exec_args = {
		.sshdr = cgc->sshdr ? : &local_sshdr,
	};

	SDev = cd->device;

	sshdr = exec_args.sshdr;

      retry:
	if (!scsi_block_when_processing_errors(SDev)) {
		err = -ENODEV;
		goto out;
	}

	result = scsi_execute_cmd(SDev, cgc->cmd,
				  cgc->data_direction == DMA_TO_DEVICE ?
				  REQ_OP_DRV_OUT : REQ_OP_DRV_IN, cgc->buffer,
				  cgc->buflen, cgc->timeout, IOCTL_RETRIES,
				  &exec_args);
	/* Minimal error checking.  Ignore cases we know about, and report the rest. */
	if (result < 0) {
		err = result;
		goto out;
	}
	if (scsi_status_is_check_condition(result)) {
		switch (sshdr->sense_key) {
		case UNIT_ATTENTION:
			SDev->changed = 1;
			if (!cgc->quiet)
				sr_printk(KERN_INFO, cd,
					  "disc change detected.\n");
			if (retries++ < 10)
				goto retry;
			err = -ENOMEDIUM;
			break;
		case NOT_READY:	/* This happens if there is no disc in drive */
			if (sshdr->asc == 0x04 &&
			    sshdr->ascq == 0x01) {
				/* sense: Logical unit is in process of becoming ready */
				if (!cgc->quiet)
					sr_printk(KERN_INFO, cd,
						  "CDROM not ready yet.\n");
				if (retries++ < 10) {
					/* sleep 2 sec and try again */
					ssleep(2);
					goto retry;
				} else {
					/* 20 secs are enough? */
					err = -ENOMEDIUM;
					break;
				}
			}
			if (!cgc->quiet)
				sr_printk(KERN_INFO, cd,
					  "CDROM not ready.  Make sure there "
					  "is a disc in the drive.\n");
			err = -ENOMEDIUM;
			break;
		case ILLEGAL_REQUEST:
			err = -EIO;
			if (sshdr->asc == 0x20 &&
			    sshdr->ascq == 0x00)
				/* sense: Invalid command operation code */
				err = -EDRIVE_CANT_DO_THIS;
			break;
		default:
			err = -EIO;
		}
	}

	/* Wake up a process waiting for device */
      out:
	cgc->stat = err;
	return err;
}

/* ---------------------------------------------------------------------- */
/* interface to cdrom.c                                                   */

int sr_tray_move(struct cdrom_device_info *cdi, int pos)
{
	Scsi_CD *cd = cdi->handle;
	struct packet_command cgc;

	memset(&cgc, 0, sizeof(struct packet_command));
	cgc.cmd[0] = GPCMD_START_STOP_UNIT;
	cgc.cmd[4] = (pos == 0) ? 0x03 /* close */ : 0x02 /* eject */ ;
	cgc.data_direction = DMA_NONE;
	cgc.timeout = IOCTL_TIMEOUT;
	return sr_do_ioctl(cd, &cgc);
}

int sr_lock_door(struct cdrom_device_info *cdi, int lock)
{
	Scsi_CD *cd = cdi->handle;

	return scsi_set_medium_removal(cd->device, lock ?
		       SCSI_REMOVAL_PREVENT : SCSI_REMOVAL_ALLOW);
}

int sr_drive_status(struct cdrom_device_info *cdi, int slot)
{
	struct scsi_cd *cd = cdi->handle;
	struct scsi_sense_hdr sshdr;
	struct media_event_desc med;

	if (CDSL_CURRENT != slot) {
		/* we have no changer support */
		return -EINVAL;
	}
	if (!scsi_test_unit_ready(cd->device, SR_TIMEOUT, MAX_RETRIES, &sshdr))
		return CDS_DISC_OK;

	/* SK/ASC/ASCQ of 2/4/1 means "unit is becoming ready" */
	if (scsi_sense_valid(&sshdr) && sshdr.sense_key == NOT_READY
			&& sshdr.asc == 0x04 && sshdr.ascq == 0x01)
		return CDS_DRIVE_NOT_READY;

	if (!cdrom_get_media_event(cdi, &med)) {
		if (med.media_present)
			return CDS_DISC_OK;
		else if (med.door_open)
			return CDS_TRAY_OPEN;
		else
			return CDS_NO_DISC;
	}

	/*
	 * SK/ASC/ASCQ of 2/4/2 means "initialization required"
	 * Using CD_TRAY_OPEN results in an START_STOP_UNIT to close
	 * the tray, which resolves the initialization requirement.
	 */
	if (scsi_sense_valid(&sshdr) && sshdr.sense_key == NOT_READY
			&& sshdr.asc == 0x04 && sshdr.ascq == 0x02)
		return CDS_TRAY_OPEN;

	/*
	 * 0x04 is format in progress .. but there must be a disc present!
	 */
	if (sshdr.sense_key == NOT_READY && sshdr.asc == 0x04)
		return CDS_DISC_OK;

	/*
	 * If not using Mt Fuji extended media tray reports,
	 * just return TRAY_OPEN since ATAPI doesn't provide
	 * any other way to detect this...
	 */
	if (scsi_sense_valid(&sshdr) &&
	    /* 0x3a is medium not present */
	    sshdr.asc == 0x3a)
		return CDS_NO_DISC;
	else
		return CDS_TRAY_OPEN;

	return CDS_DRIVE_NOT_READY;
}

int sr_disk_status(struct cdrom_device_info *cdi)
{
	Scsi_CD *cd = cdi->handle;
	struct cdrom_tochdr toc_h;
	struct cdrom_tocentry toc_e;
	int i, rc, have_datatracks = 0;

	/* look for data tracks */
	rc = sr_read_tochdr(cdi, &toc_h);
	if (rc)
		return (rc == -ENOMEDIUM) ? CDS_NO_DISC : CDS_NO_INFO;

	for (i = toc_h.cdth_trk0; i <= toc_h.cdth_trk1; i++) {
		toc_e.cdte_track = i;
		toc_e.cdte_format = CDROM_LBA;
		if (sr_read_tocentry(cdi, &toc_e))
			return CDS_NO_INFO;
		if (toc_e.cdte_ctrl & CDROM_DATA_TRACK) {
			have_datatracks = 1;
			break;
		}
	}
	if (!have_datatracks)
		return CDS_AUDIO;

	if (cd->xa_flag)
		return CDS_XA_2_1;
	else
		return CDS_DATA_1;
}

int sr_get_last_session(struct cdrom_device_info *cdi,
			struct cdrom_multisession *ms_info)
{
	Scsi_CD *cd = cdi->handle;

	ms_info->addr.lba = cd->ms_offset;
	ms_info->xa_flag = cd->xa_flag || cd->ms_offset > 0;

	return 0;
}

int sr_get_mcn(struct cdrom_device_info *cdi, struct cdrom_mcn *mcn)
{
	Scsi_CD *cd = cdi->handle;
	struct packet_command cgc;
	char *buffer = kzalloc(32, GFP_KERNEL);
	int result;

	if (!buffer)
		return -ENOMEM;

	memset(&cgc, 0, sizeof(struct packet_command));
	cgc.cmd[0] = GPCMD_READ_SUBCHANNEL;
	cgc.cmd[2] = 0x40;	/* I do want the subchannel info */
	cgc.cmd[3] = 0x02;	/* Give me medium catalog number info */
	cgc.cmd[8] = 24;
	cgc.buffer = buffer;
	cgc.buflen = 24;
	cgc.data_direction = DMA_FROM_DEVICE;
	cgc.timeout = IOCTL_TIMEOUT;
	result = sr_do_ioctl(cd, &cgc);
	if (result)
		goto err;

	memcpy(mcn->medium_catalog_number, buffer + 9, 13);
	mcn->medium_catalog_number[13] = 0;

err:
	kfree(buffer);
	return result;
}

int sr_reset(struct cdrom_device_info *cdi)
{
	return 0;
}

int sr_select_speed(struct cdrom_device_info *cdi, unsigned long speed)
{
	Scsi_CD *cd = cdi->handle;
	struct packet_command cgc;

	/* avoid exceeding the max speed or overflowing integer bounds */
<<<<<<< HEAD
	speed = clamp(0, speed, 0xffff / 177);
=======
	speed = clamp(speed, 0, 0xffff / 177);
>>>>>>> de9c2c66

	if (speed == 0)
		speed = 0xffff;	/* set to max */
	else
		speed *= 177;	/* Nx to kbyte/s */

	memset(&cgc, 0, sizeof(struct packet_command));
	cgc.cmd[0] = GPCMD_SET_SPEED;	/* SET CD SPEED */
	cgc.cmd[2] = (speed >> 8) & 0xff;	/* MSB for speed (in kbytes/sec) */
	cgc.cmd[3] = speed & 0xff;	/* LSB */
	cgc.data_direction = DMA_NONE;
	cgc.timeout = IOCTL_TIMEOUT;

	if (sr_do_ioctl(cd, &cgc))
		return -EIO;
	return 0;
}

/* ----------------------------------------------------------------------- */
/* this is called by the generic cdrom driver. arg is a _kernel_ pointer,  */
/* because the generic cdrom driver does the user access stuff for us.     */
/* only cdromreadtochdr and cdromreadtocentry are left - for use with the  */
/* sr_disk_status interface for the generic cdrom driver.                  */

int sr_audio_ioctl(struct cdrom_device_info *cdi, unsigned int cmd, void *arg)
{
	switch (cmd) {
	case CDROMREADTOCHDR:
		return sr_read_tochdr(cdi, arg);
	case CDROMREADTOCENTRY:
		return sr_read_tocentry(cdi, arg);
	case CDROMPLAYTRKIND:
		return sr_play_trkind(cdi, arg);
	default:
		return -EINVAL;
	}
}

/* -----------------------------------------------------------------------
 * a function to read all sorts of funny cdrom sectors using the READ_CD
 * scsi-3 mmc command
 *
 * lba:     linear block address
 * format:  0 = data (anything)
 *          1 = audio
 *          2 = data (mode 1)
 *          3 = data (mode 2)
 *          4 = data (mode 2 form1)
 *          5 = data (mode 2 form2)
 * blksize: 2048 | 2336 | 2340 | 2352
 */

static int sr_read_cd(Scsi_CD *cd, unsigned char *dest, int lba, int format, int blksize)
{
	struct packet_command cgc;

#ifdef DEBUG
	sr_printk(KERN_INFO, cd, "sr_read_cd lba=%d format=%d blksize=%d\n",
		  lba, format, blksize);
#endif

	memset(&cgc, 0, sizeof(struct packet_command));
	cgc.cmd[0] = GPCMD_READ_CD;	/* READ_CD */
	cgc.cmd[1] = ((format & 7) << 2);
	cgc.cmd[2] = (unsigned char) (lba >> 24) & 0xff;
	cgc.cmd[3] = (unsigned char) (lba >> 16) & 0xff;
	cgc.cmd[4] = (unsigned char) (lba >> 8) & 0xff;
	cgc.cmd[5] = (unsigned char) lba & 0xff;
	cgc.cmd[8] = 1;
	switch (blksize) {
	case 2336:
		cgc.cmd[9] = 0x58;
		break;
	case 2340:
		cgc.cmd[9] = 0x78;
		break;
	case 2352:
		cgc.cmd[9] = 0xf8;
		break;
	default:
		cgc.cmd[9] = 0x10;
		break;
	}
	cgc.buffer = dest;
	cgc.buflen = blksize;
	cgc.data_direction = DMA_FROM_DEVICE;
	cgc.timeout = IOCTL_TIMEOUT;
	return sr_do_ioctl(cd, &cgc);
}

/*
 * read sectors with blocksizes other than 2048
 */

static int sr_read_sector(Scsi_CD *cd, int lba, int blksize, unsigned char *dest)
{
	struct packet_command cgc;
	int rc;

	/* we try the READ CD command first... */
	if (cd->readcd_known) {
		rc = sr_read_cd(cd, dest, lba, 0, blksize);
		if (-EDRIVE_CANT_DO_THIS != rc)
			return rc;
		cd->readcd_known = 0;
		sr_printk(KERN_INFO, cd,
			  "CDROM doesn't support READ CD (0xbe) command\n");
		/* fall & retry the other way */
	}
	/* ... if this fails, we switch the blocksize using MODE SELECT */
	if (blksize != cd->device->sector_size) {
		if (0 != (rc = sr_set_blocklength(cd, blksize)))
			return rc;
	}
#ifdef DEBUG
	sr_printk(KERN_INFO, cd, "sr_read_sector lba=%d blksize=%d\n",
		  lba, blksize);
#endif

	memset(&cgc, 0, sizeof(struct packet_command));
	cgc.cmd[0] = GPCMD_READ_10;
	cgc.cmd[2] = (unsigned char) (lba >> 24) & 0xff;
	cgc.cmd[3] = (unsigned char) (lba >> 16) & 0xff;
	cgc.cmd[4] = (unsigned char) (lba >> 8) & 0xff;
	cgc.cmd[5] = (unsigned char) lba & 0xff;
	cgc.cmd[8] = 1;
	cgc.buffer = dest;
	cgc.buflen = blksize;
	cgc.data_direction = DMA_FROM_DEVICE;
	cgc.timeout = IOCTL_TIMEOUT;
	rc = sr_do_ioctl(cd, &cgc);

	if (blksize != CD_FRAMESIZE)
		rc |= sr_set_blocklength(cd, CD_FRAMESIZE);
	return rc;
}

/*
 * read a sector in raw mode to check the sector format
 * ret: 1 == mode2 (XA), 0 == mode1, <0 == error 
 */

int sr_is_xa(Scsi_CD *cd)
{
	unsigned char *raw_sector;
	int is_xa;

	if (!xa_test)
		return 0;

	raw_sector = kmalloc(2048, GFP_KERNEL);
	if (!raw_sector)
		return -ENOMEM;
	if (0 == sr_read_sector(cd, cd->ms_offset + 16,
				CD_FRAMESIZE_RAW1, raw_sector)) {
		is_xa = (raw_sector[3] == 0x02) ? 1 : 0;
	} else {
		/* read a raw sector failed for some reason. */
		is_xa = -1;
	}
	kfree(raw_sector);
#ifdef DEBUG
	sr_printk(KERN_INFO, cd, "sr_is_xa: %d\n", is_xa);
#endif
	return is_xa;
}<|MERGE_RESOLUTION|>--- conflicted
+++ resolved
@@ -431,11 +431,7 @@
 	struct packet_command cgc;
 
 	/* avoid exceeding the max speed or overflowing integer bounds */
-<<<<<<< HEAD
-	speed = clamp(0, speed, 0xffff / 177);
-=======
 	speed = clamp(speed, 0, 0xffff / 177);
->>>>>>> de9c2c66
 
 	if (speed == 0)
 		speed = 0xffff;	/* set to max */
