--- conflicted
+++ resolved
@@ -54,13 +54,9 @@
 
 
 /* libata-scsi.c */
-<<<<<<< HEAD
-=======
 extern void atapi_request_sense(struct ata_port *ap, struct ata_device *dev,
 			 struct scsi_cmnd *cmd);
 extern void ata_scsi_scan_host(struct ata_port *ap);
-extern void ata_to_sense_error(struct ata_queued_cmd *qc, u8 drv_stat);
->>>>>>> e710245b
 extern int ata_scsi_error(struct Scsi_Host *host);
 extern unsigned int ata_scsiop_inq_std(struct ata_scsi_args *args, u8 *rbuf,
 			       unsigned int buflen);
