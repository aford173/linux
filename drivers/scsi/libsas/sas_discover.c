--- conflicted
+++ resolved
@@ -300,11 +300,7 @@
 		kfree(dev->ex_dev.ex_phy);
 
 	if (dev_is_sata(dev) && dev->sata_dev.ap) {
-<<<<<<< HEAD
-		ata_sas_tport_delete(dev->sata_dev.ap);
-=======
 		ata_tport_delete(dev->sata_dev.ap);
->>>>>>> 3c842de2
 		ata_port_free(dev->sata_dev.ap);
 		ata_host_put(dev->sata_dev.ata_host);
 		dev->sata_dev.ata_host = NULL;
