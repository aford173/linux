--- conflicted
+++ resolved
@@ -187,8 +187,6 @@
 
 int aqr_firmware_load(struct phy_device *phydev);
 
-<<<<<<< HEAD
-=======
 int aqr_phy_led_blink_set(struct phy_device *phydev, u8 index,
 			  unsigned long *delay_on,
 			  unsigned long *delay_off);
@@ -205,5 +203,4 @@
 			     unsigned long modes);
 int aqr_wait_reset_complete(struct phy_device *phydev);
 
->>>>>>> 3c842de2
 #endif /* AQUANTIA_H */