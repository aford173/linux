--- conflicted
+++ resolved
@@ -65,8 +65,6 @@
 	return MLX5_LAG_PORT_SELECT_MODE_QUEUE_AFFINITY;
 }
 
-<<<<<<< HEAD
-=======
 static u8 lag_active_port_bits(struct mlx5_lag *ldev)
 {
 	u8 enabled_ports[MLX5_MAX_PORTS] = {};
@@ -82,7 +80,6 @@
 	return active_port;
 }
 
->>>>>>> 7365df19
 static int mlx5_cmd_create_lag(struct mlx5_core_dev *dev, u8 *ports, int mode,
 			       unsigned long flags)
 {
@@ -95,11 +92,6 @@
 	lag_ctx = MLX5_ADDR_OF(create_lag_in, in, ctx);
 	MLX5_SET(create_lag_in, in, opcode, MLX5_CMD_OP_CREATE_LAG);
 	MLX5_SET(lagc, lag_ctx, fdb_selection_mode, fdb_sel_mode);
-<<<<<<< HEAD
-	if (port_sel_mode == MLX5_LAG_PORT_SELECT_MODE_QUEUE_AFFINITY) {
-		MLX5_SET(lagc, lag_ctx, tx_remap_affinity_1, ports[0]);
-		MLX5_SET(lagc, lag_ctx, tx_remap_affinity_2, ports[1]);
-=======
 
 	switch (port_sel_mode) {
 	case MLX5_LAG_PORT_SELECT_MODE_QUEUE_AFFINITY:
@@ -115,7 +107,6 @@
 		break;
 	default:
 		break;
->>>>>>> 7365df19
 	}
 	MLX5_SET(lagc, lag_ctx, port_select_mode, port_sel_mode);
 
@@ -420,8 +411,6 @@
 			mlx5_core_err(dev,
 				      "Failed to create lag drop rule, error: %d", err);
 	}
-<<<<<<< HEAD
-=======
 }
 
 static int mlx5_cmd_modify_active_port(struct mlx5_core_dev *dev, u8 ports)
@@ -437,7 +426,6 @@
 	MLX5_SET(lagc, lag_ctx, active_port, ports);
 
 	return mlx5_cmd_exec_in(dev, modify_lag, in);
->>>>>>> 7365df19
 }
 
 static int _mlx5_modify_lag(struct mlx5_lag *ldev, u8 *ports)
@@ -452,15 +440,10 @@
 		    !MLX5_CAP_PORT_SELECTION(dev0, port_select_flow_table_bypass))
 			return ret;
 
-<<<<<<< HEAD
-	if (test_bit(MLX5_LAG_MODE_FLAG_HASH_BASED, &ldev->mode_flags))
-		return mlx5_lag_port_sel_modify(ldev, ports);
-=======
 		active_ports = lag_active_port_bits(ldev);
 
 		return mlx5_cmd_modify_active_port(dev0, active_ports);
 	}
->>>>>>> 7365df19
 	return mlx5_cmd_modify_lag(dev0, ldev->ports, ports);
 }
 
@@ -501,23 +484,6 @@
 		mlx5_lag_drop_rule_setup(ldev, tracker);
 }
 
-<<<<<<< HEAD
-#define MLX5_LAG_ROCE_HASH_PORTS_SUPPORTED 4
-static int mlx5_lag_set_port_sel_mode_roce(struct mlx5_lag *ldev,
-					   unsigned long *flags)
-{
-	struct lag_func *dev0 = &ldev->pf[MLX5_LAG_P1];
-
-	if (ldev->ports == MLX5_LAG_ROCE_HASH_PORTS_SUPPORTED) {
-		/* Four ports are support only in hash mode */
-		if (!MLX5_CAP_PORT_SELECTION(dev0->dev, port_select_flow_table))
-			return -EINVAL;
-		set_bit(MLX5_LAG_MODE_FLAG_HASH_BASED, flags);
-		if (ldev->ports > 2)
-			ldev->buckets = MLX5_LAG_MAX_HASH_BUCKETS;
-	}
-
-=======
 static int mlx5_lag_set_port_sel_mode_roce(struct mlx5_lag *ldev,
 					   unsigned long *flags)
 {
@@ -534,7 +500,6 @@
 
 	set_bit(MLX5_LAG_MODE_FLAG_HASH_BASED, flags);
 
->>>>>>> 7365df19
 	return 0;
 }
 
@@ -551,7 +516,6 @@
 	if (MLX5_CAP_PORT_SELECTION(dev0->dev, port_select_flow_table) &&
 	    tracker->tx_type == NETDEV_LAG_TX_TYPE_HASH)
 		set_bit(MLX5_LAG_MODE_FLAG_HASH_BASED, flags);
-<<<<<<< HEAD
 }
 
 static int mlx5_lag_set_flags(struct mlx5_lag *ldev, enum mlx5_lag_mode mode,
@@ -578,34 +542,6 @@
 
 char *mlx5_get_str_port_sel_mode(enum mlx5_lag_mode mode, unsigned long flags)
 {
-=======
-}
-
-static int mlx5_lag_set_flags(struct mlx5_lag *ldev, enum mlx5_lag_mode mode,
-			      struct lag_tracker *tracker, bool shared_fdb,
-			      unsigned long *flags)
-{
-	bool roce_lag = mode == MLX5_LAG_MODE_ROCE;
-
-	*flags = 0;
-	if (shared_fdb) {
-		set_bit(MLX5_LAG_MODE_FLAG_SHARED_FDB, flags);
-		set_bit(MLX5_LAG_MODE_FLAG_FDB_SEL_MODE_NATIVE, flags);
-	}
-
-	if (mode == MLX5_LAG_MODE_MPESW)
-		set_bit(MLX5_LAG_MODE_FLAG_FDB_SEL_MODE_NATIVE, flags);
-
-	if (roce_lag)
-		return mlx5_lag_set_port_sel_mode_roce(ldev, flags);
-
-	mlx5_lag_set_port_sel_mode_offloads(ldev, tracker, mode, flags);
-	return 0;
-}
-
-char *mlx5_get_str_port_sel_mode(enum mlx5_lag_mode mode, unsigned long flags)
-{
->>>>>>> 7365df19
 	int port_sel_mode = get_port_sel_mode(mode, flags);
 
 	switch (port_sel_mode) {
@@ -1202,11 +1138,7 @@
 	unsigned long flags;
 	int i;
 
-<<<<<<< HEAD
-	spin_lock(&lag_lock);
-=======
 	spin_lock_irqsave(&lag_lock, flags);
->>>>>>> 7365df19
 	for (i = 0; i < ldev->ports; i++) {
 		if (ldev->pf[i].netdev == netdev) {
 			ldev->pf[i].netdev = NULL;
@@ -1357,11 +1289,7 @@
 	mlx5_ldev_add_netdev(ldev, dev, netdev);
 
 	for (i = 0; i < ldev->ports; i++)
-<<<<<<< HEAD
-		if (!ldev->pf[i].dev)
-=======
 		if (!ldev->pf[i].netdev)
->>>>>>> 7365df19
 			break;
 
 	if (i >= ldev->ports)
@@ -1457,11 +1385,7 @@
 	ldev = mlx5_lag_dev(dev);
 	res = ldev && __mlx5_lag_is_sriov(ldev) &&
 	      test_bit(MLX5_LAG_MODE_FLAG_SHARED_FDB, &ldev->mode_flags);
-<<<<<<< HEAD
-	spin_unlock(&lag_lock);
-=======
 	spin_unlock_irqrestore(&lag_lock, flags);
->>>>>>> 7365df19
 
 	return res;
 }
@@ -1504,10 +1428,7 @@
 {
 	struct net_device *ndev = NULL;
 	struct mlx5_lag *ldev;
-<<<<<<< HEAD
-=======
 	unsigned long flags;
->>>>>>> 7365df19
 	int i;
 
 	spin_lock_irqsave(&lag_lock, flags);
