// SPDX-License-Identifier: GPL-2.0

#define pr_fmt(fmt)	"papr-scm: " fmt

#include <linux/of.h>
#include <linux/kernel.h>
#include <linux/module.h>
#include <linux/ioport.h>
#include <linux/slab.h>
#include <linux/ndctl.h>
#include <linux/sched.h>
#include <linux/libnvdimm.h>
#include <linux/platform_device.h>
#include <linux/delay.h>
#include <linux/seq_buf.h>
#include <linux/nd.h>

#include <asm/plpar_wrappers.h>
#include <asm/papr_pdsm.h>
#include <asm/mce.h>
#include <asm/unaligned.h>
#include <linux/perf_event.h>

#define BIND_ANY_ADDR (~0ul)

#define PAPR_SCM_DIMM_CMD_MASK \
	((1ul << ND_CMD_GET_CONFIG_SIZE) | \
	 (1ul << ND_CMD_GET_CONFIG_DATA) | \
	 (1ul << ND_CMD_SET_CONFIG_DATA) | \
	 (1ul << ND_CMD_CALL))

/* DIMM health bitmap bitmap indicators */
/* SCM device is unable to persist memory contents */
#define PAPR_PMEM_UNARMED                   (1ULL << (63 - 0))
/* SCM device failed to persist memory contents */
#define PAPR_PMEM_SHUTDOWN_DIRTY            (1ULL << (63 - 1))
/* SCM device contents are persisted from previous IPL */
#define PAPR_PMEM_SHUTDOWN_CLEAN            (1ULL << (63 - 2))
/* SCM device contents are not persisted from previous IPL */
#define PAPR_PMEM_EMPTY                     (1ULL << (63 - 3))
/* SCM device memory life remaining is critically low */
#define PAPR_PMEM_HEALTH_CRITICAL           (1ULL << (63 - 4))
/* SCM device will be garded off next IPL due to failure */
#define PAPR_PMEM_HEALTH_FATAL              (1ULL << (63 - 5))
/* SCM contents cannot persist due to current platform health status */
#define PAPR_PMEM_HEALTH_UNHEALTHY          (1ULL << (63 - 6))
/* SCM device is unable to persist memory contents in certain conditions */
#define PAPR_PMEM_HEALTH_NON_CRITICAL       (1ULL << (63 - 7))
/* SCM device is encrypted */
#define PAPR_PMEM_ENCRYPTED                 (1ULL << (63 - 8))
/* SCM device has been scrubbed and locked */
#define PAPR_PMEM_SCRUBBED_AND_LOCKED       (1ULL << (63 - 9))

/* Bits status indicators for health bitmap indicating unarmed dimm */
#define PAPR_PMEM_UNARMED_MASK (PAPR_PMEM_UNARMED |		\
				PAPR_PMEM_HEALTH_UNHEALTHY)

/* Bits status indicators for health bitmap indicating unflushed dimm */
#define PAPR_PMEM_BAD_SHUTDOWN_MASK (PAPR_PMEM_SHUTDOWN_DIRTY)

/* Bits status indicators for health bitmap indicating unrestored dimm */
#define PAPR_PMEM_BAD_RESTORE_MASK  (PAPR_PMEM_EMPTY)

/* Bit status indicators for smart event notification */
#define PAPR_PMEM_SMART_EVENT_MASK (PAPR_PMEM_HEALTH_CRITICAL | \
				    PAPR_PMEM_HEALTH_FATAL |	\
				    PAPR_PMEM_HEALTH_UNHEALTHY)

#define PAPR_SCM_PERF_STATS_EYECATCHER __stringify(SCMSTATS)
#define PAPR_SCM_PERF_STATS_VERSION 0x1

/* Struct holding a single performance metric */
struct papr_scm_perf_stat {
	u8 stat_id[8];
	__be64 stat_val;
} __packed;

/* Struct exchanged between kernel and PHYP for fetching drc perf stats */
struct papr_scm_perf_stats {
	u8 eye_catcher[8];
	/* Should be PAPR_SCM_PERF_STATS_VERSION */
	__be32 stats_version;
	/* Number of stats following */
	__be32 num_statistics;
	/* zero or more performance matrics */
	struct papr_scm_perf_stat scm_statistic[];
} __packed;

/* private struct associated with each region */
struct papr_scm_priv {
	struct platform_device *pdev;
	struct device_node *dn;
	uint32_t drc_index;
	uint64_t blocks;
	uint64_t block_size;
	int metadata_size;
	bool is_volatile;
	bool hcall_flush_required;

	uint64_t bound_addr;

	struct nvdimm_bus_descriptor bus_desc;
	struct nvdimm_bus *bus;
	struct nvdimm *nvdimm;
	struct resource res;
	struct nd_region *region;
	struct nd_interleave_set nd_set;
	struct list_head region_list;

	/* Protect dimm health data from concurrent read/writes */
	struct mutex health_mutex;

	/* Last time the health information of the dimm was updated */
	unsigned long lasthealth_jiffies;

	/* Health information for the dimm */
	u64 health_bitmap;

	/* Holds the last known dirty shutdown counter value */
	u64 dirty_shutdown_counter;

	/* length of the stat buffer as expected by phyp */
	size_t stat_buffer_len;

<<<<<<< HEAD
	/* The bits which needs to be overridden */
	u64 health_bitmap_inject_mask;

=======
	 /* array to have event_code and stat_id mappings */
	char **nvdimm_events_map;
>>>>>>> ada8d8d3
};

static int papr_scm_pmem_flush(struct nd_region *nd_region,
			       struct bio *bio __maybe_unused)
{
	struct papr_scm_priv *p = nd_region_provider_data(nd_region);
	unsigned long ret_buf[PLPAR_HCALL_BUFSIZE], token = 0;
	long rc;

	dev_dbg(&p->pdev->dev, "flush drc 0x%x", p->drc_index);

	do {
		rc = plpar_hcall(H_SCM_FLUSH, ret_buf, p->drc_index, token);
		token = ret_buf[0];

		/* Check if we are stalled for some time */
		if (H_IS_LONG_BUSY(rc)) {
			msleep(get_longbusy_msecs(rc));
			rc = H_BUSY;
		} else if (rc == H_BUSY) {
			cond_resched();
		}
	} while (rc == H_BUSY);

	if (rc) {
		dev_err(&p->pdev->dev, "flush error: %ld", rc);
		rc = -EIO;
	} else {
		dev_dbg(&p->pdev->dev, "flush drc 0x%x complete", p->drc_index);
	}

	return rc;
}

static LIST_HEAD(papr_nd_regions);
static DEFINE_MUTEX(papr_ndr_lock);

static int drc_pmem_bind(struct papr_scm_priv *p)
{
	unsigned long ret[PLPAR_HCALL_BUFSIZE];
	uint64_t saved = 0;
	uint64_t token;
	int64_t rc;

	/*
	 * When the hypervisor cannot map all the requested memory in a single
	 * hcall it returns H_BUSY and we call again with the token until
	 * we get H_SUCCESS. Aborting the retry loop before getting H_SUCCESS
	 * leave the system in an undefined state, so we wait.
	 */
	token = 0;

	do {
		rc = plpar_hcall(H_SCM_BIND_MEM, ret, p->drc_index, 0,
				p->blocks, BIND_ANY_ADDR, token);
		token = ret[0];
		if (!saved)
			saved = ret[1];
		cond_resched();
	} while (rc == H_BUSY);

	if (rc)
		return rc;

	p->bound_addr = saved;
	dev_dbg(&p->pdev->dev, "bound drc 0x%x to 0x%lx\n",
		p->drc_index, (unsigned long)saved);
	return rc;
}

static void drc_pmem_unbind(struct papr_scm_priv *p)
{
	unsigned long ret[PLPAR_HCALL_BUFSIZE];
	uint64_t token = 0;
	int64_t rc;

	dev_dbg(&p->pdev->dev, "unbind drc 0x%x\n", p->drc_index);

	/* NB: unbind has the same retry requirements as drc_pmem_bind() */
	do {

		/* Unbind of all SCM resources associated with drcIndex */
		rc = plpar_hcall(H_SCM_UNBIND_ALL, ret, H_UNBIND_SCOPE_DRC,
				 p->drc_index, token);
		token = ret[0];

		/* Check if we are stalled for some time */
		if (H_IS_LONG_BUSY(rc)) {
			msleep(get_longbusy_msecs(rc));
			rc = H_BUSY;
		} else if (rc == H_BUSY) {
			cond_resched();
		}

	} while (rc == H_BUSY);

	if (rc)
		dev_err(&p->pdev->dev, "unbind error: %lld\n", rc);
	else
		dev_dbg(&p->pdev->dev, "unbind drc 0x%x complete\n",
			p->drc_index);

	return;
}

static int drc_pmem_query_n_bind(struct papr_scm_priv *p)
{
	unsigned long start_addr;
	unsigned long end_addr;
	unsigned long ret[PLPAR_HCALL_BUFSIZE];
	int64_t rc;


	rc = plpar_hcall(H_SCM_QUERY_BLOCK_MEM_BINDING, ret,
			 p->drc_index, 0);
	if (rc)
		goto err_out;
	start_addr = ret[0];

	/* Make sure the full region is bound. */
	rc = plpar_hcall(H_SCM_QUERY_BLOCK_MEM_BINDING, ret,
			 p->drc_index, p->blocks - 1);
	if (rc)
		goto err_out;
	end_addr = ret[0];

	if ((end_addr - start_addr) != ((p->blocks - 1) * p->block_size))
		goto err_out;

	p->bound_addr = start_addr;
	dev_dbg(&p->pdev->dev, "bound drc 0x%x to 0x%lx\n", p->drc_index, start_addr);
	return rc;

err_out:
	dev_info(&p->pdev->dev,
		 "Failed to query, trying an unbind followed by bind");
	drc_pmem_unbind(p);
	return drc_pmem_bind(p);
}

/*
 * Query the Dimm performance stats from PHYP and copy them (if returned) to
 * provided struct papr_scm_perf_stats instance 'stats' that can hold atleast
 * (num_stats + header) bytes.
 * - If buff_stats == NULL the return value is the size in bytes of the buffer
 * needed to hold all supported performance-statistics.
 * - If buff_stats != NULL and num_stats == 0 then we copy all known
 * performance-statistics to 'buff_stat' and expect to be large enough to
 * hold them.
 * - if buff_stats != NULL and num_stats > 0 then copy the requested
 * performance-statistics to buff_stats.
 */
static ssize_t drc_pmem_query_stats(struct papr_scm_priv *p,
				    struct papr_scm_perf_stats *buff_stats,
				    unsigned int num_stats)
{
	unsigned long ret[PLPAR_HCALL_BUFSIZE];
	size_t size;
	s64 rc;

	/* Setup the out buffer */
	if (buff_stats) {
		memcpy(buff_stats->eye_catcher,
		       PAPR_SCM_PERF_STATS_EYECATCHER, 8);
		buff_stats->stats_version =
			cpu_to_be32(PAPR_SCM_PERF_STATS_VERSION);
		buff_stats->num_statistics =
			cpu_to_be32(num_stats);

		/*
		 * Calculate the buffer size based on num-stats provided
		 * or use the prefetched max buffer length
		 */
		if (num_stats)
			/* Calculate size from the num_stats */
			size = sizeof(struct papr_scm_perf_stats) +
				num_stats * sizeof(struct papr_scm_perf_stat);
		else
			size = p->stat_buffer_len;
	} else {
		/* In case of no out buffer ignore the size */
		size = 0;
	}

	/* Do the HCALL asking PHYP for info */
	rc = plpar_hcall(H_SCM_PERFORMANCE_STATS, ret, p->drc_index,
			 buff_stats ? virt_to_phys(buff_stats) : 0,
			 size);

	/* Check if the error was due to an unknown stat-id */
	if (rc == H_PARTIAL) {
		dev_err(&p->pdev->dev,
			"Unknown performance stats, Err:0x%016lX\n", ret[0]);
		return -ENOENT;
	} else if (rc == H_AUTHORITY) {
		dev_info(&p->pdev->dev,
			 "Permission denied while accessing performance stats");
		return -EPERM;
	} else if (rc == H_UNSUPPORTED) {
		dev_dbg(&p->pdev->dev, "Performance stats unsupported\n");
		return -EOPNOTSUPP;
	} else if (rc != H_SUCCESS) {
		dev_err(&p->pdev->dev,
			"Failed to query performance stats, Err:%lld\n", rc);
		return -EIO;

	} else if (!size) {
		/* Handle case where stat buffer size was requested */
		dev_dbg(&p->pdev->dev,
			"Performance stats size %ld\n", ret[0]);
		return ret[0];
	}

	/* Successfully fetched the requested stats from phyp */
	dev_dbg(&p->pdev->dev,
		"Performance stats returned %d stats\n",
		be32_to_cpu(buff_stats->num_statistics));
	return 0;
}

#ifdef CONFIG_PERF_EVENTS
#define to_nvdimm_pmu(_pmu)	container_of(_pmu, struct nvdimm_pmu, pmu)

static int papr_scm_pmu_get_value(struct perf_event *event, struct device *dev, u64 *count)
{
	struct papr_scm_perf_stat *stat;
	struct papr_scm_perf_stats *stats;
	struct papr_scm_priv *p = (struct papr_scm_priv *)dev->driver_data;
	int rc, size;

	/* Allocate request buffer enough to hold single performance stat */
	size = sizeof(struct papr_scm_perf_stats) +
		sizeof(struct papr_scm_perf_stat);

	if (!p || !p->nvdimm_events_map)
		return -EINVAL;

	stats = kzalloc(size, GFP_KERNEL);
	if (!stats)
		return -ENOMEM;

	stat = &stats->scm_statistic[0];
	memcpy(&stat->stat_id,
	       p->nvdimm_events_map[event->attr.config],
		sizeof(stat->stat_id));
	stat->stat_val = 0;

	rc = drc_pmem_query_stats(p, stats, 1);
	if (rc < 0) {
		kfree(stats);
		return rc;
	}

	*count = be64_to_cpu(stat->stat_val);
	kfree(stats);
	return 0;
}

static int papr_scm_pmu_event_init(struct perf_event *event)
{
	struct nvdimm_pmu *nd_pmu = to_nvdimm_pmu(event->pmu);
	struct papr_scm_priv *p;

	if (!nd_pmu)
		return -EINVAL;

	/* test the event attr type for PMU enumeration */
	if (event->attr.type != event->pmu->type)
		return -ENOENT;

	/* it does not support event sampling mode */
	if (is_sampling_event(event))
		return -EOPNOTSUPP;

	/* no branch sampling */
	if (has_branch_stack(event))
		return -EOPNOTSUPP;

	p = (struct papr_scm_priv *)nd_pmu->dev->driver_data;
	if (!p)
		return -EINVAL;

	/* Invalid eventcode */
	if (event->attr.config == 0 || event->attr.config > 16)
		return -EINVAL;

	return 0;
}

static int papr_scm_pmu_add(struct perf_event *event, int flags)
{
	u64 count;
	int rc;
	struct nvdimm_pmu *nd_pmu = to_nvdimm_pmu(event->pmu);

	if (!nd_pmu)
		return -EINVAL;

	if (flags & PERF_EF_START) {
		rc = papr_scm_pmu_get_value(event, nd_pmu->dev, &count);
		if (rc)
			return rc;

		local64_set(&event->hw.prev_count, count);
	}

	return 0;
}

static void papr_scm_pmu_read(struct perf_event *event)
{
	u64 prev, now;
	int rc;
	struct nvdimm_pmu *nd_pmu = to_nvdimm_pmu(event->pmu);

	if (!nd_pmu)
		return;

	rc = papr_scm_pmu_get_value(event, nd_pmu->dev, &now);
	if (rc)
		return;

	prev = local64_xchg(&event->hw.prev_count, now);
	local64_add(now - prev, &event->count);
}

static void papr_scm_pmu_del(struct perf_event *event, int flags)
{
	papr_scm_pmu_read(event);
}

static int papr_scm_pmu_check_events(struct papr_scm_priv *p, struct nvdimm_pmu *nd_pmu)
{
	struct papr_scm_perf_stat *stat;
	struct papr_scm_perf_stats *stats;
	char *statid;
	int index, rc, count;
	u32 available_events;

	if (!p->stat_buffer_len)
		return -ENOENT;

	available_events = (p->stat_buffer_len  - sizeof(struct papr_scm_perf_stats))
			/ sizeof(struct papr_scm_perf_stat);

	/* Allocate the buffer for phyp where stats are written */
	stats = kzalloc(p->stat_buffer_len, GFP_KERNEL);
	if (!stats) {
		rc = -ENOMEM;
		return rc;
	}

	/* Allocate memory to nvdimm_event_map */
	p->nvdimm_events_map = kcalloc(available_events, sizeof(char *), GFP_KERNEL);
	if (!p->nvdimm_events_map) {
		rc = -ENOMEM;
		goto out_stats;
	}

	/* Called to get list of events supported */
	rc = drc_pmem_query_stats(p, stats, 0);
	if (rc)
		goto out_nvdimm_events_map;

	for (index = 0, stat = stats->scm_statistic, count = 0;
		     index < available_events; index++, ++stat) {
		statid = kzalloc(strlen(stat->stat_id) + 1, GFP_KERNEL);
		if (!statid) {
			rc = -ENOMEM;
			goto out_nvdimm_events_map;
		}

		strcpy(statid, stat->stat_id);
		p->nvdimm_events_map[count] = statid;
		count++;
	}
	p->nvdimm_events_map[count] = NULL;
	kfree(stats);
	return 0;

out_nvdimm_events_map:
	kfree(p->nvdimm_events_map);
out_stats:
	kfree(stats);
	return rc;
}

static void papr_scm_pmu_register(struct papr_scm_priv *p)
{
	struct nvdimm_pmu *nd_pmu;
	int rc, nodeid;

	nd_pmu = kzalloc(sizeof(*nd_pmu), GFP_KERNEL);
	if (!nd_pmu) {
		rc = -ENOMEM;
		goto pmu_err_print;
	}

	rc = papr_scm_pmu_check_events(p, nd_pmu);
	if (rc)
		goto pmu_check_events_err;

	nd_pmu->pmu.task_ctx_nr = perf_invalid_context;
	nd_pmu->pmu.name = nvdimm_name(p->nvdimm);
	nd_pmu->pmu.event_init = papr_scm_pmu_event_init;
	nd_pmu->pmu.read = papr_scm_pmu_read;
	nd_pmu->pmu.add = papr_scm_pmu_add;
	nd_pmu->pmu.del = papr_scm_pmu_del;

	nd_pmu->pmu.capabilities = PERF_PMU_CAP_NO_INTERRUPT |
				PERF_PMU_CAP_NO_EXCLUDE;

	/*updating the cpumask variable */
	nodeid = numa_map_to_online_node(dev_to_node(&p->pdev->dev));
	nd_pmu->arch_cpumask = *cpumask_of_node(nodeid);

	rc = register_nvdimm_pmu(nd_pmu, p->pdev);
	if (rc)
		goto pmu_register_err;

	/*
	 * Set archdata.priv value to nvdimm_pmu structure, to handle the
	 * unregistering of pmu device.
	 */
	p->pdev->archdata.priv = nd_pmu;
	return;

pmu_register_err:
	kfree(p->nvdimm_events_map);
pmu_check_events_err:
	kfree(nd_pmu);
pmu_err_print:
	dev_info(&p->pdev->dev, "nvdimm pmu didn't register rc=%d\n", rc);
}

#else
static void papr_scm_pmu_register(struct papr_scm_priv *p) { }
#endif

/*
 * Issue hcall to retrieve dimm health info and populate papr_scm_priv with the
 * health information.
 */
static int __drc_pmem_query_health(struct papr_scm_priv *p)
{
	unsigned long ret[PLPAR_HCALL_BUFSIZE];
	u64 bitmap = 0;
	long rc;

	/* issue the hcall */
	rc = plpar_hcall(H_SCM_HEALTH, ret, p->drc_index);
	if (rc == H_SUCCESS)
		bitmap = ret[0] & ret[1];
	else if (rc == H_FUNCTION)
		dev_info_once(&p->pdev->dev,
			      "Hcall H_SCM_HEALTH not implemented, assuming empty health bitmap");
	else {

		dev_err(&p->pdev->dev,
			"Failed to query health information, Err:%ld\n", rc);
		return -ENXIO;
	}

	p->lasthealth_jiffies = jiffies;
	/* Allow injecting specific health bits via inject mask. */
	if (p->health_bitmap_inject_mask)
		bitmap = (bitmap & ~p->health_bitmap_inject_mask) |
			p->health_bitmap_inject_mask;
	WRITE_ONCE(p->health_bitmap, bitmap);
	dev_dbg(&p->pdev->dev,
		"Queried dimm health info. Bitmap:0x%016lx Mask:0x%016lx\n",
		ret[0], ret[1]);

	return 0;
}

/* Min interval in seconds for assuming stable dimm health */
#define MIN_HEALTH_QUERY_INTERVAL 60

/* Query cached health info and if needed call drc_pmem_query_health */
static int drc_pmem_query_health(struct papr_scm_priv *p)
{
	unsigned long cache_timeout;
	int rc;

	/* Protect concurrent modifications to papr_scm_priv */
	rc = mutex_lock_interruptible(&p->health_mutex);
	if (rc)
		return rc;

	/* Jiffies offset for which the health data is assumed to be same */
	cache_timeout = p->lasthealth_jiffies +
		msecs_to_jiffies(MIN_HEALTH_QUERY_INTERVAL * 1000);

	/* Fetch new health info is its older than MIN_HEALTH_QUERY_INTERVAL */
	if (time_after(jiffies, cache_timeout))
		rc = __drc_pmem_query_health(p);
	else
		/* Assume cached health data is valid */
		rc = 0;

	mutex_unlock(&p->health_mutex);
	return rc;
}

static int papr_scm_meta_get(struct papr_scm_priv *p,
			     struct nd_cmd_get_config_data_hdr *hdr)
{
	unsigned long data[PLPAR_HCALL_BUFSIZE];
	unsigned long offset, data_offset;
	int len, read;
	int64_t ret;

	if ((hdr->in_offset + hdr->in_length) > p->metadata_size)
		return -EINVAL;

	for (len = hdr->in_length; len; len -= read) {

		data_offset = hdr->in_length - len;
		offset = hdr->in_offset + data_offset;

		if (len >= 8)
			read = 8;
		else if (len >= 4)
			read = 4;
		else if (len >= 2)
			read = 2;
		else
			read = 1;

		ret = plpar_hcall(H_SCM_READ_METADATA, data, p->drc_index,
				  offset, read);

		if (ret == H_PARAMETER) /* bad DRC index */
			return -ENODEV;
		if (ret)
			return -EINVAL; /* other invalid parameter */

		switch (read) {
		case 8:
			*(uint64_t *)(hdr->out_buf + data_offset) = be64_to_cpu(data[0]);
			break;
		case 4:
			*(uint32_t *)(hdr->out_buf + data_offset) = be32_to_cpu(data[0] & 0xffffffff);
			break;

		case 2:
			*(uint16_t *)(hdr->out_buf + data_offset) = be16_to_cpu(data[0] & 0xffff);
			break;

		case 1:
			*(uint8_t *)(hdr->out_buf + data_offset) = (data[0] & 0xff);
			break;
		}
	}
	return 0;
}

static int papr_scm_meta_set(struct papr_scm_priv *p,
			     struct nd_cmd_set_config_hdr *hdr)
{
	unsigned long offset, data_offset;
	int len, wrote;
	unsigned long data;
	__be64 data_be;
	int64_t ret;

	if ((hdr->in_offset + hdr->in_length) > p->metadata_size)
		return -EINVAL;

	for (len = hdr->in_length; len; len -= wrote) {

		data_offset = hdr->in_length - len;
		offset = hdr->in_offset + data_offset;

		if (len >= 8) {
			data = *(uint64_t *)(hdr->in_buf + data_offset);
			data_be = cpu_to_be64(data);
			wrote = 8;
		} else if (len >= 4) {
			data = *(uint32_t *)(hdr->in_buf + data_offset);
			data &= 0xffffffff;
			data_be = cpu_to_be32(data);
			wrote = 4;
		} else if (len >= 2) {
			data = *(uint16_t *)(hdr->in_buf + data_offset);
			data &= 0xffff;
			data_be = cpu_to_be16(data);
			wrote = 2;
		} else {
			data_be = *(uint8_t *)(hdr->in_buf + data_offset);
			data_be &= 0xff;
			wrote = 1;
		}

		ret = plpar_hcall_norets(H_SCM_WRITE_METADATA, p->drc_index,
					 offset, data_be, wrote);
		if (ret == H_PARAMETER) /* bad DRC index */
			return -ENODEV;
		if (ret)
			return -EINVAL; /* other invalid parameter */
	}

	return 0;
}

/*
 * Do a sanity checks on the inputs args to dimm-control function and return
 * '0' if valid. Validation of PDSM payloads happens later in
 * papr_scm_service_pdsm.
 */
static int is_cmd_valid(struct nvdimm *nvdimm, unsigned int cmd, void *buf,
			unsigned int buf_len)
{
	unsigned long cmd_mask = PAPR_SCM_DIMM_CMD_MASK;
	struct nd_cmd_pkg *nd_cmd;
	struct papr_scm_priv *p;
	enum papr_pdsm pdsm;

	/* Only dimm-specific calls are supported atm */
	if (!nvdimm)
		return -EINVAL;

	/* get the provider data from struct nvdimm */
	p = nvdimm_provider_data(nvdimm);

	if (!test_bit(cmd, &cmd_mask)) {
		dev_dbg(&p->pdev->dev, "Unsupported cmd=%u\n", cmd);
		return -EINVAL;
	}

	/* For CMD_CALL verify pdsm request */
	if (cmd == ND_CMD_CALL) {
		/* Verify the envelope and envelop size */
		if (!buf ||
		    buf_len < (sizeof(struct nd_cmd_pkg) + ND_PDSM_HDR_SIZE)) {
			dev_dbg(&p->pdev->dev, "Invalid pkg size=%u\n",
				buf_len);
			return -EINVAL;
		}

		/* Verify that the nd_cmd_pkg.nd_family is correct */
		nd_cmd = (struct nd_cmd_pkg *)buf;

		if (nd_cmd->nd_family != NVDIMM_FAMILY_PAPR) {
			dev_dbg(&p->pdev->dev, "Invalid pkg family=0x%llx\n",
				nd_cmd->nd_family);
			return -EINVAL;
		}

		pdsm = (enum papr_pdsm)nd_cmd->nd_command;

		/* Verify if the pdsm command is valid */
		if (pdsm <= PAPR_PDSM_MIN || pdsm >= PAPR_PDSM_MAX) {
			dev_dbg(&p->pdev->dev, "PDSM[0x%x]: Invalid PDSM\n",
				pdsm);
			return -EINVAL;
		}

		/* Have enough space to hold returned 'nd_pkg_pdsm' header */
		if (nd_cmd->nd_size_out < ND_PDSM_HDR_SIZE) {
			dev_dbg(&p->pdev->dev, "PDSM[0x%x]: Invalid payload\n",
				pdsm);
			return -EINVAL;
		}
	}

	/* Let the command be further processed */
	return 0;
}

static int papr_pdsm_fuel_gauge(struct papr_scm_priv *p,
				union nd_pdsm_payload *payload)
{
	int rc, size;
	u64 statval;
	struct papr_scm_perf_stat *stat;
	struct papr_scm_perf_stats *stats;

	/* Silently fail if fetching performance metrics isn't  supported */
	if (!p->stat_buffer_len)
		return 0;

	/* Allocate request buffer enough to hold single performance stat */
	size = sizeof(struct papr_scm_perf_stats) +
		sizeof(struct papr_scm_perf_stat);

	stats = kzalloc(size, GFP_KERNEL);
	if (!stats)
		return -ENOMEM;

	stat = &stats->scm_statistic[0];
	memcpy(&stat->stat_id, "MemLife ", sizeof(stat->stat_id));
	stat->stat_val = 0;

	/* Fetch the fuel gauge and populate it in payload */
	rc = drc_pmem_query_stats(p, stats, 1);
	if (rc < 0) {
		dev_dbg(&p->pdev->dev, "Err(%d) fetching fuel gauge\n", rc);
		goto free_stats;
	}

	statval = be64_to_cpu(stat->stat_val);
	dev_dbg(&p->pdev->dev,
		"Fetched fuel-gauge %llu", statval);
	payload->health.extension_flags |=
		PDSM_DIMM_HEALTH_RUN_GAUGE_VALID;
	payload->health.dimm_fuel_gauge = statval;

	rc = sizeof(struct nd_papr_pdsm_health);

free_stats:
	kfree(stats);
	return rc;
}

/* Add the dirty-shutdown-counter value to the pdsm */
static int papr_pdsm_dsc(struct papr_scm_priv *p,
			 union nd_pdsm_payload *payload)
{
	payload->health.extension_flags |= PDSM_DIMM_DSC_VALID;
	payload->health.dimm_dsc = p->dirty_shutdown_counter;

	return sizeof(struct nd_papr_pdsm_health);
}

/* Fetch the DIMM health info and populate it in provided package. */
static int papr_pdsm_health(struct papr_scm_priv *p,
			    union nd_pdsm_payload *payload)
{
	int rc;

	/* Ensure dimm health mutex is taken preventing concurrent access */
	rc = mutex_lock_interruptible(&p->health_mutex);
	if (rc)
		goto out;

	/* Always fetch upto date dimm health data ignoring cached values */
	rc = __drc_pmem_query_health(p);
	if (rc) {
		mutex_unlock(&p->health_mutex);
		goto out;
	}

	/* update health struct with various flags derived from health bitmap */
	payload->health = (struct nd_papr_pdsm_health) {
		.extension_flags = 0,
		.dimm_unarmed = !!(p->health_bitmap & PAPR_PMEM_UNARMED_MASK),
		.dimm_bad_shutdown = !!(p->health_bitmap & PAPR_PMEM_BAD_SHUTDOWN_MASK),
		.dimm_bad_restore = !!(p->health_bitmap & PAPR_PMEM_BAD_RESTORE_MASK),
		.dimm_scrubbed = !!(p->health_bitmap & PAPR_PMEM_SCRUBBED_AND_LOCKED),
		.dimm_locked = !!(p->health_bitmap & PAPR_PMEM_SCRUBBED_AND_LOCKED),
		.dimm_encrypted = !!(p->health_bitmap & PAPR_PMEM_ENCRYPTED),
		.dimm_health = PAPR_PDSM_DIMM_HEALTHY,
	};

	/* Update field dimm_health based on health_bitmap flags */
	if (p->health_bitmap & PAPR_PMEM_HEALTH_FATAL)
		payload->health.dimm_health = PAPR_PDSM_DIMM_FATAL;
	else if (p->health_bitmap & PAPR_PMEM_HEALTH_CRITICAL)
		payload->health.dimm_health = PAPR_PDSM_DIMM_CRITICAL;
	else if (p->health_bitmap & PAPR_PMEM_HEALTH_UNHEALTHY)
		payload->health.dimm_health = PAPR_PDSM_DIMM_UNHEALTHY;

	/* struct populated hence can release the mutex now */
	mutex_unlock(&p->health_mutex);

	/* Populate the fuel gauge meter in the payload */
	papr_pdsm_fuel_gauge(p, payload);
	/* Populate the dirty-shutdown-counter field */
	papr_pdsm_dsc(p, payload);

	rc = sizeof(struct nd_papr_pdsm_health);

out:
	return rc;
}

/* Inject a smart error Add the dirty-shutdown-counter value to the pdsm */
static int papr_pdsm_smart_inject(struct papr_scm_priv *p,
				  union nd_pdsm_payload *payload)
{
	int rc;
	u32 supported_flags = 0;
	u64 inject_mask = 0, clear_mask = 0;
	u64 mask;

	/* Check for individual smart error flags and update inject/clear masks */
	if (payload->smart_inject.flags & PDSM_SMART_INJECT_HEALTH_FATAL) {
		supported_flags |= PDSM_SMART_INJECT_HEALTH_FATAL;
		if (payload->smart_inject.fatal_enable)
			inject_mask |= PAPR_PMEM_HEALTH_FATAL;
		else
			clear_mask |= PAPR_PMEM_HEALTH_FATAL;
	}

	if (payload->smart_inject.flags & PDSM_SMART_INJECT_BAD_SHUTDOWN) {
		supported_flags |= PDSM_SMART_INJECT_BAD_SHUTDOWN;
		if (payload->smart_inject.unsafe_shutdown_enable)
			inject_mask |= PAPR_PMEM_SHUTDOWN_DIRTY;
		else
			clear_mask |= PAPR_PMEM_SHUTDOWN_DIRTY;
	}

	dev_dbg(&p->pdev->dev, "[Smart-inject] inject_mask=%#llx clear_mask=%#llx\n",
		inject_mask, clear_mask);

	/* Prevent concurrent access to dimm health bitmap related members */
	rc = mutex_lock_interruptible(&p->health_mutex);
	if (rc)
		return rc;

	/* Use inject/clear masks to set health_bitmap_inject_mask */
	mask = READ_ONCE(p->health_bitmap_inject_mask);
	mask = (mask & ~clear_mask) | inject_mask;
	WRITE_ONCE(p->health_bitmap_inject_mask, mask);

	/* Invalidate cached health bitmap */
	p->lasthealth_jiffies = 0;

	mutex_unlock(&p->health_mutex);

	/* Return the supported flags back to userspace */
	payload->smart_inject.flags = supported_flags;

	return sizeof(struct nd_papr_pdsm_health);
}

/*
 * 'struct pdsm_cmd_desc'
 * Identifies supported PDSMs' expected length of in/out payloads
 * and pdsm service function.
 *
 * size_in	: Size of input payload if any in the PDSM request.
 * size_out	: Size of output payload if any in the PDSM request.
 * service	: Service function for the PDSM request. Return semantics:
 *		  rc < 0 : Error servicing PDSM and rc indicates the error.
 *		  rc >=0 : Serviced successfully and 'rc' indicate number of
 *			bytes written to payload.
 */
struct pdsm_cmd_desc {
	u32 size_in;
	u32 size_out;
	int (*service)(struct papr_scm_priv *dimm,
		       union nd_pdsm_payload *payload);
};

/* Holds all supported PDSMs' command descriptors */
static const struct pdsm_cmd_desc __pdsm_cmd_descriptors[] = {
	[PAPR_PDSM_MIN] = {
		.size_in = 0,
		.size_out = 0,
		.service = NULL,
	},
	/* New PDSM command descriptors to be added below */

	[PAPR_PDSM_HEALTH] = {
		.size_in = 0,
		.size_out = sizeof(struct nd_papr_pdsm_health),
		.service = papr_pdsm_health,
	},

	[PAPR_PDSM_SMART_INJECT] = {
		.size_in = sizeof(struct nd_papr_pdsm_smart_inject),
		.size_out = sizeof(struct nd_papr_pdsm_smart_inject),
		.service = papr_pdsm_smart_inject,
	},
	/* Empty */
	[PAPR_PDSM_MAX] = {
		.size_in = 0,
		.size_out = 0,
		.service = NULL,
	},
};

/* Given a valid pdsm cmd return its command descriptor else return NULL */
static inline const struct pdsm_cmd_desc *pdsm_cmd_desc(enum papr_pdsm cmd)
{
	if (cmd >= 0 || cmd < ARRAY_SIZE(__pdsm_cmd_descriptors))
		return &__pdsm_cmd_descriptors[cmd];

	return NULL;
}

/*
 * For a given pdsm request call an appropriate service function.
 * Returns errors if any while handling the pdsm command package.
 */
static int papr_scm_service_pdsm(struct papr_scm_priv *p,
				 struct nd_cmd_pkg *pkg)
{
	/* Get the PDSM header and PDSM command */
	struct nd_pkg_pdsm *pdsm_pkg = (struct nd_pkg_pdsm *)pkg->nd_payload;
	enum papr_pdsm pdsm = (enum papr_pdsm)pkg->nd_command;
	const struct pdsm_cmd_desc *pdsc;
	int rc;

	/* Fetch corresponding pdsm descriptor for validation and servicing */
	pdsc = pdsm_cmd_desc(pdsm);

	/* Validate pdsm descriptor */
	/* Ensure that reserved fields are 0 */
	if (pdsm_pkg->reserved[0] || pdsm_pkg->reserved[1]) {
		dev_dbg(&p->pdev->dev, "PDSM[0x%x]: Invalid reserved field\n",
			pdsm);
		return -EINVAL;
	}

	/* If pdsm expects some input, then ensure that the size_in matches */
	if (pdsc->size_in &&
	    pkg->nd_size_in != (pdsc->size_in + ND_PDSM_HDR_SIZE)) {
		dev_dbg(&p->pdev->dev, "PDSM[0x%x]: Mismatched size_in=%d\n",
			pdsm, pkg->nd_size_in);
		return -EINVAL;
	}

	/* If pdsm wants to return data, then ensure that  size_out matches */
	if (pdsc->size_out &&
	    pkg->nd_size_out != (pdsc->size_out + ND_PDSM_HDR_SIZE)) {
		dev_dbg(&p->pdev->dev, "PDSM[0x%x]: Mismatched size_out=%d\n",
			pdsm, pkg->nd_size_out);
		return -EINVAL;
	}

	/* Service the pdsm */
	if (pdsc->service) {
		dev_dbg(&p->pdev->dev, "PDSM[0x%x]: Servicing..\n", pdsm);

		rc = pdsc->service(p, &pdsm_pkg->payload);

		if (rc < 0) {
			/* error encountered while servicing pdsm */
			pdsm_pkg->cmd_status = rc;
			pkg->nd_fw_size = ND_PDSM_HDR_SIZE;
		} else {
			/* pdsm serviced and 'rc' bytes written to payload */
			pdsm_pkg->cmd_status = 0;
			pkg->nd_fw_size = ND_PDSM_HDR_SIZE + rc;
		}
	} else {
		dev_dbg(&p->pdev->dev, "PDSM[0x%x]: Unsupported PDSM request\n",
			pdsm);
		pdsm_pkg->cmd_status = -ENOENT;
		pkg->nd_fw_size = ND_PDSM_HDR_SIZE;
	}

	return pdsm_pkg->cmd_status;
}

static int papr_scm_ndctl(struct nvdimm_bus_descriptor *nd_desc,
			  struct nvdimm *nvdimm, unsigned int cmd, void *buf,
			  unsigned int buf_len, int *cmd_rc)
{
	struct nd_cmd_get_config_size *get_size_hdr;
	struct nd_cmd_pkg *call_pkg = NULL;
	struct papr_scm_priv *p;
	int rc;

	rc = is_cmd_valid(nvdimm, cmd, buf, buf_len);
	if (rc) {
		pr_debug("Invalid cmd=0x%x. Err=%d\n", cmd, rc);
		return rc;
	}

	/* Use a local variable in case cmd_rc pointer is NULL */
	if (!cmd_rc)
		cmd_rc = &rc;

	p = nvdimm_provider_data(nvdimm);

	switch (cmd) {
	case ND_CMD_GET_CONFIG_SIZE:
		get_size_hdr = buf;

		get_size_hdr->status = 0;
		get_size_hdr->max_xfer = 8;
		get_size_hdr->config_size = p->metadata_size;
		*cmd_rc = 0;
		break;

	case ND_CMD_GET_CONFIG_DATA:
		*cmd_rc = papr_scm_meta_get(p, buf);
		break;

	case ND_CMD_SET_CONFIG_DATA:
		*cmd_rc = papr_scm_meta_set(p, buf);
		break;

	case ND_CMD_CALL:
		call_pkg = (struct nd_cmd_pkg *)buf;
		*cmd_rc = papr_scm_service_pdsm(p, call_pkg);
		break;

	default:
		dev_dbg(&p->pdev->dev, "Unknown command = %d\n", cmd);
		return -EINVAL;
	}

	dev_dbg(&p->pdev->dev, "returned with cmd_rc = %d\n", *cmd_rc);

	return 0;
}

static ssize_t health_bitmap_inject_show(struct device *dev,
					 struct device_attribute *attr,
					 char *buf)
{
	struct nvdimm *dimm = to_nvdimm(dev);
	struct papr_scm_priv *p = nvdimm_provider_data(dimm);

	return sprintf(buf, "%#llx\n",
		       READ_ONCE(p->health_bitmap_inject_mask));
}

static DEVICE_ATTR_ADMIN_RO(health_bitmap_inject);

static ssize_t perf_stats_show(struct device *dev,
			       struct device_attribute *attr, char *buf)
{
	int index;
	ssize_t rc;
	struct seq_buf s;
	struct papr_scm_perf_stat *stat;
	struct papr_scm_perf_stats *stats;
	struct nvdimm *dimm = to_nvdimm(dev);
	struct papr_scm_priv *p = nvdimm_provider_data(dimm);

	if (!p->stat_buffer_len)
		return -ENOENT;

	/* Allocate the buffer for phyp where stats are written */
	stats = kzalloc(p->stat_buffer_len, GFP_KERNEL);
	if (!stats)
		return -ENOMEM;

	/* Ask phyp to return all dimm perf stats */
	rc = drc_pmem_query_stats(p, stats, 0);
	if (rc)
		goto free_stats;
	/*
	 * Go through the returned output buffer and print stats and
	 * values. Since stat_id is essentially a char string of
	 * 8 bytes, simply use the string format specifier to print it.
	 */
	seq_buf_init(&s, buf, PAGE_SIZE);
	for (index = 0, stat = stats->scm_statistic;
	     index < be32_to_cpu(stats->num_statistics);
	     ++index, ++stat) {
		seq_buf_printf(&s, "%.8s = 0x%016llX\n",
			       stat->stat_id,
			       be64_to_cpu(stat->stat_val));
	}

free_stats:
	kfree(stats);
	return rc ? rc : (ssize_t)seq_buf_used(&s);
}
static DEVICE_ATTR_ADMIN_RO(perf_stats);

static ssize_t flags_show(struct device *dev,
			  struct device_attribute *attr, char *buf)
{
	struct nvdimm *dimm = to_nvdimm(dev);
	struct papr_scm_priv *p = nvdimm_provider_data(dimm);
	struct seq_buf s;
	u64 health;
	int rc;

	rc = drc_pmem_query_health(p);
	if (rc)
		return rc;

	/* Copy health_bitmap locally, check masks & update out buffer */
	health = READ_ONCE(p->health_bitmap);

	seq_buf_init(&s, buf, PAGE_SIZE);
	if (health & PAPR_PMEM_UNARMED_MASK)
		seq_buf_printf(&s, "not_armed ");

	if (health & PAPR_PMEM_BAD_SHUTDOWN_MASK)
		seq_buf_printf(&s, "flush_fail ");

	if (health & PAPR_PMEM_BAD_RESTORE_MASK)
		seq_buf_printf(&s, "restore_fail ");

	if (health & PAPR_PMEM_ENCRYPTED)
		seq_buf_printf(&s, "encrypted ");

	if (health & PAPR_PMEM_SMART_EVENT_MASK)
		seq_buf_printf(&s, "smart_notify ");

	if (health & PAPR_PMEM_SCRUBBED_AND_LOCKED)
		seq_buf_printf(&s, "scrubbed locked ");

	if (seq_buf_used(&s))
		seq_buf_printf(&s, "\n");

	return seq_buf_used(&s);
}
DEVICE_ATTR_RO(flags);

static ssize_t dirty_shutdown_show(struct device *dev,
			  struct device_attribute *attr, char *buf)
{
	struct nvdimm *dimm = to_nvdimm(dev);
	struct papr_scm_priv *p = nvdimm_provider_data(dimm);

	return sysfs_emit(buf, "%llu\n", p->dirty_shutdown_counter);
}
DEVICE_ATTR_RO(dirty_shutdown);

static umode_t papr_nd_attribute_visible(struct kobject *kobj,
					 struct attribute *attr, int n)
{
	struct device *dev = kobj_to_dev(kobj);
	struct nvdimm *nvdimm = to_nvdimm(dev);
	struct papr_scm_priv *p = nvdimm_provider_data(nvdimm);

	/* For if perf-stats not available remove perf_stats sysfs */
	if (attr == &dev_attr_perf_stats.attr && p->stat_buffer_len == 0)
		return 0;

	return attr->mode;
}

/* papr_scm specific dimm attributes */
static struct attribute *papr_nd_attributes[] = {
	&dev_attr_flags.attr,
	&dev_attr_perf_stats.attr,
	&dev_attr_dirty_shutdown.attr,
	&dev_attr_health_bitmap_inject.attr,
	NULL,
};

static const struct attribute_group papr_nd_attribute_group = {
	.name = "papr",
	.is_visible = papr_nd_attribute_visible,
	.attrs = papr_nd_attributes,
};

static const struct attribute_group *papr_nd_attr_groups[] = {
	&papr_nd_attribute_group,
	NULL,
};

static int papr_scm_nvdimm_init(struct papr_scm_priv *p)
{
	struct device *dev = &p->pdev->dev;
	struct nd_mapping_desc mapping;
	struct nd_region_desc ndr_desc;
	unsigned long dimm_flags;
	int target_nid, online_nid;

	p->bus_desc.ndctl = papr_scm_ndctl;
	p->bus_desc.module = THIS_MODULE;
	p->bus_desc.of_node = p->pdev->dev.of_node;
	p->bus_desc.provider_name = kstrdup(p->pdev->name, GFP_KERNEL);

	/* Set the dimm command family mask to accept PDSMs */
	set_bit(NVDIMM_FAMILY_PAPR, &p->bus_desc.dimm_family_mask);

	if (!p->bus_desc.provider_name)
		return -ENOMEM;

	p->bus = nvdimm_bus_register(NULL, &p->bus_desc);
	if (!p->bus) {
		dev_err(dev, "Error creating nvdimm bus %pOF\n", p->dn);
		kfree(p->bus_desc.provider_name);
		return -ENXIO;
	}

	dimm_flags = 0;
	set_bit(NDD_LABELING, &dimm_flags);

	/*
	 * Check if the nvdimm is unarmed. No locking needed as we are still
	 * initializing. Ignore error encountered if any.
	 */
	__drc_pmem_query_health(p);

	if (p->health_bitmap & PAPR_PMEM_UNARMED_MASK)
		set_bit(NDD_UNARMED, &dimm_flags);

	p->nvdimm = nvdimm_create(p->bus, p, papr_nd_attr_groups,
				  dimm_flags, PAPR_SCM_DIMM_CMD_MASK, 0, NULL);
	if (!p->nvdimm) {
		dev_err(dev, "Error creating DIMM object for %pOF\n", p->dn);
		goto err;
	}

	if (nvdimm_bus_check_dimm_count(p->bus, 1))
		goto err;

	/* now add the region */

	memset(&mapping, 0, sizeof(mapping));
	mapping.nvdimm = p->nvdimm;
	mapping.start = 0;
	mapping.size = p->blocks * p->block_size; // XXX: potential overflow?

	memset(&ndr_desc, 0, sizeof(ndr_desc));
	target_nid = dev_to_node(&p->pdev->dev);
	online_nid = numa_map_to_online_node(target_nid);
	ndr_desc.numa_node = online_nid;
	ndr_desc.target_node = target_nid;
	ndr_desc.res = &p->res;
	ndr_desc.of_node = p->dn;
	ndr_desc.provider_data = p;
	ndr_desc.mapping = &mapping;
	ndr_desc.num_mappings = 1;
	ndr_desc.nd_set = &p->nd_set;

	if (p->hcall_flush_required) {
		set_bit(ND_REGION_ASYNC, &ndr_desc.flags);
		ndr_desc.flush = papr_scm_pmem_flush;
	}

	if (p->is_volatile)
		p->region = nvdimm_volatile_region_create(p->bus, &ndr_desc);
	else {
		set_bit(ND_REGION_PERSIST_MEMCTRL, &ndr_desc.flags);
		p->region = nvdimm_pmem_region_create(p->bus, &ndr_desc);
	}
	if (!p->region) {
		dev_err(dev, "Error registering region %pR from %pOF\n",
				ndr_desc.res, p->dn);
		goto err;
	}
	if (target_nid != online_nid)
		dev_info(dev, "Region registered with target node %d and online node %d",
			 target_nid, online_nid);

	mutex_lock(&papr_ndr_lock);
	list_add_tail(&p->region_list, &papr_nd_regions);
	mutex_unlock(&papr_ndr_lock);

	return 0;

err:	nvdimm_bus_unregister(p->bus);
	kfree(p->bus_desc.provider_name);
	return -ENXIO;
}

static void papr_scm_add_badblock(struct nd_region *region,
				  struct nvdimm_bus *bus, u64 phys_addr)
{
	u64 aligned_addr = ALIGN_DOWN(phys_addr, L1_CACHE_BYTES);

	if (nvdimm_bus_add_badrange(bus, aligned_addr, L1_CACHE_BYTES)) {
		pr_err("Bad block registration for 0x%llx failed\n", phys_addr);
		return;
	}

	pr_debug("Add memory range (0x%llx - 0x%llx) as bad range\n",
		 aligned_addr, aligned_addr + L1_CACHE_BYTES);

	nvdimm_region_notify(region, NVDIMM_REVALIDATE_POISON);
}

static int handle_mce_ue(struct notifier_block *nb, unsigned long val,
			 void *data)
{
	struct machine_check_event *evt = data;
	struct papr_scm_priv *p;
	u64 phys_addr;
	bool found = false;

	if (evt->error_type != MCE_ERROR_TYPE_UE)
		return NOTIFY_DONE;

	if (list_empty(&papr_nd_regions))
		return NOTIFY_DONE;

	/*
	 * The physical address obtained here is PAGE_SIZE aligned, so get the
	 * exact address from the effective address
	 */
	phys_addr = evt->u.ue_error.physical_address +
			(evt->u.ue_error.effective_address & ~PAGE_MASK);

	if (!evt->u.ue_error.physical_address_provided ||
	    !is_zone_device_page(pfn_to_page(phys_addr >> PAGE_SHIFT)))
		return NOTIFY_DONE;

	/* mce notifier is called from a process context, so mutex is safe */
	mutex_lock(&papr_ndr_lock);
	list_for_each_entry(p, &papr_nd_regions, region_list) {
		if (phys_addr >= p->res.start && phys_addr <= p->res.end) {
			found = true;
			break;
		}
	}

	if (found)
		papr_scm_add_badblock(p->region, p->bus, phys_addr);

	mutex_unlock(&papr_ndr_lock);

	return found ? NOTIFY_OK : NOTIFY_DONE;
}

static struct notifier_block mce_ue_nb = {
	.notifier_call = handle_mce_ue
};

static int papr_scm_probe(struct platform_device *pdev)
{
	struct device_node *dn = pdev->dev.of_node;
	u32 drc_index, metadata_size;
	u64 blocks, block_size;
	struct papr_scm_priv *p;
	u8 uuid_raw[UUID_SIZE];
	const char *uuid_str;
	ssize_t stat_size;
	uuid_t uuid;
	int rc;

	/* check we have all the required DT properties */
	if (of_property_read_u32(dn, "ibm,my-drc-index", &drc_index)) {
		dev_err(&pdev->dev, "%pOF: missing drc-index!\n", dn);
		return -ENODEV;
	}

	if (of_property_read_u64(dn, "ibm,block-size", &block_size)) {
		dev_err(&pdev->dev, "%pOF: missing block-size!\n", dn);
		return -ENODEV;
	}

	if (of_property_read_u64(dn, "ibm,number-of-blocks", &blocks)) {
		dev_err(&pdev->dev, "%pOF: missing number-of-blocks!\n", dn);
		return -ENODEV;
	}

	if (of_property_read_string(dn, "ibm,unit-guid", &uuid_str)) {
		dev_err(&pdev->dev, "%pOF: missing unit-guid!\n", dn);
		return -ENODEV;
	}


	p = kzalloc(sizeof(*p), GFP_KERNEL);
	if (!p)
		return -ENOMEM;

	/* Initialize the dimm mutex */
	mutex_init(&p->health_mutex);

	/* optional DT properties */
	of_property_read_u32(dn, "ibm,metadata-size", &metadata_size);

	p->dn = dn;
	p->drc_index = drc_index;
	p->block_size = block_size;
	p->blocks = blocks;
	p->is_volatile = !of_property_read_bool(dn, "ibm,cache-flush-required");
	p->hcall_flush_required = of_property_read_bool(dn, "ibm,hcall-flush-required");

	if (of_property_read_u64(dn, "ibm,persistence-failed-count",
				 &p->dirty_shutdown_counter))
		p->dirty_shutdown_counter = 0;

	/* We just need to ensure that set cookies are unique across */
	uuid_parse(uuid_str, &uuid);

	/*
	 * The cookie1 and cookie2 are not really little endian.
	 * We store a raw buffer representation of the
	 * uuid string so that we can compare this with the label
	 * area cookie irrespective of the endian configuration
	 * with which the kernel is built.
	 *
	 * Historically we stored the cookie in the below format.
	 * for a uuid string 72511b67-0b3b-42fd-8d1d-5be3cae8bcaa
	 *	cookie1 was 0xfd423b0b671b5172
	 *	cookie2 was 0xaabce8cae35b1d8d
	 */
	export_uuid(uuid_raw, &uuid);
	p->nd_set.cookie1 = get_unaligned_le64(&uuid_raw[0]);
	p->nd_set.cookie2 = get_unaligned_le64(&uuid_raw[8]);

	/* might be zero */
	p->metadata_size = metadata_size;
	p->pdev = pdev;

	/* request the hypervisor to bind this region to somewhere in memory */
	rc = drc_pmem_bind(p);

	/* If phyp says drc memory still bound then force unbound and retry */
	if (rc == H_OVERLAP)
		rc = drc_pmem_query_n_bind(p);

	if (rc != H_SUCCESS) {
		dev_err(&p->pdev->dev, "bind err: %d\n", rc);
		rc = -ENXIO;
		goto err;
	}

	/* setup the resource for the newly bound range */
	p->res.start = p->bound_addr;
	p->res.end   = p->bound_addr + p->blocks * p->block_size - 1;
	p->res.name  = pdev->name;
	p->res.flags = IORESOURCE_MEM;

	/* Try retrieving the stat buffer and see if its supported */
	stat_size = drc_pmem_query_stats(p, NULL, 0);
	if (stat_size > 0) {
		p->stat_buffer_len = stat_size;
		dev_dbg(&p->pdev->dev, "Max perf-stat size %lu-bytes\n",
			p->stat_buffer_len);
	}

	rc = papr_scm_nvdimm_init(p);
	if (rc)
		goto err2;

	platform_set_drvdata(pdev, p);
	papr_scm_pmu_register(p);

	return 0;

err2:	drc_pmem_unbind(p);
err:	kfree(p);
	return rc;
}

static int papr_scm_remove(struct platform_device *pdev)
{
	struct papr_scm_priv *p = platform_get_drvdata(pdev);

	mutex_lock(&papr_ndr_lock);
	list_del(&p->region_list);
	mutex_unlock(&papr_ndr_lock);

	nvdimm_bus_unregister(p->bus);
	drc_pmem_unbind(p);

	if (pdev->archdata.priv)
		unregister_nvdimm_pmu(pdev->archdata.priv);

	pdev->archdata.priv = NULL;
	kfree(p->nvdimm_events_map);
	kfree(p->bus_desc.provider_name);
	kfree(p);

	return 0;
}

static const struct of_device_id papr_scm_match[] = {
	{ .compatible = "ibm,pmemory" },
	{ .compatible = "ibm,pmemory-v2" },
	{ },
};

static struct platform_driver papr_scm_driver = {
	.probe = papr_scm_probe,
	.remove = papr_scm_remove,
	.driver = {
		.name = "papr_scm",
		.of_match_table = papr_scm_match,
	},
};

static int __init papr_scm_init(void)
{
	int ret;

	ret = platform_driver_register(&papr_scm_driver);
	if (!ret)
		mce_register_notifier(&mce_ue_nb);

	return ret;
}
module_init(papr_scm_init);

static void __exit papr_scm_exit(void)
{
	mce_unregister_notifier(&mce_ue_nb);
	platform_driver_unregister(&papr_scm_driver);
}
module_exit(papr_scm_exit);

MODULE_DEVICE_TABLE(of, papr_scm_match);
MODULE_LICENSE("GPL");
MODULE_AUTHOR("IBM Corporation");<|MERGE_RESOLUTION|>--- conflicted
+++ resolved
@@ -122,14 +122,11 @@
 	/* length of the stat buffer as expected by phyp */
 	size_t stat_buffer_len;
 
-<<<<<<< HEAD
 	/* The bits which needs to be overridden */
 	u64 health_bitmap_inject_mask;
 
-=======
 	 /* array to have event_code and stat_id mappings */
 	char **nvdimm_events_map;
->>>>>>> ada8d8d3
 };
 
 static int papr_scm_pmem_flush(struct nd_region *nd_region,
