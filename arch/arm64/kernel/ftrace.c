// SPDX-License-Identifier: GPL-2.0-only
/*
 * arch/arm64/kernel/ftrace.c
 *
 * Copyright (C) 2013 Linaro Limited
 * Author: AKASHI Takahiro <takahiro.akashi@linaro.org>
 */

#include <linux/ftrace.h>
#include <linux/module.h>
#include <linux/swab.h>
#include <linux/uaccess.h>

#include <asm/cacheflush.h>
#include <asm/debug-monitors.h>
#include <asm/ftrace.h>
#include <asm/insn.h>
#include <asm/patching.h>

#ifdef CONFIG_DYNAMIC_FTRACE
/*
 * Replace a single instruction, which may be a branch or NOP.
 * If @validate == true, a replaced instruction is checked against 'old'.
 */
static int ftrace_modify_code(unsigned long pc, u32 old, u32 new,
			      bool validate)
{
	u32 replaced;

	/*
	 * Note:
	 * We are paranoid about modifying text, as if a bug were to happen, it
	 * could cause us to read or write to someplace that could cause harm.
	 * Carefully read and modify the code with aarch64_insn_*() which uses
	 * probe_kernel_*(), and make sure what we read is what we expected it
	 * to be before modifying it.
	 */
	if (validate) {
		if (aarch64_insn_read((void *)pc, &replaced))
			return -EFAULT;

		if (replaced != old)
			return -EINVAL;
	}
	if (aarch64_insn_patch_text_nosync((void *)pc, new))
		return -EPERM;

	return 0;
}

/*
 * Replace tracer function in ftrace_caller()
 */
int ftrace_update_ftrace_func(ftrace_func_t func)
{
	unsigned long pc;
	u32 new;

	pc = (unsigned long)ftrace_call;
	new = aarch64_insn_gen_branch_imm(pc, (unsigned long)func,
					  AARCH64_INSN_BRANCH_LINK);

	return ftrace_modify_code(pc, 0, new, false);
}

static struct plt_entry *get_ftrace_plt(struct module *mod, unsigned long addr)
{
#ifdef CONFIG_ARM64_MODULE_PLTS
	struct plt_entry *plt = mod->arch.ftrace_trampolines;

	if (addr == FTRACE_ADDR)
		return &plt[FTRACE_PLT_IDX];
	if (addr == FTRACE_REGS_ADDR &&
	    IS_ENABLED(CONFIG_DYNAMIC_FTRACE_WITH_REGS))
		return &plt[FTRACE_REGS_PLT_IDX];
#endif
	return NULL;
}

/*
 * Find the address the callsite must branch to in order to reach '*addr'.
 *
 * Due to the limited range of 'BL' instructions, modules may be placed too far
 * away to branch directly and must use a PLT.
 *
 * Returns true when '*addr' contains a reachable target address, or has been
 * modified to contain a PLT address. Returns false otherwise.
 */
static bool ftrace_find_callable_addr(struct dyn_ftrace *rec,
				      struct module *mod,
				      unsigned long *addr)
{
	unsigned long pc = rec->ip;
	long offset = (long)*addr - (long)pc;
	struct plt_entry *plt;

	/*
	 * When the target is within range of the 'BL' instruction, use 'addr'
	 * as-is and branch to that directly.
	 */
	if (offset >= -SZ_128M && offset < SZ_128M)
		return true;

	/*
	 * When the target is outside of the range of a 'BL' instruction, we
	 * must use a PLT to reach it. We can only place PLTs for modules, and
	 * only when module PLT support is built-in.
	 */
	if (!IS_ENABLED(CONFIG_ARM64_MODULE_PLTS))
		return false;

	/*
	 * 'mod' is only set at module load time, but if we end up
	 * dealing with an out-of-range condition, we can assume it
	 * is due to a module being loaded far away from the kernel.
	 *
	 * NOTE: __module_text_address() must be called with preemption
	 * disabled, but we can rely on ftrace_lock to ensure that 'mod'
	 * retains its validity throughout the remainder of this code.
	 */
	if (!mod) {
		preempt_disable();
		mod = __module_text_address(pc);
		preempt_enable();
	}

	if (WARN_ON(!mod))
		return false;

	plt = get_ftrace_plt(mod, *addr);
	if (!plt) {
		pr_err("ftrace: no module PLT for %ps\n", (void *)*addr);
		return false;
	}

	*addr = (unsigned long)plt;
	return true;
}

/*
 * Turn on the call to ftrace_caller() in instrumented function
 */
int ftrace_make_call(struct dyn_ftrace *rec, unsigned long addr)
{
	unsigned long pc = rec->ip;
	u32 old, new;

	if (!ftrace_find_callable_addr(rec, NULL, &addr))
		return -EINVAL;

	old = aarch64_insn_gen_nop();
	new = aarch64_insn_gen_branch_imm(pc, addr, AARCH64_INSN_BRANCH_LINK);

	return ftrace_modify_code(pc, old, new, true);
}

#ifdef CONFIG_DYNAMIC_FTRACE_WITH_REGS
int ftrace_modify_call(struct dyn_ftrace *rec, unsigned long old_addr,
			unsigned long addr)
{
	unsigned long pc = rec->ip;
	u32 old, new;

	if (!ftrace_find_callable_addr(rec, NULL, &old_addr))
		return -EINVAL;
	if (!ftrace_find_callable_addr(rec, NULL, &addr))
		return -EINVAL;

	old = aarch64_insn_gen_branch_imm(pc, old_addr,
					  AARCH64_INSN_BRANCH_LINK);
	new = aarch64_insn_gen_branch_imm(pc, addr, AARCH64_INSN_BRANCH_LINK);

	return ftrace_modify_code(pc, old, new, true);
}

/*
 * The compiler has inserted two NOPs before the regular function prologue.
 * All instrumented functions follow the AAPCS, so x0-x8 and x19-x30 are live,
 * and x9-x18 are free for our use.
 *
 * At runtime we want to be able to swing a single NOP <-> BL to enable or
 * disable the ftrace call. The BL requires us to save the original LR value,
 * so here we insert a <MOV X9, LR> over the first NOP so the instructions
 * before the regular prologue are:
 *
 * | Compiled | Disabled   | Enabled    |
 * +----------+------------+------------+
 * | NOP      | MOV X9, LR | MOV X9, LR |
 * | NOP      | NOP        | BL <entry> |
 *
 * The LR value will be recovered by ftrace_regs_entry, and restored into LR
 * before returning to the regular function prologue. When a function is not
 * being traced, the MOV is not harmful given x9 is not live per the AAPCS.
 *
 * Note: ftrace_process_locs() has pre-adjusted rec->ip to be the address of
 * the BL.
 */
int ftrace_init_nop(struct module *mod, struct dyn_ftrace *rec)
{
	unsigned long pc = rec->ip - AARCH64_INSN_SIZE;
	u32 old, new;

	old = aarch64_insn_gen_nop();
	new = aarch64_insn_gen_move_reg(AARCH64_INSN_REG_9,
					AARCH64_INSN_REG_LR,
					AARCH64_INSN_VARIANT_64BIT);
	return ftrace_modify_code(pc, old, new, true);
}
#endif

/*
 * Turn off the call to ftrace_caller() in instrumented function
 */
int ftrace_make_nop(struct module *mod, struct dyn_ftrace *rec,
		    unsigned long addr)
{
	unsigned long pc = rec->ip;
	u32 old = 0, new;

<<<<<<< HEAD
	if (!ftrace_find_callable_addr(rec, mod, &addr))
		return -EINVAL;

	old = aarch64_insn_gen_branch_imm(pc, addr, AARCH64_INSN_BRANCH_LINK);
	new = aarch64_insn_gen_nop();

=======
	new = aarch64_insn_gen_nop();

	/*
	 * When using mcount, callsites in modules may have been initalized to
	 * call an arbitrary module PLT (which redirects to the _mcount stub)
	 * rather than the ftrace PLT we'll use at runtime (which redirects to
	 * the ftrace trampoline). We can ignore the old PLT when initializing
	 * the callsite.
	 *
	 * Note: 'mod' is only set at module load time.
	 */
	if (!IS_ENABLED(CONFIG_DYNAMIC_FTRACE_WITH_REGS) &&
	    IS_ENABLED(CONFIG_ARM64_MODULE_PLTS) && mod) {
		return aarch64_insn_patch_text_nosync((void *)pc, new);
	}

	if (!ftrace_find_callable_addr(rec, mod, &addr))
		return -EINVAL;

	old = aarch64_insn_gen_branch_imm(pc, addr, AARCH64_INSN_BRANCH_LINK);

>>>>>>> 7365df19
	return ftrace_modify_code(pc, old, new, true);
}

void arch_ftrace_update_code(int command)
{
	command |= FTRACE_MAY_SLEEP;
	ftrace_modify_all_code(command);
}
#endif /* CONFIG_DYNAMIC_FTRACE */

#ifdef CONFIG_FUNCTION_GRAPH_TRACER
/*
 * function_graph tracer expects ftrace_return_to_handler() to be called
 * on the way back to parent. For this purpose, this function is called
 * in _mcount() or ftrace_caller() to replace return address (*parent) on
 * the call stack to return_to_handler.
 */
void prepare_ftrace_return(unsigned long self_addr, unsigned long *parent,
			   unsigned long frame_pointer)
{
	unsigned long return_hooker = (unsigned long)&return_to_handler;
	unsigned long old;

	if (unlikely(atomic_read(&current->tracing_graph_pause)))
		return;

	/*
	 * Note:
	 * No protection against faulting at *parent, which may be seen
	 * on other archs. It's unlikely on AArch64.
	 */
	old = *parent;

	if (!function_graph_enter(old, self_addr, frame_pointer,
	    (void *)frame_pointer)) {
		*parent = return_hooker;
	}
}

#ifdef CONFIG_DYNAMIC_FTRACE

#ifdef CONFIG_DYNAMIC_FTRACE_WITH_REGS
void ftrace_graph_func(unsigned long ip, unsigned long parent_ip,
		       struct ftrace_ops *op, struct ftrace_regs *fregs)
{
	/*
	 * When DYNAMIC_FTRACE_WITH_REGS is selected, `fregs` can never be NULL
	 * and arch_ftrace_get_regs(fregs) will always give a non-NULL pt_regs
	 * in which we can safely modify the LR.
	 */
	struct pt_regs *regs = arch_ftrace_get_regs(fregs);
	unsigned long *parent = (unsigned long *)&procedure_link_pointer(regs);

	prepare_ftrace_return(ip, parent, frame_pointer(regs));
}
#else
/*
 * Turn on/off the call to ftrace_graph_caller() in ftrace_caller()
 * depending on @enable.
 */
static int ftrace_modify_graph_caller(bool enable)
{
	unsigned long pc = (unsigned long)&ftrace_graph_call;
	u32 branch, nop;

	branch = aarch64_insn_gen_branch_imm(pc,
					     (unsigned long)ftrace_graph_caller,
					     AARCH64_INSN_BRANCH_NOLINK);
	nop = aarch64_insn_gen_nop();

	if (enable)
		return ftrace_modify_code(pc, nop, branch, true);
	else
		return ftrace_modify_code(pc, branch, nop, true);
}

int ftrace_enable_ftrace_graph_caller(void)
{
	return ftrace_modify_graph_caller(true);
}

int ftrace_disable_ftrace_graph_caller(void)
{
	return ftrace_modify_graph_caller(false);
}
#endif /* CONFIG_DYNAMIC_FTRACE_WITH_REGS */
#endif /* CONFIG_DYNAMIC_FTRACE */
#endif /* CONFIG_FUNCTION_GRAPH_TRACER */<|MERGE_RESOLUTION|>--- conflicted
+++ resolved
@@ -217,14 +217,6 @@
 	unsigned long pc = rec->ip;
 	u32 old = 0, new;
 
-<<<<<<< HEAD
-	if (!ftrace_find_callable_addr(rec, mod, &addr))
-		return -EINVAL;
-
-	old = aarch64_insn_gen_branch_imm(pc, addr, AARCH64_INSN_BRANCH_LINK);
-	new = aarch64_insn_gen_nop();
-
-=======
 	new = aarch64_insn_gen_nop();
 
 	/*
@@ -246,7 +238,6 @@
 
 	old = aarch64_insn_gen_branch_imm(pc, addr, AARCH64_INSN_BRANCH_LINK);
 
->>>>>>> 7365df19
 	return ftrace_modify_code(pc, old, new, true);
 }
 
