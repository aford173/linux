// SPDX-License-Identifier: GPL-2.0-only
/*
 * GS101 SoC
 *
 * Copyright 2019-2023 Google LLC
 * Copyright 2023 Linaro Ltd - <peter.griffin@linaro.org>
 */

#include <dt-bindings/clock/google,gs101.h>
#include <dt-bindings/gpio/gpio.h>
#include <dt-bindings/interrupt-controller/arm-gic.h>
#include <dt-bindings/soc/samsung,exynos-usi.h>

/ {
	compatible = "google,gs101";
	#address-cells = <2>;
	#size-cells = <1>;

	interrupt-parent = <&gic>;

	aliases {
		pinctrl0 = &pinctrl_gpio_alive;
		pinctrl1 = &pinctrl_far_alive;
		pinctrl2 = &pinctrl_gsacore;
		pinctrl3 = &pinctrl_gsactrl;
		pinctrl4 = &pinctrl_peric0;
		pinctrl5 = &pinctrl_peric1;
		pinctrl6 = &pinctrl_hsi1;
		pinctrl7 = &pinctrl_hsi2;
	};

	cpus {
		#address-cells = <1>;
		#size-cells = <0>;

		cpu-map {
			cluster0 {
				core0 {
					cpu = <&cpu0>;
				};
				core1 {
					cpu = <&cpu1>;
				};
				core2 {
					cpu = <&cpu2>;
				};
				core3 {
					cpu = <&cpu3>;
				};
			};

			cluster1 {
				core0 {
					cpu = <&cpu4>;
				};
				core1 {
					cpu = <&cpu5>;
				};
			};

			cluster2 {
				core0 {
					cpu = <&cpu6>;
				};
				core1 {
					cpu = <&cpu7>;
				};
			};
		};

		cpu0: cpu@0 {
			device_type = "cpu";
			compatible = "arm,cortex-a55";
			reg = <0x0000>;
			enable-method = "psci";
			cpu-idle-states = <&ANANKE_CPU_SLEEP>;
			capacity-dmips-mhz = <250>;
			dynamic-power-coefficient = <70>;
		};

		cpu1: cpu@100 {
			device_type = "cpu";
			compatible = "arm,cortex-a55";
			reg = <0x0100>;
			enable-method = "psci";
			cpu-idle-states = <&ANANKE_CPU_SLEEP>;
			capacity-dmips-mhz = <250>;
			dynamic-power-coefficient = <70>;
		};

		cpu2: cpu@200 {
			device_type = "cpu";
			compatible = "arm,cortex-a55";
			reg = <0x0200>;
			enable-method = "psci";
			cpu-idle-states = <&ANANKE_CPU_SLEEP>;
			capacity-dmips-mhz = <250>;
			dynamic-power-coefficient = <70>;
		};

		cpu3: cpu@300 {
			device_type = "cpu";
			compatible = "arm,cortex-a55";
			reg = <0x0300>;
			enable-method = "psci";
			cpu-idle-states = <&ANANKE_CPU_SLEEP>;
			capacity-dmips-mhz = <250>;
			dynamic-power-coefficient = <70>;
		};

		cpu4: cpu@400 {
			device_type = "cpu";
			compatible = "arm,cortex-a76";
			reg = <0x0400>;
			enable-method = "psci";
			cpu-idle-states = <&ENYO_CPU_SLEEP>;
			capacity-dmips-mhz = <620>;
			dynamic-power-coefficient = <284>;
		};

		cpu5: cpu@500 {
			device_type = "cpu";
			compatible = "arm,cortex-a76";
			reg = <0x0500>;
			enable-method = "psci";
			cpu-idle-states = <&ENYO_CPU_SLEEP>;
			capacity-dmips-mhz = <620>;
			dynamic-power-coefficient = <284>;
		};

		cpu6: cpu@600 {
			device_type = "cpu";
			compatible = "arm,cortex-x1";
			reg = <0x0600>;
			enable-method = "psci";
			cpu-idle-states = <&HERA_CPU_SLEEP>;
			capacity-dmips-mhz = <1024>;
			dynamic-power-coefficient = <650>;
		};

		cpu7: cpu@700 {
			device_type = "cpu";
			compatible = "arm,cortex-x1";
			reg = <0x0700>;
			enable-method = "psci";
			cpu-idle-states = <&HERA_CPU_SLEEP>;
			capacity-dmips-mhz = <1024>;
			dynamic-power-coefficient = <650>;
		};

		idle-states {
			entry-method = "psci";

			ANANKE_CPU_SLEEP: cpu-ananke-sleep {
				idle-state-name = "c2";
				compatible = "arm,idle-state";
				arm,psci-suspend-param = <0x0010000>;
				entry-latency-us = <70>;
				exit-latency-us = <160>;
				min-residency-us = <2000>;
			};

			ENYO_CPU_SLEEP: cpu-enyo-sleep {
				idle-state-name = "c2";
				compatible = "arm,idle-state";
				arm,psci-suspend-param = <0x0010000>;
				entry-latency-us = <150>;
				exit-latency-us = <190>;
				min-residency-us = <2500>;
			};

			HERA_CPU_SLEEP: cpu-hera-sleep {
				idle-state-name = "c2";
				compatible = "arm,idle-state";
				arm,psci-suspend-param = <0x0010000>;
				entry-latency-us = <235>;
				exit-latency-us = <220>;
				min-residency-us = <3500>;
			};
		};
	};

	/* ect node is required to be present by bootloader */
	ect {
	};

	ext_24_5m: clock-1 {
		compatible = "fixed-clock";
		#clock-cells = <0>;
		clock-output-names = "oscclk";
	};

	ext_200m: clock-2 {
		compatible = "fixed-clock";
		#clock-cells = <0>;
		clock-output-names = "ext-200m";
	};

	pmu-0 {
		compatible = "arm,cortex-a55-pmu";
		interrupts = <GIC_PPI 7 IRQ_TYPE_LEVEL_HIGH &ppi_cluster0>;
	};

	pmu-1 {
		compatible = "arm,cortex-a76-pmu";
		interrupts = <GIC_PPI 7 IRQ_TYPE_LEVEL_HIGH &ppi_cluster1>;
	};

	pmu-2 {
		compatible = "arm,cortex-x1-pmu";
		interrupts = <GIC_PPI 7 IRQ_TYPE_LEVEL_HIGH &ppi_cluster2>;
	};

	pmu-3 {
		compatible = "arm,dsu-pmu";
		interrupts = <GIC_SPI 257 IRQ_TYPE_LEVEL_HIGH 0>;
		cpus = <&cpu0>, <&cpu1>, <&cpu2>, <&cpu3>,
		       <&cpu4>, <&cpu5>, <&cpu6>, <&cpu7>;
	};

	psci {
		compatible = "arm,psci-1.0";
		method = "smc";
	};

	reserved_memory: reserved-memory {
		#address-cells = <2>;
		#size-cells = <1>;
		ranges;

		gsa_reserved_protected: gsa@90200000 {
			reg = <0x0 0x90200000 0x400000>;
			no-map;
		};

		tpu_fw_reserved: tpu-fw@93000000 {
			reg = <0x0 0x93000000 0x1000000>;
			no-map;
		};

		aoc_reserve: aoc@94000000 {
			reg = <0x0 0x94000000 0x03000000>;
			no-map;
		};

		abl_reserved: abl@f8800000 {
			reg = <0x0 0xf8800000 0x02000000>;
			no-map;
		};

		dss_log_reserved: dss-log-reserved@fd3f0000 {
			reg = <0x0 0xfd3f0000 0x0000e000>;
			no-map;
		};

		debug_kinfo_reserved: debug-kinfo-reserved@fd3fe000 {
			reg = <0x0 0xfd3fe000 0x00001000>;
			no-map;
		};

		bldr_log_reserved: bldr-log-reserved@fd800000 {
			reg = <0x0 0xfd800000 0x00100000>;
			no-map;
		};

		bldr_log_hist_reserved: bldr-log-hist-reserved@fd900000 {
			reg = <0x0 0xfd900000 0x00002000>;
			no-map;
		};
	};

	soc: soc@0 {
		compatible = "simple-bus";
		#address-cells = <1>;
		#size-cells = <1>;
		ranges = <0x0 0x0 0x0 0x40000000>;

		cmu_misc: clock-controller@10010000 {
			compatible = "google,gs101-cmu-misc";
			reg = <0x10010000 0x8000>;
			#clock-cells = <1>;
			clocks = <&cmu_top CLK_DOUT_CMU_MISC_BUS>,
				 <&cmu_top CLK_DOUT_CMU_MISC_SSS>;
			clock-names = "bus", "sss";
<<<<<<< HEAD
=======
		};

		timer@10050000 {
			compatible = "google,gs101-mct",
				     "samsung,exynos4210-mct";
			reg = <0x10050000 0x800>;
			interrupts = <GIC_SPI 753 IRQ_TYPE_LEVEL_HIGH 0>,
				     <GIC_SPI 754 IRQ_TYPE_LEVEL_HIGH 0>,
				     <GIC_SPI 755 IRQ_TYPE_LEVEL_HIGH 0>,
				     <GIC_SPI 756 IRQ_TYPE_LEVEL_HIGH 0>,
				     <GIC_SPI 757 IRQ_TYPE_LEVEL_HIGH 0>,
				     <GIC_SPI 758 IRQ_TYPE_LEVEL_HIGH 0>,
				     <GIC_SPI 759 IRQ_TYPE_LEVEL_HIGH 0>,
				     <GIC_SPI 760 IRQ_TYPE_LEVEL_HIGH 0>,
				     <GIC_SPI 761 IRQ_TYPE_LEVEL_HIGH 0>,
				     <GIC_SPI 762 IRQ_TYPE_LEVEL_HIGH 0>,
				     <GIC_SPI 763 IRQ_TYPE_LEVEL_HIGH 0>,
				     <GIC_SPI 764 IRQ_TYPE_LEVEL_HIGH 0>;
			clocks = <&ext_24_5m>, <&cmu_misc CLK_GOUT_MISC_MCT_PCLK>;
			clock-names = "fin_pll", "mct";
>>>>>>> d9e0e7c6
		};

		watchdog_cl0: watchdog@10060000 {
			compatible = "google,gs101-wdt";
			reg = <0x10060000 0x100>;
			interrupts = <GIC_SPI 765 IRQ_TYPE_LEVEL_HIGH 0>;
			clocks = <&cmu_misc CLK_GOUT_MISC_WDT_CLUSTER0_PCLK>,
				 <&ext_24_5m>;
			clock-names = "watchdog", "watchdog_src";
			samsung,syscon-phandle = <&pmu_system_controller>;
			samsung,cluster-index = <0>;
			status = "disabled";
		};

		watchdog_cl1: watchdog@10070000 {
			compatible = "google,gs101-wdt";
			reg = <0x10070000 0x100>;
			interrupts = <GIC_SPI 766 IRQ_TYPE_LEVEL_HIGH 0>;
			clocks = <&cmu_misc CLK_GOUT_MISC_WDT_CLUSTER1_PCLK>,
				 <&ext_24_5m>;
			clock-names = "watchdog", "watchdog_src";
			samsung,syscon-phandle = <&pmu_system_controller>;
			samsung,cluster-index = <1>;
			status = "disabled";
		};

		gic: interrupt-controller@10400000 {
			compatible = "arm,gic-v3";
			#interrupt-cells = <4>;
			interrupt-controller;
			reg = <0x10400000 0x10000>, /* GICD */
			      <0x10440000 0x100000>;/* GICR * 8 */
			interrupts = <GIC_PPI 9 IRQ_TYPE_LEVEL_HIGH 0>;

			ppi-partitions {
				ppi_cluster0: interrupt-partition-0 {
					affinity = <&cpu0 &cpu1 &cpu2 &cpu3>;
				};

				ppi_cluster1: interrupt-partition-1 {
					affinity = <&cpu4 &cpu5>;
				};

				ppi_cluster2: interrupt-partition-2 {
					affinity = <&cpu6 &cpu7>;
				};
			};
		};

		cmu_peric0: clock-controller@10800000 {
			compatible = "google,gs101-cmu-peric0";
			reg = <0x10800000 0x4000>;
			#clock-cells = <1>;
			clocks = <&ext_24_5m>,
				 <&cmu_top CLK_DOUT_CMU_PERIC0_BUS>,
				 <&cmu_top CLK_DOUT_CMU_PERIC0_IP>;
			clock-names = "oscclk", "bus", "ip";
		};

		sysreg_peric0: syscon@10820000 {
			compatible = "google,gs101-peric0-sysreg", "syscon";
			reg = <0x10820000 0x10000>;
			clocks = <&cmu_peric0 CLK_GOUT_PERIC0_SYSREG_PERIC0_PCLK>;
		};

		pinctrl_peric0: pinctrl@10840000 {
			compatible = "google,gs101-pinctrl";
			reg = <0x10840000 0x00001000>;
			interrupts = <GIC_SPI 625 IRQ_TYPE_LEVEL_HIGH 0>;
		};

		usi8: usi@109700c0 {
			compatible = "google,gs101-usi",
				     "samsung,exynos850-usi";
			reg = <0x109700c0 0x20>;
			ranges;
			#address-cells = <1>;
			#size-cells = <1>;
			clocks = <&cmu_peric0 CLK_GOUT_PERIC0_PERIC0_TOP0_PCLK_7>,
				 <&cmu_peric0 CLK_GOUT_PERIC0_PERIC0_TOP0_IPCLK_7>;
			clock-names = "pclk", "ipclk";
			samsung,sysreg = <&sysreg_peric0 0x101c>;
			status = "disabled";

			hsi2c_8: i2c@10970000 {
				compatible = "google,gs101-hsi2c",
					     "samsung,exynosautov9-hsi2c";
				reg = <0x10970000 0xc0>;
				interrupts = <GIC_SPI 642 IRQ_TYPE_LEVEL_HIGH 0>;
				#address-cells = <1>;
				#size-cells = <0>;
				pinctrl-names = "default";
				pinctrl-0 = <&hsi2c8_bus>;
				clocks = <&cmu_peric0 CLK_GOUT_PERIC0_PERIC0_TOP0_IPCLK_7>,
					 <&cmu_peric0 CLK_GOUT_PERIC0_PERIC0_TOP0_PCLK_7>;
				clock-names = "hsi2c", "hsi2c_pclk";
				status = "disabled";
			};
		};

		usi_uart: usi@10a000c0 {
			compatible = "google,gs101-usi",
				     "samsung,exynos850-usi";
			reg = <0x10a000c0 0x20>;
			ranges;
			#address-cells = <1>;
			#size-cells = <1>;
			clocks = <&cmu_peric0 CLK_GOUT_PERIC0_PERIC0_TOP1_PCLK_0>,
				 <&cmu_peric0 CLK_GOUT_PERIC0_PERIC0_TOP1_IPCLK_0>;
			clock-names = "pclk", "ipclk";
			samsung,sysreg = <&sysreg_peric0 0x1020>;
			samsung,mode = <USI_V2_UART>;
			status = "disabled";

			serial_0: serial@10a00000 {
				compatible = "google,gs101-uart";
				reg = <0x10a00000 0xc0>;
				interrupts = <GIC_SPI 634
					      IRQ_TYPE_LEVEL_HIGH 0>;
				clocks = <&cmu_peric0 CLK_GOUT_PERIC0_PERIC0_TOP1_PCLK_0>,
					 <&cmu_peric0 CLK_GOUT_PERIC0_PERIC0_TOP1_IPCLK_0>;
				clock-names = "uart", "clk_uart_baud0";
				samsung,uart-fifosize = <256>;
				status = "disabled";
			};
		};

		cmu_peric1: clock-controller@10c00000 {
			compatible = "google,gs101-cmu-peric1";
			reg = <0x10c00000 0x4000>;
			#clock-cells = <1>;
			clocks = <&ext_24_5m>,
				 <&cmu_top CLK_DOUT_CMU_PERIC1_BUS>,
				 <&cmu_top CLK_DOUT_CMU_PERIC1_IP>;
			clock-names = "oscclk", "bus", "ip";
		};

		sysreg_peric1: syscon@10c20000 {
			compatible = "google,gs101-peric1-sysreg", "syscon";
			reg = <0x10c20000 0x10000>;
			clocks = <&cmu_peric1 CLK_GOUT_PERIC1_SYSREG_PERIC1_PCLK>;
		};

		pinctrl_peric1: pinctrl@10c40000 {
			compatible = "google,gs101-pinctrl";
			reg = <0x10c40000 0x00001000>;
			interrupts = <GIC_SPI 644 IRQ_TYPE_LEVEL_HIGH 0>;
		};

		usi12: usi@10d500c0 {
			compatible = "google,gs101-usi",
				     "samsung,exynos850-usi";
			reg = <0x10d500c0 0x20>;
			ranges;
			#address-cells = <1>;
			#size-cells = <1>;
			clocks = <&cmu_peric1 CLK_GOUT_PERIC1_PERIC1_TOP0_PCLK_5>,
				 <&cmu_peric1 CLK_GOUT_PERIC1_PERIC1_TOP0_IPCLK_5>;
			clock-names = "pclk", "ipclk";
			samsung,sysreg = <&sysreg_peric1 0x1010>;
			status = "disabled";

			hsi2c_12: i2c@10d50000 {
				compatible = "google,gs101-hsi2c",
					     "samsung,exynosautov9-hsi2c";
				reg = <0x10d50000 0xc0>;
				interrupts = <GIC_SPI 655 IRQ_TYPE_LEVEL_HIGH 0>;
				#address-cells = <1>;
				#size-cells = <0>;
				pinctrl-0 = <&hsi2c12_bus>;
				pinctrl-names = "default";
				clocks = <&cmu_peric1 CLK_GOUT_PERIC1_PERIC1_TOP0_IPCLK_5>,
					 <&cmu_peric1 CLK_GOUT_PERIC1_PERIC1_TOP0_PCLK_5>;
				clock-names = "hsi2c", "hsi2c_pclk";
				status = "disabled";
			};
		};

		pinctrl_hsi1: pinctrl@11840000 {
			compatible = "google,gs101-pinctrl";
			reg = <0x11840000 0x00001000>;
			interrupts = <GIC_SPI 471 IRQ_TYPE_LEVEL_HIGH 0>;
		};

		pinctrl_hsi2: pinctrl@14440000 {
			compatible = "google,gs101-pinctrl";
			reg = <0x14440000 0x00001000>;
			interrupts = <GIC_SPI 503 IRQ_TYPE_LEVEL_HIGH 0>;
		};

		cmu_apm: clock-controller@17400000 {
			compatible = "google,gs101-cmu-apm";
			reg = <0x17400000 0x8000>;
			#clock-cells = <1>;

			clocks = <&ext_24_5m>;
			clock-names = "oscclk";
		};

		sysreg_apm: syscon@174204e0 {
			compatible = "google,gs101-apm-sysreg", "syscon";
			reg = <0x174204e0 0x1000>;
		};

		pmu_system_controller: system-controller@17460000 {
			compatible = "google,gs101-pmu", "syscon";
			reg = <0x17460000 0x10000>;
		};

		pinctrl_gpio_alive: pinctrl@174d0000 {
			compatible = "google,gs101-pinctrl";
			reg = <0x174d0000 0x00001000>;

			wakeup-interrupt-controller {
				compatible = "google,gs101-wakeup-eint",
					     "samsung,exynos850-wakeup-eint",
					     "samsung,exynos7-wakeup-eint";
			};
		};

		pinctrl_far_alive: pinctrl@174e0000 {
			compatible = "google,gs101-pinctrl";
			reg = <0x174e0000 0x00001000>;

			wakeup-interrupt-controller {
				compatible = "google,gs101-wakeup-eint",
					     "samsung,exynos850-wakeup-eint",
					     "samsung,exynos7-wakeup-eint";
			};
		};

		pinctrl_gsactrl: pinctrl@17940000 {
			compatible = "google,gs101-pinctrl";
			reg = <0x17940000 0x00001000>;
		};

		pinctrl_gsacore: pinctrl@17a80000 {
			compatible = "google,gs101-pinctrl";
			reg = <0x17a80000 0x00001000>;
		};

		cmu_top: clock-controller@1e080000 {
			compatible = "google,gs101-cmu-top";
			reg = <0x1e080000 0x8000>;
			#clock-cells = <1>;

			clocks = <&ext_24_5m>;
			clock-names = "oscclk";
		};
	};

	timer {
		compatible = "arm,armv8-timer";
		interrupts =
		   <GIC_PPI 13 (GIC_CPU_MASK_SIMPLE(8) | IRQ_TYPE_LEVEL_LOW) 0>,
		   <GIC_PPI 14 (GIC_CPU_MASK_SIMPLE(8) | IRQ_TYPE_LEVEL_LOW) 0>,
		   <GIC_PPI 11 (GIC_CPU_MASK_SIMPLE(8) | IRQ_TYPE_LEVEL_LOW) 0>,
		   <GIC_PPI 10 (GIC_CPU_MASK_SIMPLE(8) | IRQ_TYPE_LEVEL_LOW) 0>;
	};
};

#include "gs101-pinctrl.dtsi"<|MERGE_RESOLUTION|>--- conflicted
+++ resolved
@@ -282,8 +282,6 @@
 			clocks = <&cmu_top CLK_DOUT_CMU_MISC_BUS>,
 				 <&cmu_top CLK_DOUT_CMU_MISC_SSS>;
 			clock-names = "bus", "sss";
-<<<<<<< HEAD
-=======
 		};
 
 		timer@10050000 {
@@ -304,7 +302,6 @@
 				     <GIC_SPI 764 IRQ_TYPE_LEVEL_HIGH 0>;
 			clocks = <&ext_24_5m>, <&cmu_misc CLK_GOUT_MISC_MCT_PCLK>;
 			clock-names = "fin_pll", "mct";
->>>>>>> d9e0e7c6
 		};
 
 		watchdog_cl0: watchdog@10060000 {
