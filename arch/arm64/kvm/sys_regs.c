// SPDX-License-Identifier: GPL-2.0-only
/*
 * Copyright (C) 2012,2013 - ARM Ltd
 * Author: Marc Zyngier <marc.zyngier@arm.com>
 *
 * Derived from arch/arm/kvm/coproc.c:
 * Copyright (C) 2012 - Virtual Open Systems and Columbia University
 * Authors: Rusty Russell <rusty@rustcorp.com.au>
 *          Christoffer Dall <c.dall@virtualopensystems.com>
 */

#include <linux/bitfield.h>
#include <linux/bsearch.h>
#include <linux/kvm_host.h>
#include <linux/mm.h>
#include <linux/printk.h>
#include <linux/uaccess.h>

#include <asm/cacheflush.h>
#include <asm/cputype.h>
#include <asm/debug-monitors.h>
#include <asm/esr.h>
#include <asm/kvm_arm.h>
#include <asm/kvm_emulate.h>
#include <asm/kvm_hyp.h>
#include <asm/kvm_mmu.h>
#include <asm/perf_event.h>
#include <asm/sysreg.h>

#include <trace/events/kvm.h>

#include "sys_regs.h"

#include "trace.h"

/*
 * All of this file is extremely similar to the ARM coproc.c, but the
 * types are different. My gut feeling is that it should be pretty
 * easy to merge, but that would be an ABI breakage -- again. VFP
 * would also need to be abstracted.
 *
 * For AArch32, we only take care of what is being trapped. Anything
 * that has to do with init and userspace access has to go via the
 * 64bit interface.
 */

static bool read_from_write_only(struct kvm_vcpu *vcpu,
				 struct sys_reg_params *params,
				 const struct sys_reg_desc *r)
{
	WARN_ONCE(1, "Unexpected sys_reg read to write-only register\n");
	print_sys_reg_instr(params);
	kvm_inject_undefined(vcpu);
	return false;
}

static bool write_to_read_only(struct kvm_vcpu *vcpu,
			       struct sys_reg_params *params,
			       const struct sys_reg_desc *r)
{
	WARN_ONCE(1, "Unexpected sys_reg write to read-only register\n");
	print_sys_reg_instr(params);
	kvm_inject_undefined(vcpu);
	return false;
}

u64 vcpu_read_sys_reg(const struct kvm_vcpu *vcpu, int reg)
{
	u64 val = 0x8badf00d8badf00d;

	if (vcpu->arch.sysregs_loaded_on_cpu &&
	    __vcpu_read_sys_reg_from_cpu(reg, &val))
		return val;

	return __vcpu_sys_reg(vcpu, reg);
}

void vcpu_write_sys_reg(struct kvm_vcpu *vcpu, u64 val, int reg)
{
	if (vcpu->arch.sysregs_loaded_on_cpu &&
	    __vcpu_write_sys_reg_to_cpu(val, reg))
		return;

	 __vcpu_sys_reg(vcpu, reg) = val;
}

/* 3 bits per cache level, as per CLIDR, but non-existent caches always 0 */
static u32 cache_levels;

/* CSSELR values; used to index KVM_REG_ARM_DEMUX_ID_CCSIDR */
#define CSSELR_MAX 14

/* Which cache CCSIDR represents depends on CSSELR value. */
static u32 get_ccsidr(u32 csselr)
{
	u32 ccsidr;

	/* Make sure noone else changes CSSELR during this! */
	local_irq_disable();
	write_sysreg(csselr, csselr_el1);
	isb();
	ccsidr = read_sysreg(ccsidr_el1);
	local_irq_enable();

	return ccsidr;
}

/*
 * See note at ARMv7 ARM B1.14.4 (TL;DR: S/W ops are not easily virtualized).
 */
static bool access_dcsw(struct kvm_vcpu *vcpu,
			struct sys_reg_params *p,
			const struct sys_reg_desc *r)
{
	if (!p->is_write)
		return read_from_write_only(vcpu, p, r);

	/*
	 * Only track S/W ops if we don't have FWB. It still indicates
	 * that the guest is a bit broken (S/W operations should only
	 * be done by firmware, knowing that there is only a single
	 * CPU left in the system, and certainly not from non-secure
	 * software).
	 */
	if (!cpus_have_const_cap(ARM64_HAS_STAGE2_FWB))
		kvm_set_way_flush(vcpu);

	return true;
}

static void get_access_mask(const struct sys_reg_desc *r, u64 *mask, u64 *shift)
{
	switch (r->aarch32_map) {
	case AA32_LO:
		*mask = GENMASK_ULL(31, 0);
		*shift = 0;
		break;
	case AA32_HI:
		*mask = GENMASK_ULL(63, 32);
		*shift = 32;
		break;
	default:
		*mask = GENMASK_ULL(63, 0);
		*shift = 0;
		break;
	}
}

/*
 * Generic accessor for VM registers. Only called as long as HCR_TVM
 * is set. If the guest enables the MMU, we stop trapping the VM
 * sys_regs and leave it in complete control of the caches.
 */
static bool access_vm_reg(struct kvm_vcpu *vcpu,
			  struct sys_reg_params *p,
			  const struct sys_reg_desc *r)
{
	bool was_enabled = vcpu_has_cache_enabled(vcpu);
	u64 val, mask, shift;

	BUG_ON(!p->is_write);

	get_access_mask(r, &mask, &shift);

	if (~mask) {
		val = vcpu_read_sys_reg(vcpu, r->reg);
		val &= ~mask;
	} else {
		val = 0;
	}

	val |= (p->regval & (mask >> shift)) << shift;
	vcpu_write_sys_reg(vcpu, val, r->reg);

	kvm_toggle_cache(vcpu, was_enabled);
	return true;
}

static bool access_actlr(struct kvm_vcpu *vcpu,
			 struct sys_reg_params *p,
			 const struct sys_reg_desc *r)
{
	u64 mask, shift;

	if (p->is_write)
		return ignore_write(vcpu, p);

	get_access_mask(r, &mask, &shift);
	p->regval = (vcpu_read_sys_reg(vcpu, r->reg) & mask) >> shift;

	return true;
}

/*
 * Trap handler for the GICv3 SGI generation system register.
 * Forward the request to the VGIC emulation.
 * The cp15_64 code makes sure this automatically works
 * for both AArch64 and AArch32 accesses.
 */
static bool access_gic_sgi(struct kvm_vcpu *vcpu,
			   struct sys_reg_params *p,
			   const struct sys_reg_desc *r)
{
	bool g1;

	if (!p->is_write)
		return read_from_write_only(vcpu, p, r);

	/*
	 * In a system where GICD_CTLR.DS=1, a ICC_SGI0R_EL1 access generates
	 * Group0 SGIs only, while ICC_SGI1R_EL1 can generate either group,
	 * depending on the SGI configuration. ICC_ASGI1R_EL1 is effectively
	 * equivalent to ICC_SGI0R_EL1, as there is no "alternative" secure
	 * group.
	 */
	if (p->Op0 == 0) {		/* AArch32 */
		switch (p->Op1) {
		default:		/* Keep GCC quiet */
		case 0:			/* ICC_SGI1R */
			g1 = true;
			break;
		case 1:			/* ICC_ASGI1R */
		case 2:			/* ICC_SGI0R */
			g1 = false;
			break;
		}
	} else {			/* AArch64 */
		switch (p->Op2) {
		default:		/* Keep GCC quiet */
		case 5:			/* ICC_SGI1R_EL1 */
			g1 = true;
			break;
		case 6:			/* ICC_ASGI1R_EL1 */
		case 7:			/* ICC_SGI0R_EL1 */
			g1 = false;
			break;
		}
	}

	vgic_v3_dispatch_sgi(vcpu, p->regval, g1);

	return true;
}

static bool access_gic_sre(struct kvm_vcpu *vcpu,
			   struct sys_reg_params *p,
			   const struct sys_reg_desc *r)
{
	if (p->is_write)
		return ignore_write(vcpu, p);

	p->regval = vcpu->arch.vgic_cpu.vgic_v3.vgic_sre;
	return true;
}

static bool trap_raz_wi(struct kvm_vcpu *vcpu,
			struct sys_reg_params *p,
			const struct sys_reg_desc *r)
{
	if (p->is_write)
		return ignore_write(vcpu, p);
	else
		return read_zero(vcpu, p);
}

/*
 * ARMv8.1 mandates at least a trivial LORegion implementation, where all the
 * RW registers are RES0 (which we can implement as RAZ/WI). On an ARMv8.0
 * system, these registers should UNDEF. LORID_EL1 being a RO register, we
 * treat it separately.
 */
static bool trap_loregion(struct kvm_vcpu *vcpu,
			  struct sys_reg_params *p,
			  const struct sys_reg_desc *r)
{
	u64 val = read_sanitised_ftr_reg(SYS_ID_AA64MMFR1_EL1);
	u32 sr = reg_to_encoding(r);

	if (!(val & (0xfUL << ID_AA64MMFR1_LOR_SHIFT))) {
		kvm_inject_undefined(vcpu);
		return false;
	}

	if (p->is_write && sr == SYS_LORID_EL1)
		return write_to_read_only(vcpu, p, r);

	return trap_raz_wi(vcpu, p, r);
}

static bool trap_oslsr_el1(struct kvm_vcpu *vcpu,
			   struct sys_reg_params *p,
			   const struct sys_reg_desc *r)
{
	if (p->is_write) {
		return ignore_write(vcpu, p);
	} else {
		p->regval = (1 << 3);
		return true;
	}
}

static bool trap_dbgauthstatus_el1(struct kvm_vcpu *vcpu,
				   struct sys_reg_params *p,
				   const struct sys_reg_desc *r)
{
	if (p->is_write) {
		return ignore_write(vcpu, p);
	} else {
		p->regval = read_sysreg(dbgauthstatus_el1);
		return true;
	}
}

/*
 * We want to avoid world-switching all the DBG registers all the
 * time:
 *
 * - If we've touched any debug register, it is likely that we're
 *   going to touch more of them. It then makes sense to disable the
 *   traps and start doing the save/restore dance
 * - If debug is active (DBG_MDSCR_KDE or DBG_MDSCR_MDE set), it is
 *   then mandatory to save/restore the registers, as the guest
 *   depends on them.
 *
 * For this, we use a DIRTY bit, indicating the guest has modified the
 * debug registers, used as follow:
 *
 * On guest entry:
 * - If the dirty bit is set (because we're coming back from trapping),
 *   disable the traps, save host registers, restore guest registers.
 * - If debug is actively in use (DBG_MDSCR_KDE or DBG_MDSCR_MDE set),
 *   set the dirty bit, disable the traps, save host registers,
 *   restore guest registers.
 * - Otherwise, enable the traps
 *
 * On guest exit:
 * - If the dirty bit is set, save guest registers, restore host
 *   registers and clear the dirty bit. This ensure that the host can
 *   now use the debug registers.
 */
static bool trap_debug_regs(struct kvm_vcpu *vcpu,
			    struct sys_reg_params *p,
			    const struct sys_reg_desc *r)
{
	if (p->is_write) {
		vcpu_write_sys_reg(vcpu, p->regval, r->reg);
		vcpu->arch.flags |= KVM_ARM64_DEBUG_DIRTY;
	} else {
		p->regval = vcpu_read_sys_reg(vcpu, r->reg);
	}

	trace_trap_reg(__func__, r->reg, p->is_write, p->regval);

	return true;
}

/*
 * reg_to_dbg/dbg_to_reg
 *
 * A 32 bit write to a debug register leave top bits alone
 * A 32 bit read from a debug register only returns the bottom bits
 *
 * All writes will set the KVM_ARM64_DEBUG_DIRTY flag to ensure the
 * hyp.S code switches between host and guest values in future.
 */
static void reg_to_dbg(struct kvm_vcpu *vcpu,
		       struct sys_reg_params *p,
		       const struct sys_reg_desc *rd,
		       u64 *dbg_reg)
{
	u64 mask, shift, val;

	get_access_mask(rd, &mask, &shift);

	val = *dbg_reg;
	val &= ~mask;
	val |= (p->regval & (mask >> shift)) << shift;
	*dbg_reg = val;

	vcpu->arch.flags |= KVM_ARM64_DEBUG_DIRTY;
}

static void dbg_to_reg(struct kvm_vcpu *vcpu,
		       struct sys_reg_params *p,
		       const struct sys_reg_desc *rd,
		       u64 *dbg_reg)
{
	u64 mask, shift;

	get_access_mask(rd, &mask, &shift);
	p->regval = (*dbg_reg & mask) >> shift;
}

static bool trap_bvr(struct kvm_vcpu *vcpu,
		     struct sys_reg_params *p,
		     const struct sys_reg_desc *rd)
{
	u64 *dbg_reg = &vcpu->arch.vcpu_debug_state.dbg_bvr[rd->CRm];

	if (p->is_write)
		reg_to_dbg(vcpu, p, rd, dbg_reg);
	else
		dbg_to_reg(vcpu, p, rd, dbg_reg);

	trace_trap_reg(__func__, rd->CRm, p->is_write, *dbg_reg);

	return true;
}

static int set_bvr(struct kvm_vcpu *vcpu, const struct sys_reg_desc *rd,
		const struct kvm_one_reg *reg, void __user *uaddr)
{
	__u64 *r = &vcpu->arch.vcpu_debug_state.dbg_bvr[rd->CRm];

	if (copy_from_user(r, uaddr, KVM_REG_SIZE(reg->id)) != 0)
		return -EFAULT;
	return 0;
}

static int get_bvr(struct kvm_vcpu *vcpu, const struct sys_reg_desc *rd,
	const struct kvm_one_reg *reg, void __user *uaddr)
{
	__u64 *r = &vcpu->arch.vcpu_debug_state.dbg_bvr[rd->CRm];

	if (copy_to_user(uaddr, r, KVM_REG_SIZE(reg->id)) != 0)
		return -EFAULT;
	return 0;
}

static void reset_bvr(struct kvm_vcpu *vcpu,
		      const struct sys_reg_desc *rd)
{
	vcpu->arch.vcpu_debug_state.dbg_bvr[rd->CRm] = rd->val;
}

static bool trap_bcr(struct kvm_vcpu *vcpu,
		     struct sys_reg_params *p,
		     const struct sys_reg_desc *rd)
{
	u64 *dbg_reg = &vcpu->arch.vcpu_debug_state.dbg_bcr[rd->CRm];

	if (p->is_write)
		reg_to_dbg(vcpu, p, rd, dbg_reg);
	else
		dbg_to_reg(vcpu, p, rd, dbg_reg);

	trace_trap_reg(__func__, rd->CRm, p->is_write, *dbg_reg);

	return true;
}

static int set_bcr(struct kvm_vcpu *vcpu, const struct sys_reg_desc *rd,
		const struct kvm_one_reg *reg, void __user *uaddr)
{
	__u64 *r = &vcpu->arch.vcpu_debug_state.dbg_bcr[rd->CRm];

	if (copy_from_user(r, uaddr, KVM_REG_SIZE(reg->id)) != 0)
		return -EFAULT;

	return 0;
}

static int get_bcr(struct kvm_vcpu *vcpu, const struct sys_reg_desc *rd,
	const struct kvm_one_reg *reg, void __user *uaddr)
{
	__u64 *r = &vcpu->arch.vcpu_debug_state.dbg_bcr[rd->CRm];

	if (copy_to_user(uaddr, r, KVM_REG_SIZE(reg->id)) != 0)
		return -EFAULT;
	return 0;
}

static void reset_bcr(struct kvm_vcpu *vcpu,
		      const struct sys_reg_desc *rd)
{
	vcpu->arch.vcpu_debug_state.dbg_bcr[rd->CRm] = rd->val;
}

static bool trap_wvr(struct kvm_vcpu *vcpu,
		     struct sys_reg_params *p,
		     const struct sys_reg_desc *rd)
{
	u64 *dbg_reg = &vcpu->arch.vcpu_debug_state.dbg_wvr[rd->CRm];

	if (p->is_write)
		reg_to_dbg(vcpu, p, rd, dbg_reg);
	else
		dbg_to_reg(vcpu, p, rd, dbg_reg);

	trace_trap_reg(__func__, rd->CRm, p->is_write,
		vcpu->arch.vcpu_debug_state.dbg_wvr[rd->CRm]);

	return true;
}

static int set_wvr(struct kvm_vcpu *vcpu, const struct sys_reg_desc *rd,
		const struct kvm_one_reg *reg, void __user *uaddr)
{
	__u64 *r = &vcpu->arch.vcpu_debug_state.dbg_wvr[rd->CRm];

	if (copy_from_user(r, uaddr, KVM_REG_SIZE(reg->id)) != 0)
		return -EFAULT;
	return 0;
}

static int get_wvr(struct kvm_vcpu *vcpu, const struct sys_reg_desc *rd,
	const struct kvm_one_reg *reg, void __user *uaddr)
{
	__u64 *r = &vcpu->arch.vcpu_debug_state.dbg_wvr[rd->CRm];

	if (copy_to_user(uaddr, r, KVM_REG_SIZE(reg->id)) != 0)
		return -EFAULT;
	return 0;
}

static void reset_wvr(struct kvm_vcpu *vcpu,
		      const struct sys_reg_desc *rd)
{
	vcpu->arch.vcpu_debug_state.dbg_wvr[rd->CRm] = rd->val;
}

static bool trap_wcr(struct kvm_vcpu *vcpu,
		     struct sys_reg_params *p,
		     const struct sys_reg_desc *rd)
{
	u64 *dbg_reg = &vcpu->arch.vcpu_debug_state.dbg_wcr[rd->CRm];

	if (p->is_write)
		reg_to_dbg(vcpu, p, rd, dbg_reg);
	else
		dbg_to_reg(vcpu, p, rd, dbg_reg);

	trace_trap_reg(__func__, rd->CRm, p->is_write, *dbg_reg);

	return true;
}

static int set_wcr(struct kvm_vcpu *vcpu, const struct sys_reg_desc *rd,
		const struct kvm_one_reg *reg, void __user *uaddr)
{
	__u64 *r = &vcpu->arch.vcpu_debug_state.dbg_wcr[rd->CRm];

	if (copy_from_user(r, uaddr, KVM_REG_SIZE(reg->id)) != 0)
		return -EFAULT;
	return 0;
}

static int get_wcr(struct kvm_vcpu *vcpu, const struct sys_reg_desc *rd,
	const struct kvm_one_reg *reg, void __user *uaddr)
{
	__u64 *r = &vcpu->arch.vcpu_debug_state.dbg_wcr[rd->CRm];

	if (copy_to_user(uaddr, r, KVM_REG_SIZE(reg->id)) != 0)
		return -EFAULT;
	return 0;
}

static void reset_wcr(struct kvm_vcpu *vcpu,
		      const struct sys_reg_desc *rd)
{
	vcpu->arch.vcpu_debug_state.dbg_wcr[rd->CRm] = rd->val;
}

static void reset_amair_el1(struct kvm_vcpu *vcpu, const struct sys_reg_desc *r)
{
	u64 amair = read_sysreg(amair_el1);
	vcpu_write_sys_reg(vcpu, amair, AMAIR_EL1);
}

static void reset_actlr(struct kvm_vcpu *vcpu, const struct sys_reg_desc *r)
{
	u64 actlr = read_sysreg(actlr_el1);
	vcpu_write_sys_reg(vcpu, actlr, ACTLR_EL1);
}

static void reset_mpidr(struct kvm_vcpu *vcpu, const struct sys_reg_desc *r)
{
	u64 mpidr;

	/*
	 * Map the vcpu_id into the first three affinity level fields of
	 * the MPIDR. We limit the number of VCPUs in level 0 due to a
	 * limitation to 16 CPUs in that level in the ICC_SGIxR registers
	 * of the GICv3 to be able to address each CPU directly when
	 * sending IPIs.
	 */
	mpidr = (vcpu->vcpu_id & 0x0f) << MPIDR_LEVEL_SHIFT(0);
	mpidr |= ((vcpu->vcpu_id >> 4) & 0xff) << MPIDR_LEVEL_SHIFT(1);
	mpidr |= ((vcpu->vcpu_id >> 12) & 0xff) << MPIDR_LEVEL_SHIFT(2);
	vcpu_write_sys_reg(vcpu, (1ULL << 31) | mpidr, MPIDR_EL1);
}

static unsigned int pmu_visibility(const struct kvm_vcpu *vcpu,
				   const struct sys_reg_desc *r)
{
	if (kvm_vcpu_has_pmu(vcpu))
		return 0;

	return REG_HIDDEN;
}

static void reset_pmu_reg(struct kvm_vcpu *vcpu, const struct sys_reg_desc *r)
{
	u64 n, mask = BIT(ARMV8_PMU_CYCLE_IDX);

	/* No PMU available, any PMU reg may UNDEF... */
	if (!kvm_arm_support_pmu_v3())
		return;

	n = read_sysreg(pmcr_el0) >> ARMV8_PMU_PMCR_N_SHIFT;
	n &= ARMV8_PMU_PMCR_N_MASK;
	if (n)
		mask |= GENMASK(n - 1, 0);

	reset_unknown(vcpu, r);
	__vcpu_sys_reg(vcpu, r->reg) &= mask;
}

static void reset_pmevcntr(struct kvm_vcpu *vcpu, const struct sys_reg_desc *r)
{
	reset_unknown(vcpu, r);
	__vcpu_sys_reg(vcpu, r->reg) &= GENMASK(31, 0);
}

static void reset_pmevtyper(struct kvm_vcpu *vcpu, const struct sys_reg_desc *r)
{
	reset_unknown(vcpu, r);
	__vcpu_sys_reg(vcpu, r->reg) &= ARMV8_PMU_EVTYPE_MASK;
}

static void reset_pmselr(struct kvm_vcpu *vcpu, const struct sys_reg_desc *r)
{
	reset_unknown(vcpu, r);
	__vcpu_sys_reg(vcpu, r->reg) &= ARMV8_PMU_COUNTER_MASK;
}

static void reset_pmcr(struct kvm_vcpu *vcpu, const struct sys_reg_desc *r)
{
	u64 pmcr, val;

	/* No PMU available, PMCR_EL0 may UNDEF... */
	if (!kvm_arm_support_pmu_v3())
		return;

	pmcr = read_sysreg(pmcr_el0);
	/*
	 * Writable bits of PMCR_EL0 (ARMV8_PMU_PMCR_MASK) are reset to UNKNOWN
	 * except PMCR.E resetting to zero.
	 */
	val = ((pmcr & ~ARMV8_PMU_PMCR_MASK)
	       | (ARMV8_PMU_PMCR_MASK & 0xdecafbad)) & (~ARMV8_PMU_PMCR_E);
	if (!system_supports_32bit_el0())
		val |= ARMV8_PMU_PMCR_LC;
	__vcpu_sys_reg(vcpu, r->reg) = val;
}

static bool check_pmu_access_disabled(struct kvm_vcpu *vcpu, u64 flags)
{
	u64 reg = __vcpu_sys_reg(vcpu, PMUSERENR_EL0);
	bool enabled = (reg & flags) || vcpu_mode_priv(vcpu);

	if (!enabled)
		kvm_inject_undefined(vcpu);

	return !enabled;
}

static bool pmu_access_el0_disabled(struct kvm_vcpu *vcpu)
{
	return check_pmu_access_disabled(vcpu, ARMV8_PMU_USERENR_EN);
}

static bool pmu_write_swinc_el0_disabled(struct kvm_vcpu *vcpu)
{
	return check_pmu_access_disabled(vcpu, ARMV8_PMU_USERENR_SW | ARMV8_PMU_USERENR_EN);
}

static bool pmu_access_cycle_counter_el0_disabled(struct kvm_vcpu *vcpu)
{
	return check_pmu_access_disabled(vcpu, ARMV8_PMU_USERENR_CR | ARMV8_PMU_USERENR_EN);
}

static bool pmu_access_event_counter_el0_disabled(struct kvm_vcpu *vcpu)
{
	return check_pmu_access_disabled(vcpu, ARMV8_PMU_USERENR_ER | ARMV8_PMU_USERENR_EN);
}

static bool access_pmcr(struct kvm_vcpu *vcpu, struct sys_reg_params *p,
			const struct sys_reg_desc *r)
{
	u64 val;

	if (pmu_access_el0_disabled(vcpu))
		return false;

	if (p->is_write) {
		/* Only update writeable bits of PMCR */
		val = __vcpu_sys_reg(vcpu, PMCR_EL0);
		val &= ~ARMV8_PMU_PMCR_MASK;
		val |= p->regval & ARMV8_PMU_PMCR_MASK;
		if (!system_supports_32bit_el0())
			val |= ARMV8_PMU_PMCR_LC;
		__vcpu_sys_reg(vcpu, PMCR_EL0) = val;
		kvm_pmu_handle_pmcr(vcpu, val);
		kvm_vcpu_pmu_restore_guest(vcpu);
	} else {
		/* PMCR.P & PMCR.C are RAZ */
		val = __vcpu_sys_reg(vcpu, PMCR_EL0)
		      & ~(ARMV8_PMU_PMCR_P | ARMV8_PMU_PMCR_C);
		p->regval = val;
	}

	return true;
}

static bool access_pmselr(struct kvm_vcpu *vcpu, struct sys_reg_params *p,
			  const struct sys_reg_desc *r)
{
	if (pmu_access_event_counter_el0_disabled(vcpu))
		return false;

	if (p->is_write)
		__vcpu_sys_reg(vcpu, PMSELR_EL0) = p->regval;
	else
		/* return PMSELR.SEL field */
		p->regval = __vcpu_sys_reg(vcpu, PMSELR_EL0)
			    & ARMV8_PMU_COUNTER_MASK;

	return true;
}

static bool access_pmceid(struct kvm_vcpu *vcpu, struct sys_reg_params *p,
			  const struct sys_reg_desc *r)
{
	u64 pmceid, mask, shift;

	BUG_ON(p->is_write);

	if (pmu_access_el0_disabled(vcpu))
		return false;

	get_access_mask(r, &mask, &shift);

	pmceid = kvm_pmu_get_pmceid(vcpu, (p->Op2 & 1));
	pmceid &= mask;
	pmceid >>= shift;

	p->regval = pmceid;

	return true;
}

static bool pmu_counter_idx_valid(struct kvm_vcpu *vcpu, u64 idx)
{
	u64 pmcr, val;

	pmcr = __vcpu_sys_reg(vcpu, PMCR_EL0);
	val = (pmcr >> ARMV8_PMU_PMCR_N_SHIFT) & ARMV8_PMU_PMCR_N_MASK;
	if (idx >= val && idx != ARMV8_PMU_CYCLE_IDX) {
		kvm_inject_undefined(vcpu);
		return false;
	}

	return true;
}

static bool access_pmu_evcntr(struct kvm_vcpu *vcpu,
			      struct sys_reg_params *p,
			      const struct sys_reg_desc *r)
{
	u64 idx = ~0UL;

	if (r->CRn == 9 && r->CRm == 13) {
		if (r->Op2 == 2) {
			/* PMXEVCNTR_EL0 */
			if (pmu_access_event_counter_el0_disabled(vcpu))
				return false;

			idx = __vcpu_sys_reg(vcpu, PMSELR_EL0)
			      & ARMV8_PMU_COUNTER_MASK;
		} else if (r->Op2 == 0) {
			/* PMCCNTR_EL0 */
			if (pmu_access_cycle_counter_el0_disabled(vcpu))
				return false;

			idx = ARMV8_PMU_CYCLE_IDX;
		}
	} else if (r->CRn == 0 && r->CRm == 9) {
		/* PMCCNTR */
		if (pmu_access_event_counter_el0_disabled(vcpu))
			return false;

		idx = ARMV8_PMU_CYCLE_IDX;
	} else if (r->CRn == 14 && (r->CRm & 12) == 8) {
		/* PMEVCNTRn_EL0 */
		if (pmu_access_event_counter_el0_disabled(vcpu))
			return false;

		idx = ((r->CRm & 3) << 3) | (r->Op2 & 7);
	}

	/* Catch any decoding mistake */
	WARN_ON(idx == ~0UL);

	if (!pmu_counter_idx_valid(vcpu, idx))
		return false;

	if (p->is_write) {
		if (pmu_access_el0_disabled(vcpu))
			return false;

		kvm_pmu_set_counter_value(vcpu, idx, p->regval);
	} else {
		p->regval = kvm_pmu_get_counter_value(vcpu, idx);
	}

	return true;
}

static bool access_pmu_evtyper(struct kvm_vcpu *vcpu, struct sys_reg_params *p,
			       const struct sys_reg_desc *r)
{
	u64 idx, reg;

	if (pmu_access_el0_disabled(vcpu))
		return false;

	if (r->CRn == 9 && r->CRm == 13 && r->Op2 == 1) {
		/* PMXEVTYPER_EL0 */
		idx = __vcpu_sys_reg(vcpu, PMSELR_EL0) & ARMV8_PMU_COUNTER_MASK;
		reg = PMEVTYPER0_EL0 + idx;
	} else if (r->CRn == 14 && (r->CRm & 12) == 12) {
		idx = ((r->CRm & 3) << 3) | (r->Op2 & 7);
		if (idx == ARMV8_PMU_CYCLE_IDX)
			reg = PMCCFILTR_EL0;
		else
			/* PMEVTYPERn_EL0 */
			reg = PMEVTYPER0_EL0 + idx;
	} else {
		BUG();
	}

	if (!pmu_counter_idx_valid(vcpu, idx))
		return false;

	if (p->is_write) {
		kvm_pmu_set_counter_event_type(vcpu, p->regval, idx);
		__vcpu_sys_reg(vcpu, reg) = p->regval & ARMV8_PMU_EVTYPE_MASK;
		kvm_vcpu_pmu_restore_guest(vcpu);
	} else {
		p->regval = __vcpu_sys_reg(vcpu, reg) & ARMV8_PMU_EVTYPE_MASK;
	}

	return true;
}

static bool access_pmcnten(struct kvm_vcpu *vcpu, struct sys_reg_params *p,
			   const struct sys_reg_desc *r)
{
	u64 val, mask;

	if (pmu_access_el0_disabled(vcpu))
		return false;

	mask = kvm_pmu_valid_counter_mask(vcpu);
	if (p->is_write) {
		val = p->regval & mask;
		if (r->Op2 & 0x1) {
			/* accessing PMCNTENSET_EL0 */
			__vcpu_sys_reg(vcpu, PMCNTENSET_EL0) |= val;
			kvm_pmu_enable_counter_mask(vcpu, val);
			kvm_vcpu_pmu_restore_guest(vcpu);
		} else {
			/* accessing PMCNTENCLR_EL0 */
			__vcpu_sys_reg(vcpu, PMCNTENSET_EL0) &= ~val;
			kvm_pmu_disable_counter_mask(vcpu, val);
		}
	} else {
		p->regval = __vcpu_sys_reg(vcpu, PMCNTENSET_EL0);
	}

	return true;
}

static bool access_pminten(struct kvm_vcpu *vcpu, struct sys_reg_params *p,
			   const struct sys_reg_desc *r)
{
	u64 mask = kvm_pmu_valid_counter_mask(vcpu);

	if (check_pmu_access_disabled(vcpu, 0))
		return false;

	if (p->is_write) {
		u64 val = p->regval & mask;

		if (r->Op2 & 0x1)
			/* accessing PMINTENSET_EL1 */
			__vcpu_sys_reg(vcpu, PMINTENSET_EL1) |= val;
		else
			/* accessing PMINTENCLR_EL1 */
			__vcpu_sys_reg(vcpu, PMINTENSET_EL1) &= ~val;
	} else {
		p->regval = __vcpu_sys_reg(vcpu, PMINTENSET_EL1);
	}

	return true;
}

static bool access_pmovs(struct kvm_vcpu *vcpu, struct sys_reg_params *p,
			 const struct sys_reg_desc *r)
{
	u64 mask = kvm_pmu_valid_counter_mask(vcpu);

	if (pmu_access_el0_disabled(vcpu))
		return false;

	if (p->is_write) {
		if (r->CRm & 0x2)
			/* accessing PMOVSSET_EL0 */
			__vcpu_sys_reg(vcpu, PMOVSSET_EL0) |= (p->regval & mask);
		else
			/* accessing PMOVSCLR_EL0 */
			__vcpu_sys_reg(vcpu, PMOVSSET_EL0) &= ~(p->regval & mask);
	} else {
		p->regval = __vcpu_sys_reg(vcpu, PMOVSSET_EL0);
	}

	return true;
}

static bool access_pmswinc(struct kvm_vcpu *vcpu, struct sys_reg_params *p,
			   const struct sys_reg_desc *r)
{
	u64 mask;

	if (!p->is_write)
		return read_from_write_only(vcpu, p, r);

	if (pmu_write_swinc_el0_disabled(vcpu))
		return false;

	mask = kvm_pmu_valid_counter_mask(vcpu);
	kvm_pmu_software_increment(vcpu, p->regval & mask);
	return true;
}

static bool access_pmuserenr(struct kvm_vcpu *vcpu, struct sys_reg_params *p,
			     const struct sys_reg_desc *r)
{
	if (p->is_write) {
		if (!vcpu_mode_priv(vcpu)) {
			kvm_inject_undefined(vcpu);
			return false;
		}

		__vcpu_sys_reg(vcpu, PMUSERENR_EL0) =
			       p->regval & ARMV8_PMU_USERENR_MASK;
	} else {
		p->regval = __vcpu_sys_reg(vcpu, PMUSERENR_EL0)
			    & ARMV8_PMU_USERENR_MASK;
	}

	return true;
}

/* Silly macro to expand the DBG{BCR,BVR,WVR,WCR}n_EL1 registers in one go */
#define DBG_BCR_BVR_WCR_WVR_EL1(n)					\
	{ SYS_DESC(SYS_DBGBVRn_EL1(n)),					\
	  trap_bvr, reset_bvr, 0, 0, get_bvr, set_bvr },		\
	{ SYS_DESC(SYS_DBGBCRn_EL1(n)),					\
	  trap_bcr, reset_bcr, 0, 0, get_bcr, set_bcr },		\
	{ SYS_DESC(SYS_DBGWVRn_EL1(n)),					\
	  trap_wvr, reset_wvr, 0, 0,  get_wvr, set_wvr },		\
	{ SYS_DESC(SYS_DBGWCRn_EL1(n)),					\
	  trap_wcr, reset_wcr, 0, 0,  get_wcr, set_wcr }

#define PMU_SYS_REG(r)						\
	SYS_DESC(r), .reset = reset_pmu_reg, .visibility = pmu_visibility

/* Macro to expand the PMEVCNTRn_EL0 register */
#define PMU_PMEVCNTR_EL0(n)						\
	{ PMU_SYS_REG(SYS_PMEVCNTRn_EL0(n)),				\
	  .reset = reset_pmevcntr,					\
	  .access = access_pmu_evcntr, .reg = (PMEVCNTR0_EL0 + n), }

/* Macro to expand the PMEVTYPERn_EL0 register */
#define PMU_PMEVTYPER_EL0(n)						\
	{ PMU_SYS_REG(SYS_PMEVTYPERn_EL0(n)),				\
	  .reset = reset_pmevtyper,					\
	  .access = access_pmu_evtyper, .reg = (PMEVTYPER0_EL0 + n), }

static bool undef_access(struct kvm_vcpu *vcpu, struct sys_reg_params *p,
			 const struct sys_reg_desc *r)
{
	kvm_inject_undefined(vcpu);

	return false;
}

/* Macro to expand the AMU counter and type registers*/
#define AMU_AMEVCNTR0_EL0(n) { SYS_DESC(SYS_AMEVCNTR0_EL0(n)), undef_access }
#define AMU_AMEVTYPER0_EL0(n) { SYS_DESC(SYS_AMEVTYPER0_EL0(n)), undef_access }
#define AMU_AMEVCNTR1_EL0(n) { SYS_DESC(SYS_AMEVCNTR1_EL0(n)), undef_access }
#define AMU_AMEVTYPER1_EL0(n) { SYS_DESC(SYS_AMEVTYPER1_EL0(n)), undef_access }

static unsigned int ptrauth_visibility(const struct kvm_vcpu *vcpu,
			const struct sys_reg_desc *rd)
{
	return vcpu_has_ptrauth(vcpu) ? 0 : REG_HIDDEN;
}

/*
 * If we land here on a PtrAuth access, that is because we didn't
 * fixup the access on exit by allowing the PtrAuth sysregs. The only
 * way this happens is when the guest does not have PtrAuth support
 * enabled.
 */
#define __PTRAUTH_KEY(k)						\
	{ SYS_DESC(SYS_## k), undef_access, reset_unknown, k,		\
	.visibility = ptrauth_visibility}

#define PTRAUTH_KEY(k)							\
	__PTRAUTH_KEY(k ## KEYLO_EL1),					\
	__PTRAUTH_KEY(k ## KEYHI_EL1)

static bool access_arch_timer(struct kvm_vcpu *vcpu,
			      struct sys_reg_params *p,
			      const struct sys_reg_desc *r)
{
	enum kvm_arch_timers tmr;
	enum kvm_arch_timer_regs treg;
	u64 reg = reg_to_encoding(r);

	switch (reg) {
	case SYS_CNTP_TVAL_EL0:
	case SYS_AARCH32_CNTP_TVAL:
		tmr = TIMER_PTIMER;
		treg = TIMER_REG_TVAL;
		break;
	case SYS_CNTP_CTL_EL0:
	case SYS_AARCH32_CNTP_CTL:
		tmr = TIMER_PTIMER;
		treg = TIMER_REG_CTL;
		break;
	case SYS_CNTP_CVAL_EL0:
	case SYS_AARCH32_CNTP_CVAL:
		tmr = TIMER_PTIMER;
		treg = TIMER_REG_CVAL;
		break;
	default:
		BUG();
	}

	if (p->is_write)
		kvm_arm_timer_write_sysreg(vcpu, tmr, treg, p->regval);
	else
		p->regval = kvm_arm_timer_read_sysreg(vcpu, tmr, treg);

	return true;
}

/* Read a sanitised cpufeature ID register by sys_reg_desc */
static u64 read_id_reg(const struct kvm_vcpu *vcpu,
		struct sys_reg_desc const *r, bool raz)
{
	u32 id = reg_to_encoding(r);
	u64 val;

	if (raz)
		return 0;

	val = read_sanitised_ftr_reg(id);

	switch (id) {
	case SYS_ID_AA64PFR0_EL1:
		if (!vcpu_has_sve(vcpu))
			val &= ~ARM64_FEATURE_MASK(ID_AA64PFR0_SVE);
		val &= ~ARM64_FEATURE_MASK(ID_AA64PFR0_AMU);
		val &= ~ARM64_FEATURE_MASK(ID_AA64PFR0_CSV2);
		val |= FIELD_PREP(ARM64_FEATURE_MASK(ID_AA64PFR0_CSV2), (u64)vcpu->kvm->arch.pfr0_csv2);
		val &= ~ARM64_FEATURE_MASK(ID_AA64PFR0_CSV3);
		val |= FIELD_PREP(ARM64_FEATURE_MASK(ID_AA64PFR0_CSV3), (u64)vcpu->kvm->arch.pfr0_csv3);
<<<<<<< HEAD
		break;
	case SYS_ID_AA64PFR1_EL1:
		val &= ~ARM64_FEATURE_MASK(ID_AA64PFR1_MTE);
		if (kvm_has_mte(vcpu->kvm)) {
			u64 pfr, mte;

			pfr = read_sanitised_ftr_reg(SYS_ID_AA64PFR1_EL1);
			mte = cpuid_feature_extract_unsigned_field(pfr, ID_AA64PFR1_MTE_SHIFT);
			val |= FIELD_PREP(ARM64_FEATURE_MASK(ID_AA64PFR1_MTE), mte);
		}
=======
		if (irqchip_in_kernel(vcpu->kvm) &&
		    vcpu->kvm->arch.vgic.vgic_model == KVM_DEV_TYPE_ARM_VGIC_V3) {
			val &= ~ARM64_FEATURE_MASK(ID_AA64PFR0_GIC);
			val |= FIELD_PREP(ARM64_FEATURE_MASK(ID_AA64PFR0_GIC), 1);
		}
		break;
	case SYS_ID_AA64PFR1_EL1:
		if (!kvm_has_mte(vcpu->kvm))
			val &= ~ARM64_FEATURE_MASK(ID_AA64PFR1_MTE);
>>>>>>> df0cc57e
		break;
	case SYS_ID_AA64ISAR1_EL1:
		if (!vcpu_has_ptrauth(vcpu))
			val &= ~(ARM64_FEATURE_MASK(ID_AA64ISAR1_APA) |
				 ARM64_FEATURE_MASK(ID_AA64ISAR1_API) |
				 ARM64_FEATURE_MASK(ID_AA64ISAR1_GPA) |
				 ARM64_FEATURE_MASK(ID_AA64ISAR1_GPI));
		break;
	case SYS_ID_AA64DFR0_EL1:
		/* Limit debug to ARMv8.0 */
		val &= ~ARM64_FEATURE_MASK(ID_AA64DFR0_DEBUGVER);
		val |= FIELD_PREP(ARM64_FEATURE_MASK(ID_AA64DFR0_DEBUGVER), 6);
		/* Limit guests to PMUv3 for ARMv8.4 */
		val = cpuid_feature_cap_perfmon_field(val,
						      ID_AA64DFR0_PMUVER_SHIFT,
						      kvm_vcpu_has_pmu(vcpu) ? ID_AA64DFR0_PMUVER_8_4 : 0);
		/* Hide SPE from guests */
		val &= ~ARM64_FEATURE_MASK(ID_AA64DFR0_PMSVER);
		break;
	case SYS_ID_DFR0_EL1:
		/* Limit guests to PMUv3 for ARMv8.4 */
		val = cpuid_feature_cap_perfmon_field(val,
						      ID_DFR0_PERFMON_SHIFT,
						      kvm_vcpu_has_pmu(vcpu) ? ID_DFR0_PERFMON_8_4 : 0);
		break;
	}

	return val;
}

static unsigned int id_visibility(const struct kvm_vcpu *vcpu,
				  const struct sys_reg_desc *r)
{
	u32 id = reg_to_encoding(r);

	switch (id) {
	case SYS_ID_AA64ZFR0_EL1:
		if (!vcpu_has_sve(vcpu))
			return REG_RAZ;
		break;
	}

	return 0;
}

/* cpufeature ID register access trap handlers */

static bool __access_id_reg(struct kvm_vcpu *vcpu,
			    struct sys_reg_params *p,
			    const struct sys_reg_desc *r,
			    bool raz)
{
	if (p->is_write)
		return write_to_read_only(vcpu, p, r);

	p->regval = read_id_reg(vcpu, r, raz);
	return true;
}

static bool access_id_reg(struct kvm_vcpu *vcpu,
			  struct sys_reg_params *p,
			  const struct sys_reg_desc *r)
{
	bool raz = sysreg_visible_as_raz(vcpu, r);

	return __access_id_reg(vcpu, p, r, raz);
}

static bool access_raz_id_reg(struct kvm_vcpu *vcpu,
			      struct sys_reg_params *p,
			      const struct sys_reg_desc *r)
{
	return __access_id_reg(vcpu, p, r, true);
}

static int reg_from_user(u64 *val, const void __user *uaddr, u64 id);
static int reg_to_user(void __user *uaddr, const u64 *val, u64 id);
static u64 sys_reg_to_index(const struct sys_reg_desc *reg);

/* Visibility overrides for SVE-specific control registers */
static unsigned int sve_visibility(const struct kvm_vcpu *vcpu,
				   const struct sys_reg_desc *rd)
{
	if (vcpu_has_sve(vcpu))
		return 0;

	return REG_HIDDEN;
}

static int set_id_aa64pfr0_el1(struct kvm_vcpu *vcpu,
			       const struct sys_reg_desc *rd,
			       const struct kvm_one_reg *reg, void __user *uaddr)
{
	const u64 id = sys_reg_to_index(rd);
	u8 csv2, csv3;
	int err;
	u64 val;

	err = reg_from_user(&val, uaddr, id);
	if (err)
		return err;

	/*
	 * Allow AA64PFR0_EL1.CSV2 to be set from userspace as long as
	 * it doesn't promise more than what is actually provided (the
	 * guest could otherwise be covered in ectoplasmic residue).
	 */
	csv2 = cpuid_feature_extract_unsigned_field(val, ID_AA64PFR0_CSV2_SHIFT);
	if (csv2 > 1 ||
	    (csv2 && arm64_get_spectre_v2_state() != SPECTRE_UNAFFECTED))
		return -EINVAL;

	/* Same thing for CSV3 */
	csv3 = cpuid_feature_extract_unsigned_field(val, ID_AA64PFR0_CSV3_SHIFT);
	if (csv3 > 1 ||
	    (csv3 && arm64_get_meltdown_state() != SPECTRE_UNAFFECTED))
		return -EINVAL;

	/* We can only differ with CSV[23], and anything else is an error */
	val ^= read_id_reg(vcpu, rd, false);
	val &= ~((0xFUL << ID_AA64PFR0_CSV2_SHIFT) |
		 (0xFUL << ID_AA64PFR0_CSV3_SHIFT));
	if (val)
		return -EINVAL;

	vcpu->kvm->arch.pfr0_csv2 = csv2;
	vcpu->kvm->arch.pfr0_csv3 = csv3 ;

	return 0;
}

/*
 * cpufeature ID register user accessors
 *
 * For now, these registers are immutable for userspace, so no values
 * are stored, and for set_id_reg() we don't allow the effective value
 * to be changed.
 */
static int __get_id_reg(const struct kvm_vcpu *vcpu,
			const struct sys_reg_desc *rd, void __user *uaddr,
			bool raz)
{
	const u64 id = sys_reg_to_index(rd);
	const u64 val = read_id_reg(vcpu, rd, raz);

	return reg_to_user(uaddr, &val, id);
}

static int __set_id_reg(const struct kvm_vcpu *vcpu,
			const struct sys_reg_desc *rd, void __user *uaddr,
			bool raz)
{
	const u64 id = sys_reg_to_index(rd);
	int err;
	u64 val;

	err = reg_from_user(&val, uaddr, id);
	if (err)
		return err;

	/* This is what we mean by invariant: you can't change it. */
	if (val != read_id_reg(vcpu, rd, raz))
		return -EINVAL;

	return 0;
}

static int get_id_reg(struct kvm_vcpu *vcpu, const struct sys_reg_desc *rd,
		      const struct kvm_one_reg *reg, void __user *uaddr)
{
	bool raz = sysreg_visible_as_raz(vcpu, rd);

	return __get_id_reg(vcpu, rd, uaddr, raz);
}

static int set_id_reg(struct kvm_vcpu *vcpu, const struct sys_reg_desc *rd,
		      const struct kvm_one_reg *reg, void __user *uaddr)
{
	bool raz = sysreg_visible_as_raz(vcpu, rd);

	return __set_id_reg(vcpu, rd, uaddr, raz);
}

static int set_raz_id_reg(struct kvm_vcpu *vcpu, const struct sys_reg_desc *rd,
			  const struct kvm_one_reg *reg, void __user *uaddr)
{
	return __set_id_reg(vcpu, rd, uaddr, true);
}

static int get_raz_reg(struct kvm_vcpu *vcpu, const struct sys_reg_desc *rd,
		       const struct kvm_one_reg *reg, void __user *uaddr)
{
	const u64 id = sys_reg_to_index(rd);
	const u64 val = 0;

	return reg_to_user(uaddr, &val, id);
}

static int set_wi_reg(struct kvm_vcpu *vcpu, const struct sys_reg_desc *rd,
		      const struct kvm_one_reg *reg, void __user *uaddr)
{
	int err;
	u64 val;

	/* Perform the access even if we are going to ignore the value */
	err = reg_from_user(&val, uaddr, sys_reg_to_index(rd));
	if (err)
		return err;

	return 0;
}

static int set_wi_reg(struct kvm_vcpu *vcpu, const struct sys_reg_desc *rd,
		      const struct kvm_one_reg *reg, void __user *uaddr)
{
	int err;
	u64 val;

	/* Perform the access even if we are going to ignore the value */
	err = reg_from_user(&val, uaddr, sys_reg_to_index(rd));
	if (err)
		return err;

	return 0;
}

static bool access_ctr(struct kvm_vcpu *vcpu, struct sys_reg_params *p,
		       const struct sys_reg_desc *r)
{
	if (p->is_write)
		return write_to_read_only(vcpu, p, r);

	p->regval = read_sanitised_ftr_reg(SYS_CTR_EL0);
	return true;
}

static bool access_clidr(struct kvm_vcpu *vcpu, struct sys_reg_params *p,
			 const struct sys_reg_desc *r)
{
	if (p->is_write)
		return write_to_read_only(vcpu, p, r);

	p->regval = read_sysreg(clidr_el1);
	return true;
}

static bool access_csselr(struct kvm_vcpu *vcpu, struct sys_reg_params *p,
			  const struct sys_reg_desc *r)
{
	int reg = r->reg;

	if (p->is_write)
		vcpu_write_sys_reg(vcpu, p->regval, reg);
	else
		p->regval = vcpu_read_sys_reg(vcpu, reg);
	return true;
}

static bool access_ccsidr(struct kvm_vcpu *vcpu, struct sys_reg_params *p,
			  const struct sys_reg_desc *r)
{
	u32 csselr;

	if (p->is_write)
		return write_to_read_only(vcpu, p, r);

	csselr = vcpu_read_sys_reg(vcpu, CSSELR_EL1);
	p->regval = get_ccsidr(csselr);

	/*
	 * Guests should not be doing cache operations by set/way at all, and
	 * for this reason, we trap them and attempt to infer the intent, so
	 * that we can flush the entire guest's address space at the appropriate
	 * time.
	 * To prevent this trapping from causing performance problems, let's
	 * expose the geometry of all data and unified caches (which are
	 * guaranteed to be PIPT and thus non-aliasing) as 1 set and 1 way.
	 * [If guests should attempt to infer aliasing properties from the
	 * geometry (which is not permitted by the architecture), they would
	 * only do so for virtually indexed caches.]
	 */
	if (!(csselr & 1)) // data or unified cache
		p->regval &= ~GENMASK(27, 3);
	return true;
}

static unsigned int mte_visibility(const struct kvm_vcpu *vcpu,
				   const struct sys_reg_desc *rd)
{
	if (kvm_has_mte(vcpu->kvm))
		return 0;

	return REG_HIDDEN;
}

#define MTE_REG(name) {				\
	SYS_DESC(SYS_##name),			\
	.access = undef_access,			\
	.reset = reset_unknown,			\
	.reg = name,				\
	.visibility = mte_visibility,		\
}

/* sys_reg_desc initialiser for known cpufeature ID registers */
#define ID_SANITISED(name) {			\
	SYS_DESC(SYS_##name),			\
	.access	= access_id_reg,		\
	.get_user = get_id_reg,			\
	.set_user = set_id_reg,			\
	.visibility = id_visibility,		\
}

/*
 * sys_reg_desc initialiser for architecturally unallocated cpufeature ID
 * register with encoding Op0=3, Op1=0, CRn=0, CRm=crm, Op2=op2
 * (1 <= crm < 8, 0 <= Op2 < 8).
 */
#define ID_UNALLOCATED(crm, op2) {			\
	Op0(3), Op1(0), CRn(0), CRm(crm), Op2(op2),	\
	.access = access_raz_id_reg,			\
	.get_user = get_raz_reg,			\
	.set_user = set_raz_id_reg,			\
}

/*
 * sys_reg_desc initialiser for known ID registers that we hide from guests.
 * For now, these are exposed just like unallocated ID regs: they appear
 * RAZ for the guest.
 */
#define ID_HIDDEN(name) {			\
	SYS_DESC(SYS_##name),			\
	.access = access_raz_id_reg,		\
	.get_user = get_raz_reg,		\
	.set_user = set_raz_id_reg,		\
}

/*
 * Architected system registers.
 * Important: Must be sorted ascending by Op0, Op1, CRn, CRm, Op2
 *
 * Debug handling: We do trap most, if not all debug related system
 * registers. The implementation is good enough to ensure that a guest
 * can use these with minimal performance degradation. The drawback is
 * that we don't implement any of the external debug, none of the
 * OSlock protocol. This should be revisited if we ever encounter a
 * more demanding guest...
 */
static const struct sys_reg_desc sys_reg_descs[] = {
	{ SYS_DESC(SYS_DC_ISW), access_dcsw },
	{ SYS_DESC(SYS_DC_CSW), access_dcsw },
	{ SYS_DESC(SYS_DC_CISW), access_dcsw },

	DBG_BCR_BVR_WCR_WVR_EL1(0),
	DBG_BCR_BVR_WCR_WVR_EL1(1),
	{ SYS_DESC(SYS_MDCCINT_EL1), trap_debug_regs, reset_val, MDCCINT_EL1, 0 },
	{ SYS_DESC(SYS_MDSCR_EL1), trap_debug_regs, reset_val, MDSCR_EL1, 0 },
	DBG_BCR_BVR_WCR_WVR_EL1(2),
	DBG_BCR_BVR_WCR_WVR_EL1(3),
	DBG_BCR_BVR_WCR_WVR_EL1(4),
	DBG_BCR_BVR_WCR_WVR_EL1(5),
	DBG_BCR_BVR_WCR_WVR_EL1(6),
	DBG_BCR_BVR_WCR_WVR_EL1(7),
	DBG_BCR_BVR_WCR_WVR_EL1(8),
	DBG_BCR_BVR_WCR_WVR_EL1(9),
	DBG_BCR_BVR_WCR_WVR_EL1(10),
	DBG_BCR_BVR_WCR_WVR_EL1(11),
	DBG_BCR_BVR_WCR_WVR_EL1(12),
	DBG_BCR_BVR_WCR_WVR_EL1(13),
	DBG_BCR_BVR_WCR_WVR_EL1(14),
	DBG_BCR_BVR_WCR_WVR_EL1(15),

	{ SYS_DESC(SYS_MDRAR_EL1), trap_raz_wi },
	{ SYS_DESC(SYS_OSLAR_EL1), trap_raz_wi },
	{ SYS_DESC(SYS_OSLSR_EL1), trap_oslsr_el1 },
	{ SYS_DESC(SYS_OSDLR_EL1), trap_raz_wi },
	{ SYS_DESC(SYS_DBGPRCR_EL1), trap_raz_wi },
	{ SYS_DESC(SYS_DBGCLAIMSET_EL1), trap_raz_wi },
	{ SYS_DESC(SYS_DBGCLAIMCLR_EL1), trap_raz_wi },
	{ SYS_DESC(SYS_DBGAUTHSTATUS_EL1), trap_dbgauthstatus_el1 },

	{ SYS_DESC(SYS_MDCCSR_EL0), trap_raz_wi },
	{ SYS_DESC(SYS_DBGDTR_EL0), trap_raz_wi },
	// DBGDTR[TR]X_EL0 share the same encoding
	{ SYS_DESC(SYS_DBGDTRTX_EL0), trap_raz_wi },

	{ SYS_DESC(SYS_DBGVCR32_EL2), NULL, reset_val, DBGVCR32_EL2, 0 },

	{ SYS_DESC(SYS_MPIDR_EL1), NULL, reset_mpidr, MPIDR_EL1 },

	/*
	 * ID regs: all ID_SANITISED() entries here must have corresponding
	 * entries in arm64_ftr_regs[].
	 */

	/* AArch64 mappings of the AArch32 ID registers */
	/* CRm=1 */
	ID_SANITISED(ID_PFR0_EL1),
	ID_SANITISED(ID_PFR1_EL1),
	ID_SANITISED(ID_DFR0_EL1),
	ID_HIDDEN(ID_AFR0_EL1),
	ID_SANITISED(ID_MMFR0_EL1),
	ID_SANITISED(ID_MMFR1_EL1),
	ID_SANITISED(ID_MMFR2_EL1),
	ID_SANITISED(ID_MMFR3_EL1),

	/* CRm=2 */
	ID_SANITISED(ID_ISAR0_EL1),
	ID_SANITISED(ID_ISAR1_EL1),
	ID_SANITISED(ID_ISAR2_EL1),
	ID_SANITISED(ID_ISAR3_EL1),
	ID_SANITISED(ID_ISAR4_EL1),
	ID_SANITISED(ID_ISAR5_EL1),
	ID_SANITISED(ID_MMFR4_EL1),
	ID_SANITISED(ID_ISAR6_EL1),

	/* CRm=3 */
	ID_SANITISED(MVFR0_EL1),
	ID_SANITISED(MVFR1_EL1),
	ID_SANITISED(MVFR2_EL1),
	ID_UNALLOCATED(3,3),
	ID_SANITISED(ID_PFR2_EL1),
	ID_HIDDEN(ID_DFR1_EL1),
	ID_SANITISED(ID_MMFR5_EL1),
	ID_UNALLOCATED(3,7),

	/* AArch64 ID registers */
	/* CRm=4 */
	{ SYS_DESC(SYS_ID_AA64PFR0_EL1), .access = access_id_reg,
	  .get_user = get_id_reg, .set_user = set_id_aa64pfr0_el1, },
	ID_SANITISED(ID_AA64PFR1_EL1),
	ID_UNALLOCATED(4,2),
	ID_UNALLOCATED(4,3),
	ID_SANITISED(ID_AA64ZFR0_EL1),
	ID_UNALLOCATED(4,5),
	ID_UNALLOCATED(4,6),
	ID_UNALLOCATED(4,7),

	/* CRm=5 */
	ID_SANITISED(ID_AA64DFR0_EL1),
	ID_SANITISED(ID_AA64DFR1_EL1),
	ID_UNALLOCATED(5,2),
	ID_UNALLOCATED(5,3),
	ID_HIDDEN(ID_AA64AFR0_EL1),
	ID_HIDDEN(ID_AA64AFR1_EL1),
	ID_UNALLOCATED(5,6),
	ID_UNALLOCATED(5,7),

	/* CRm=6 */
	ID_SANITISED(ID_AA64ISAR0_EL1),
	ID_SANITISED(ID_AA64ISAR1_EL1),
	ID_UNALLOCATED(6,2),
	ID_UNALLOCATED(6,3),
	ID_UNALLOCATED(6,4),
	ID_UNALLOCATED(6,5),
	ID_UNALLOCATED(6,6),
	ID_UNALLOCATED(6,7),

	/* CRm=7 */
	ID_SANITISED(ID_AA64MMFR0_EL1),
	ID_SANITISED(ID_AA64MMFR1_EL1),
	ID_SANITISED(ID_AA64MMFR2_EL1),
	ID_UNALLOCATED(7,3),
	ID_UNALLOCATED(7,4),
	ID_UNALLOCATED(7,5),
	ID_UNALLOCATED(7,6),
	ID_UNALLOCATED(7,7),

	{ SYS_DESC(SYS_SCTLR_EL1), access_vm_reg, reset_val, SCTLR_EL1, 0x00C50078 },
	{ SYS_DESC(SYS_ACTLR_EL1), access_actlr, reset_actlr, ACTLR_EL1 },
	{ SYS_DESC(SYS_CPACR_EL1), NULL, reset_val, CPACR_EL1, 0 },

	MTE_REG(RGSR_EL1),
	MTE_REG(GCR_EL1),

	{ SYS_DESC(SYS_ZCR_EL1), NULL, reset_val, ZCR_EL1, 0, .visibility = sve_visibility },
	{ SYS_DESC(SYS_TRFCR_EL1), undef_access },
	{ SYS_DESC(SYS_TTBR0_EL1), access_vm_reg, reset_unknown, TTBR0_EL1 },
	{ SYS_DESC(SYS_TTBR1_EL1), access_vm_reg, reset_unknown, TTBR1_EL1 },
	{ SYS_DESC(SYS_TCR_EL1), access_vm_reg, reset_val, TCR_EL1, 0 },

	PTRAUTH_KEY(APIA),
	PTRAUTH_KEY(APIB),
	PTRAUTH_KEY(APDA),
	PTRAUTH_KEY(APDB),
	PTRAUTH_KEY(APGA),

	{ SYS_DESC(SYS_AFSR0_EL1), access_vm_reg, reset_unknown, AFSR0_EL1 },
	{ SYS_DESC(SYS_AFSR1_EL1), access_vm_reg, reset_unknown, AFSR1_EL1 },
	{ SYS_DESC(SYS_ESR_EL1), access_vm_reg, reset_unknown, ESR_EL1 },

	{ SYS_DESC(SYS_ERRIDR_EL1), trap_raz_wi },
	{ SYS_DESC(SYS_ERRSELR_EL1), trap_raz_wi },
	{ SYS_DESC(SYS_ERXFR_EL1), trap_raz_wi },
	{ SYS_DESC(SYS_ERXCTLR_EL1), trap_raz_wi },
	{ SYS_DESC(SYS_ERXSTATUS_EL1), trap_raz_wi },
	{ SYS_DESC(SYS_ERXADDR_EL1), trap_raz_wi },
	{ SYS_DESC(SYS_ERXMISC0_EL1), trap_raz_wi },
	{ SYS_DESC(SYS_ERXMISC1_EL1), trap_raz_wi },

	MTE_REG(TFSR_EL1),
	MTE_REG(TFSRE0_EL1),

	{ SYS_DESC(SYS_FAR_EL1), access_vm_reg, reset_unknown, FAR_EL1 },
	{ SYS_DESC(SYS_PAR_EL1), NULL, reset_unknown, PAR_EL1 },

	{ SYS_DESC(SYS_PMSCR_EL1), undef_access },
	{ SYS_DESC(SYS_PMSNEVFR_EL1), undef_access },
	{ SYS_DESC(SYS_PMSICR_EL1), undef_access },
	{ SYS_DESC(SYS_PMSIRR_EL1), undef_access },
	{ SYS_DESC(SYS_PMSFCR_EL1), undef_access },
	{ SYS_DESC(SYS_PMSEVFR_EL1), undef_access },
	{ SYS_DESC(SYS_PMSLATFR_EL1), undef_access },
	{ SYS_DESC(SYS_PMSIDR_EL1), undef_access },
	{ SYS_DESC(SYS_PMBLIMITR_EL1), undef_access },
	{ SYS_DESC(SYS_PMBPTR_EL1), undef_access },
	{ SYS_DESC(SYS_PMBSR_EL1), undef_access },
	/* PMBIDR_EL1 is not trapped */

	{ PMU_SYS_REG(SYS_PMINTENSET_EL1),
	  .access = access_pminten, .reg = PMINTENSET_EL1 },
	{ PMU_SYS_REG(SYS_PMINTENCLR_EL1),
	  .access = access_pminten, .reg = PMINTENSET_EL1 },
	{ SYS_DESC(SYS_PMMIR_EL1), trap_raz_wi },

	{ SYS_DESC(SYS_MAIR_EL1), access_vm_reg, reset_unknown, MAIR_EL1 },
	{ SYS_DESC(SYS_AMAIR_EL1), access_vm_reg, reset_amair_el1, AMAIR_EL1 },

	{ SYS_DESC(SYS_LORSA_EL1), trap_loregion },
	{ SYS_DESC(SYS_LOREA_EL1), trap_loregion },
	{ SYS_DESC(SYS_LORN_EL1), trap_loregion },
	{ SYS_DESC(SYS_LORC_EL1), trap_loregion },
	{ SYS_DESC(SYS_LORID_EL1), trap_loregion },

	{ SYS_DESC(SYS_VBAR_EL1), NULL, reset_val, VBAR_EL1, 0 },
	{ SYS_DESC(SYS_DISR_EL1), NULL, reset_val, DISR_EL1, 0 },

	{ SYS_DESC(SYS_ICC_IAR0_EL1), write_to_read_only },
	{ SYS_DESC(SYS_ICC_EOIR0_EL1), read_from_write_only },
	{ SYS_DESC(SYS_ICC_HPPIR0_EL1), write_to_read_only },
	{ SYS_DESC(SYS_ICC_DIR_EL1), read_from_write_only },
	{ SYS_DESC(SYS_ICC_RPR_EL1), write_to_read_only },
	{ SYS_DESC(SYS_ICC_SGI1R_EL1), access_gic_sgi },
	{ SYS_DESC(SYS_ICC_ASGI1R_EL1), access_gic_sgi },
	{ SYS_DESC(SYS_ICC_SGI0R_EL1), access_gic_sgi },
	{ SYS_DESC(SYS_ICC_IAR1_EL1), write_to_read_only },
	{ SYS_DESC(SYS_ICC_EOIR1_EL1), read_from_write_only },
	{ SYS_DESC(SYS_ICC_HPPIR1_EL1), write_to_read_only },
	{ SYS_DESC(SYS_ICC_SRE_EL1), access_gic_sre },

	{ SYS_DESC(SYS_CONTEXTIDR_EL1), access_vm_reg, reset_val, CONTEXTIDR_EL1, 0 },
	{ SYS_DESC(SYS_TPIDR_EL1), NULL, reset_unknown, TPIDR_EL1 },

	{ SYS_DESC(SYS_SCXTNUM_EL1), undef_access },

	{ SYS_DESC(SYS_CNTKCTL_EL1), NULL, reset_val, CNTKCTL_EL1, 0},

	{ SYS_DESC(SYS_CCSIDR_EL1), access_ccsidr },
	{ SYS_DESC(SYS_CLIDR_EL1), access_clidr },
	{ SYS_DESC(SYS_CSSELR_EL1), access_csselr, reset_unknown, CSSELR_EL1 },
	{ SYS_DESC(SYS_CTR_EL0), access_ctr },

	{ PMU_SYS_REG(SYS_PMCR_EL0), .access = access_pmcr,
	  .reset = reset_pmcr, .reg = PMCR_EL0 },
	{ PMU_SYS_REG(SYS_PMCNTENSET_EL0),
	  .access = access_pmcnten, .reg = PMCNTENSET_EL0 },
	{ PMU_SYS_REG(SYS_PMCNTENCLR_EL0),
	  .access = access_pmcnten, .reg = PMCNTENSET_EL0 },
	{ PMU_SYS_REG(SYS_PMOVSCLR_EL0),
	  .access = access_pmovs, .reg = PMOVSSET_EL0 },
	/*
	 * PM_SWINC_EL0 is exposed to userspace as RAZ/WI, as it was
	 * previously (and pointlessly) advertised in the past...
	 */
	{ PMU_SYS_REG(SYS_PMSWINC_EL0),
<<<<<<< HEAD
	  .get_user = get_raz_id_reg, .set_user = set_wi_reg,
=======
	  .get_user = get_raz_reg, .set_user = set_wi_reg,
>>>>>>> df0cc57e
	  .access = access_pmswinc, .reset = NULL },
	{ PMU_SYS_REG(SYS_PMSELR_EL0),
	  .access = access_pmselr, .reset = reset_pmselr, .reg = PMSELR_EL0 },
	{ PMU_SYS_REG(SYS_PMCEID0_EL0),
	  .access = access_pmceid, .reset = NULL },
	{ PMU_SYS_REG(SYS_PMCEID1_EL0),
	  .access = access_pmceid, .reset = NULL },
	{ PMU_SYS_REG(SYS_PMCCNTR_EL0),
	  .access = access_pmu_evcntr, .reset = reset_unknown, .reg = PMCCNTR_EL0 },
	{ PMU_SYS_REG(SYS_PMXEVTYPER_EL0),
	  .access = access_pmu_evtyper, .reset = NULL },
	{ PMU_SYS_REG(SYS_PMXEVCNTR_EL0),
	  .access = access_pmu_evcntr, .reset = NULL },
	/*
	 * PMUSERENR_EL0 resets as unknown in 64bit mode while it resets as zero
	 * in 32bit mode. Here we choose to reset it as zero for consistency.
	 */
	{ PMU_SYS_REG(SYS_PMUSERENR_EL0), .access = access_pmuserenr,
	  .reset = reset_val, .reg = PMUSERENR_EL0, .val = 0 },
	{ PMU_SYS_REG(SYS_PMOVSSET_EL0),
	  .access = access_pmovs, .reg = PMOVSSET_EL0 },

	{ SYS_DESC(SYS_TPIDR_EL0), NULL, reset_unknown, TPIDR_EL0 },
	{ SYS_DESC(SYS_TPIDRRO_EL0), NULL, reset_unknown, TPIDRRO_EL0 },

	{ SYS_DESC(SYS_SCXTNUM_EL0), undef_access },

	{ SYS_DESC(SYS_AMCR_EL0), undef_access },
	{ SYS_DESC(SYS_AMCFGR_EL0), undef_access },
	{ SYS_DESC(SYS_AMCGCR_EL0), undef_access },
	{ SYS_DESC(SYS_AMUSERENR_EL0), undef_access },
	{ SYS_DESC(SYS_AMCNTENCLR0_EL0), undef_access },
	{ SYS_DESC(SYS_AMCNTENSET0_EL0), undef_access },
	{ SYS_DESC(SYS_AMCNTENCLR1_EL0), undef_access },
	{ SYS_DESC(SYS_AMCNTENSET1_EL0), undef_access },
	AMU_AMEVCNTR0_EL0(0),
	AMU_AMEVCNTR0_EL0(1),
	AMU_AMEVCNTR0_EL0(2),
	AMU_AMEVCNTR0_EL0(3),
	AMU_AMEVCNTR0_EL0(4),
	AMU_AMEVCNTR0_EL0(5),
	AMU_AMEVCNTR0_EL0(6),
	AMU_AMEVCNTR0_EL0(7),
	AMU_AMEVCNTR0_EL0(8),
	AMU_AMEVCNTR0_EL0(9),
	AMU_AMEVCNTR0_EL0(10),
	AMU_AMEVCNTR0_EL0(11),
	AMU_AMEVCNTR0_EL0(12),
	AMU_AMEVCNTR0_EL0(13),
	AMU_AMEVCNTR0_EL0(14),
	AMU_AMEVCNTR0_EL0(15),
	AMU_AMEVTYPER0_EL0(0),
	AMU_AMEVTYPER0_EL0(1),
	AMU_AMEVTYPER0_EL0(2),
	AMU_AMEVTYPER0_EL0(3),
	AMU_AMEVTYPER0_EL0(4),
	AMU_AMEVTYPER0_EL0(5),
	AMU_AMEVTYPER0_EL0(6),
	AMU_AMEVTYPER0_EL0(7),
	AMU_AMEVTYPER0_EL0(8),
	AMU_AMEVTYPER0_EL0(9),
	AMU_AMEVTYPER0_EL0(10),
	AMU_AMEVTYPER0_EL0(11),
	AMU_AMEVTYPER0_EL0(12),
	AMU_AMEVTYPER0_EL0(13),
	AMU_AMEVTYPER0_EL0(14),
	AMU_AMEVTYPER0_EL0(15),
	AMU_AMEVCNTR1_EL0(0),
	AMU_AMEVCNTR1_EL0(1),
	AMU_AMEVCNTR1_EL0(2),
	AMU_AMEVCNTR1_EL0(3),
	AMU_AMEVCNTR1_EL0(4),
	AMU_AMEVCNTR1_EL0(5),
	AMU_AMEVCNTR1_EL0(6),
	AMU_AMEVCNTR1_EL0(7),
	AMU_AMEVCNTR1_EL0(8),
	AMU_AMEVCNTR1_EL0(9),
	AMU_AMEVCNTR1_EL0(10),
	AMU_AMEVCNTR1_EL0(11),
	AMU_AMEVCNTR1_EL0(12),
	AMU_AMEVCNTR1_EL0(13),
	AMU_AMEVCNTR1_EL0(14),
	AMU_AMEVCNTR1_EL0(15),
	AMU_AMEVTYPER1_EL0(0),
	AMU_AMEVTYPER1_EL0(1),
	AMU_AMEVTYPER1_EL0(2),
	AMU_AMEVTYPER1_EL0(3),
	AMU_AMEVTYPER1_EL0(4),
	AMU_AMEVTYPER1_EL0(5),
	AMU_AMEVTYPER1_EL0(6),
	AMU_AMEVTYPER1_EL0(7),
	AMU_AMEVTYPER1_EL0(8),
	AMU_AMEVTYPER1_EL0(9),
	AMU_AMEVTYPER1_EL0(10),
	AMU_AMEVTYPER1_EL0(11),
	AMU_AMEVTYPER1_EL0(12),
	AMU_AMEVTYPER1_EL0(13),
	AMU_AMEVTYPER1_EL0(14),
	AMU_AMEVTYPER1_EL0(15),

	{ SYS_DESC(SYS_CNTP_TVAL_EL0), access_arch_timer },
	{ SYS_DESC(SYS_CNTP_CTL_EL0), access_arch_timer },
	{ SYS_DESC(SYS_CNTP_CVAL_EL0), access_arch_timer },

	/* PMEVCNTRn_EL0 */
	PMU_PMEVCNTR_EL0(0),
	PMU_PMEVCNTR_EL0(1),
	PMU_PMEVCNTR_EL0(2),
	PMU_PMEVCNTR_EL0(3),
	PMU_PMEVCNTR_EL0(4),
	PMU_PMEVCNTR_EL0(5),
	PMU_PMEVCNTR_EL0(6),
	PMU_PMEVCNTR_EL0(7),
	PMU_PMEVCNTR_EL0(8),
	PMU_PMEVCNTR_EL0(9),
	PMU_PMEVCNTR_EL0(10),
	PMU_PMEVCNTR_EL0(11),
	PMU_PMEVCNTR_EL0(12),
	PMU_PMEVCNTR_EL0(13),
	PMU_PMEVCNTR_EL0(14),
	PMU_PMEVCNTR_EL0(15),
	PMU_PMEVCNTR_EL0(16),
	PMU_PMEVCNTR_EL0(17),
	PMU_PMEVCNTR_EL0(18),
	PMU_PMEVCNTR_EL0(19),
	PMU_PMEVCNTR_EL0(20),
	PMU_PMEVCNTR_EL0(21),
	PMU_PMEVCNTR_EL0(22),
	PMU_PMEVCNTR_EL0(23),
	PMU_PMEVCNTR_EL0(24),
	PMU_PMEVCNTR_EL0(25),
	PMU_PMEVCNTR_EL0(26),
	PMU_PMEVCNTR_EL0(27),
	PMU_PMEVCNTR_EL0(28),
	PMU_PMEVCNTR_EL0(29),
	PMU_PMEVCNTR_EL0(30),
	/* PMEVTYPERn_EL0 */
	PMU_PMEVTYPER_EL0(0),
	PMU_PMEVTYPER_EL0(1),
	PMU_PMEVTYPER_EL0(2),
	PMU_PMEVTYPER_EL0(3),
	PMU_PMEVTYPER_EL0(4),
	PMU_PMEVTYPER_EL0(5),
	PMU_PMEVTYPER_EL0(6),
	PMU_PMEVTYPER_EL0(7),
	PMU_PMEVTYPER_EL0(8),
	PMU_PMEVTYPER_EL0(9),
	PMU_PMEVTYPER_EL0(10),
	PMU_PMEVTYPER_EL0(11),
	PMU_PMEVTYPER_EL0(12),
	PMU_PMEVTYPER_EL0(13),
	PMU_PMEVTYPER_EL0(14),
	PMU_PMEVTYPER_EL0(15),
	PMU_PMEVTYPER_EL0(16),
	PMU_PMEVTYPER_EL0(17),
	PMU_PMEVTYPER_EL0(18),
	PMU_PMEVTYPER_EL0(19),
	PMU_PMEVTYPER_EL0(20),
	PMU_PMEVTYPER_EL0(21),
	PMU_PMEVTYPER_EL0(22),
	PMU_PMEVTYPER_EL0(23),
	PMU_PMEVTYPER_EL0(24),
	PMU_PMEVTYPER_EL0(25),
	PMU_PMEVTYPER_EL0(26),
	PMU_PMEVTYPER_EL0(27),
	PMU_PMEVTYPER_EL0(28),
	PMU_PMEVTYPER_EL0(29),
	PMU_PMEVTYPER_EL0(30),
	/*
	 * PMCCFILTR_EL0 resets as unknown in 64bit mode while it resets as zero
	 * in 32bit mode. Here we choose to reset it as zero for consistency.
	 */
	{ PMU_SYS_REG(SYS_PMCCFILTR_EL0), .access = access_pmu_evtyper,
	  .reset = reset_val, .reg = PMCCFILTR_EL0, .val = 0 },

	{ SYS_DESC(SYS_DACR32_EL2), NULL, reset_unknown, DACR32_EL2 },
	{ SYS_DESC(SYS_IFSR32_EL2), NULL, reset_unknown, IFSR32_EL2 },
	{ SYS_DESC(SYS_FPEXC32_EL2), NULL, reset_val, FPEXC32_EL2, 0x700 },
};

static bool trap_dbgdidr(struct kvm_vcpu *vcpu,
			struct sys_reg_params *p,
			const struct sys_reg_desc *r)
{
	if (p->is_write) {
		return ignore_write(vcpu, p);
	} else {
		u64 dfr = read_sanitised_ftr_reg(SYS_ID_AA64DFR0_EL1);
		u64 pfr = read_sanitised_ftr_reg(SYS_ID_AA64PFR0_EL1);
		u32 el3 = !!cpuid_feature_extract_unsigned_field(pfr, ID_AA64PFR0_EL3_SHIFT);

		p->regval = ((((dfr >> ID_AA64DFR0_WRPS_SHIFT) & 0xf) << 28) |
			     (((dfr >> ID_AA64DFR0_BRPS_SHIFT) & 0xf) << 24) |
			     (((dfr >> ID_AA64DFR0_CTX_CMPS_SHIFT) & 0xf) << 20)
			     | (6 << 16) | (1 << 15) | (el3 << 14) | (el3 << 12));
		return true;
	}
}

/*
 * AArch32 debug register mappings
 *
 * AArch32 DBGBVRn is mapped to DBGBVRn_EL1[31:0]
 * AArch32 DBGBXVRn is mapped to DBGBVRn_EL1[63:32]
 *
 * None of the other registers share their location, so treat them as
 * if they were 64bit.
 */
#define DBG_BCR_BVR_WCR_WVR(n)						      \
	/* DBGBVRn */							      \
	{ AA32(LO), Op1( 0), CRn( 0), CRm((n)), Op2( 4), trap_bvr, NULL, n }, \
	/* DBGBCRn */							      \
	{ Op1( 0), CRn( 0), CRm((n)), Op2( 5), trap_bcr, NULL, n },	      \
	/* DBGWVRn */							      \
	{ Op1( 0), CRn( 0), CRm((n)), Op2( 6), trap_wvr, NULL, n },	      \
	/* DBGWCRn */							      \
	{ Op1( 0), CRn( 0), CRm((n)), Op2( 7), trap_wcr, NULL, n }

#define DBGBXVR(n)							      \
	{ AA32(HI), Op1( 0), CRn( 1), CRm((n)), Op2( 1), trap_bvr, NULL, n }

/*
 * Trapped cp14 registers. We generally ignore most of the external
 * debug, on the principle that they don't really make sense to a
 * guest. Revisit this one day, would this principle change.
 */
static const struct sys_reg_desc cp14_regs[] = {
	/* DBGDIDR */
	{ Op1( 0), CRn( 0), CRm( 0), Op2( 0), trap_dbgdidr },
	/* DBGDTRRXext */
	{ Op1( 0), CRn( 0), CRm( 0), Op2( 2), trap_raz_wi },

	DBG_BCR_BVR_WCR_WVR(0),
	/* DBGDSCRint */
	{ Op1( 0), CRn( 0), CRm( 1), Op2( 0), trap_raz_wi },
	DBG_BCR_BVR_WCR_WVR(1),
	/* DBGDCCINT */
	{ Op1( 0), CRn( 0), CRm( 2), Op2( 0), trap_debug_regs, NULL, MDCCINT_EL1 },
	/* DBGDSCRext */
	{ Op1( 0), CRn( 0), CRm( 2), Op2( 2), trap_debug_regs, NULL, MDSCR_EL1 },
	DBG_BCR_BVR_WCR_WVR(2),
	/* DBGDTR[RT]Xint */
	{ Op1( 0), CRn( 0), CRm( 3), Op2( 0), trap_raz_wi },
	/* DBGDTR[RT]Xext */
	{ Op1( 0), CRn( 0), CRm( 3), Op2( 2), trap_raz_wi },
	DBG_BCR_BVR_WCR_WVR(3),
	DBG_BCR_BVR_WCR_WVR(4),
	DBG_BCR_BVR_WCR_WVR(5),
	/* DBGWFAR */
	{ Op1( 0), CRn( 0), CRm( 6), Op2( 0), trap_raz_wi },
	/* DBGOSECCR */
	{ Op1( 0), CRn( 0), CRm( 6), Op2( 2), trap_raz_wi },
	DBG_BCR_BVR_WCR_WVR(6),
	/* DBGVCR */
	{ Op1( 0), CRn( 0), CRm( 7), Op2( 0), trap_debug_regs, NULL, DBGVCR32_EL2 },
	DBG_BCR_BVR_WCR_WVR(7),
	DBG_BCR_BVR_WCR_WVR(8),
	DBG_BCR_BVR_WCR_WVR(9),
	DBG_BCR_BVR_WCR_WVR(10),
	DBG_BCR_BVR_WCR_WVR(11),
	DBG_BCR_BVR_WCR_WVR(12),
	DBG_BCR_BVR_WCR_WVR(13),
	DBG_BCR_BVR_WCR_WVR(14),
	DBG_BCR_BVR_WCR_WVR(15),

	/* DBGDRAR (32bit) */
	{ Op1( 0), CRn( 1), CRm( 0), Op2( 0), trap_raz_wi },

	DBGBXVR(0),
	/* DBGOSLAR */
	{ Op1( 0), CRn( 1), CRm( 0), Op2( 4), trap_raz_wi },
	DBGBXVR(1),
	/* DBGOSLSR */
	{ Op1( 0), CRn( 1), CRm( 1), Op2( 4), trap_oslsr_el1 },
	DBGBXVR(2),
	DBGBXVR(3),
	/* DBGOSDLR */
	{ Op1( 0), CRn( 1), CRm( 3), Op2( 4), trap_raz_wi },
	DBGBXVR(4),
	/* DBGPRCR */
	{ Op1( 0), CRn( 1), CRm( 4), Op2( 4), trap_raz_wi },
	DBGBXVR(5),
	DBGBXVR(6),
	DBGBXVR(7),
	DBGBXVR(8),
	DBGBXVR(9),
	DBGBXVR(10),
	DBGBXVR(11),
	DBGBXVR(12),
	DBGBXVR(13),
	DBGBXVR(14),
	DBGBXVR(15),

	/* DBGDSAR (32bit) */
	{ Op1( 0), CRn( 2), CRm( 0), Op2( 0), trap_raz_wi },

	/* DBGDEVID2 */
	{ Op1( 0), CRn( 7), CRm( 0), Op2( 7), trap_raz_wi },
	/* DBGDEVID1 */
	{ Op1( 0), CRn( 7), CRm( 1), Op2( 7), trap_raz_wi },
	/* DBGDEVID */
	{ Op1( 0), CRn( 7), CRm( 2), Op2( 7), trap_raz_wi },
	/* DBGCLAIMSET */
	{ Op1( 0), CRn( 7), CRm( 8), Op2( 6), trap_raz_wi },
	/* DBGCLAIMCLR */
	{ Op1( 0), CRn( 7), CRm( 9), Op2( 6), trap_raz_wi },
	/* DBGAUTHSTATUS */
	{ Op1( 0), CRn( 7), CRm(14), Op2( 6), trap_dbgauthstatus_el1 },
};

/* Trapped cp14 64bit registers */
static const struct sys_reg_desc cp14_64_regs[] = {
	/* DBGDRAR (64bit) */
	{ Op1( 0), CRm( 1), .access = trap_raz_wi },

	/* DBGDSAR (64bit) */
	{ Op1( 0), CRm( 2), .access = trap_raz_wi },
};

/* Macro to expand the PMEVCNTRn register */
#define PMU_PMEVCNTR(n)							\
	/* PMEVCNTRn */							\
	{ Op1(0), CRn(0b1110),						\
	  CRm((0b1000 | (((n) >> 3) & 0x3))), Op2(((n) & 0x7)),		\
	  access_pmu_evcntr }

/* Macro to expand the PMEVTYPERn register */
#define PMU_PMEVTYPER(n)						\
	/* PMEVTYPERn */						\
	{ Op1(0), CRn(0b1110),						\
	  CRm((0b1100 | (((n) >> 3) & 0x3))), Op2(((n) & 0x7)),		\
	  access_pmu_evtyper }

/*
 * Trapped cp15 registers. TTBR0/TTBR1 get a double encoding,
 * depending on the way they are accessed (as a 32bit or a 64bit
 * register).
 */
static const struct sys_reg_desc cp15_regs[] = {
	{ Op1( 0), CRn( 0), CRm( 0), Op2( 1), access_ctr },
	{ Op1( 0), CRn( 1), CRm( 0), Op2( 0), access_vm_reg, NULL, SCTLR_EL1 },
	/* ACTLR */
	{ AA32(LO), Op1( 0), CRn( 1), CRm( 0), Op2( 1), access_actlr, NULL, ACTLR_EL1 },
	/* ACTLR2 */
	{ AA32(HI), Op1( 0), CRn( 1), CRm( 0), Op2( 3), access_actlr, NULL, ACTLR_EL1 },
	{ Op1( 0), CRn( 2), CRm( 0), Op2( 0), access_vm_reg, NULL, TTBR0_EL1 },
	{ Op1( 0), CRn( 2), CRm( 0), Op2( 1), access_vm_reg, NULL, TTBR1_EL1 },
	/* TTBCR */
	{ AA32(LO), Op1( 0), CRn( 2), CRm( 0), Op2( 2), access_vm_reg, NULL, TCR_EL1 },
	/* TTBCR2 */
	{ AA32(HI), Op1( 0), CRn( 2), CRm( 0), Op2( 3), access_vm_reg, NULL, TCR_EL1 },
	{ Op1( 0), CRn( 3), CRm( 0), Op2( 0), access_vm_reg, NULL, DACR32_EL2 },
	/* DFSR */
	{ Op1( 0), CRn( 5), CRm( 0), Op2( 0), access_vm_reg, NULL, ESR_EL1 },
	{ Op1( 0), CRn( 5), CRm( 0), Op2( 1), access_vm_reg, NULL, IFSR32_EL2 },
	/* ADFSR */
	{ Op1( 0), CRn( 5), CRm( 1), Op2( 0), access_vm_reg, NULL, AFSR0_EL1 },
	/* AIFSR */
	{ Op1( 0), CRn( 5), CRm( 1), Op2( 1), access_vm_reg, NULL, AFSR1_EL1 },
	/* DFAR */
	{ AA32(LO), Op1( 0), CRn( 6), CRm( 0), Op2( 0), access_vm_reg, NULL, FAR_EL1 },
	/* IFAR */
	{ AA32(HI), Op1( 0), CRn( 6), CRm( 0), Op2( 2), access_vm_reg, NULL, FAR_EL1 },

	/*
	 * DC{C,I,CI}SW operations:
	 */
	{ Op1( 0), CRn( 7), CRm( 6), Op2( 2), access_dcsw },
	{ Op1( 0), CRn( 7), CRm(10), Op2( 2), access_dcsw },
	{ Op1( 0), CRn( 7), CRm(14), Op2( 2), access_dcsw },

	/* PMU */
	{ Op1( 0), CRn( 9), CRm(12), Op2( 0), access_pmcr },
	{ Op1( 0), CRn( 9), CRm(12), Op2( 1), access_pmcnten },
	{ Op1( 0), CRn( 9), CRm(12), Op2( 2), access_pmcnten },
	{ Op1( 0), CRn( 9), CRm(12), Op2( 3), access_pmovs },
	{ Op1( 0), CRn( 9), CRm(12), Op2( 4), access_pmswinc },
	{ Op1( 0), CRn( 9), CRm(12), Op2( 5), access_pmselr },
	{ AA32(LO), Op1( 0), CRn( 9), CRm(12), Op2( 6), access_pmceid },
	{ AA32(LO), Op1( 0), CRn( 9), CRm(12), Op2( 7), access_pmceid },
	{ Op1( 0), CRn( 9), CRm(13), Op2( 0), access_pmu_evcntr },
	{ Op1( 0), CRn( 9), CRm(13), Op2( 1), access_pmu_evtyper },
	{ Op1( 0), CRn( 9), CRm(13), Op2( 2), access_pmu_evcntr },
	{ Op1( 0), CRn( 9), CRm(14), Op2( 0), access_pmuserenr },
	{ Op1( 0), CRn( 9), CRm(14), Op2( 1), access_pminten },
	{ Op1( 0), CRn( 9), CRm(14), Op2( 2), access_pminten },
	{ Op1( 0), CRn( 9), CRm(14), Op2( 3), access_pmovs },
	{ AA32(HI), Op1( 0), CRn( 9), CRm(14), Op2( 4), access_pmceid },
	{ AA32(HI), Op1( 0), CRn( 9), CRm(14), Op2( 5), access_pmceid },
	/* PMMIR */
	{ Op1( 0), CRn( 9), CRm(14), Op2( 6), trap_raz_wi },

	/* PRRR/MAIR0 */
	{ AA32(LO), Op1( 0), CRn(10), CRm( 2), Op2( 0), access_vm_reg, NULL, MAIR_EL1 },
	/* NMRR/MAIR1 */
	{ AA32(HI), Op1( 0), CRn(10), CRm( 2), Op2( 1), access_vm_reg, NULL, MAIR_EL1 },
	/* AMAIR0 */
	{ AA32(LO), Op1( 0), CRn(10), CRm( 3), Op2( 0), access_vm_reg, NULL, AMAIR_EL1 },
	/* AMAIR1 */
	{ AA32(HI), Op1( 0), CRn(10), CRm( 3), Op2( 1), access_vm_reg, NULL, AMAIR_EL1 },

	/* ICC_SRE */
	{ Op1( 0), CRn(12), CRm(12), Op2( 5), access_gic_sre },

	{ Op1( 0), CRn(13), CRm( 0), Op2( 1), access_vm_reg, NULL, CONTEXTIDR_EL1 },

	/* Arch Tmers */
	{ SYS_DESC(SYS_AARCH32_CNTP_TVAL), access_arch_timer },
	{ SYS_DESC(SYS_AARCH32_CNTP_CTL), access_arch_timer },

	/* PMEVCNTRn */
	PMU_PMEVCNTR(0),
	PMU_PMEVCNTR(1),
	PMU_PMEVCNTR(2),
	PMU_PMEVCNTR(3),
	PMU_PMEVCNTR(4),
	PMU_PMEVCNTR(5),
	PMU_PMEVCNTR(6),
	PMU_PMEVCNTR(7),
	PMU_PMEVCNTR(8),
	PMU_PMEVCNTR(9),
	PMU_PMEVCNTR(10),
	PMU_PMEVCNTR(11),
	PMU_PMEVCNTR(12),
	PMU_PMEVCNTR(13),
	PMU_PMEVCNTR(14),
	PMU_PMEVCNTR(15),
	PMU_PMEVCNTR(16),
	PMU_PMEVCNTR(17),
	PMU_PMEVCNTR(18),
	PMU_PMEVCNTR(19),
	PMU_PMEVCNTR(20),
	PMU_PMEVCNTR(21),
	PMU_PMEVCNTR(22),
	PMU_PMEVCNTR(23),
	PMU_PMEVCNTR(24),
	PMU_PMEVCNTR(25),
	PMU_PMEVCNTR(26),
	PMU_PMEVCNTR(27),
	PMU_PMEVCNTR(28),
	PMU_PMEVCNTR(29),
	PMU_PMEVCNTR(30),
	/* PMEVTYPERn */
	PMU_PMEVTYPER(0),
	PMU_PMEVTYPER(1),
	PMU_PMEVTYPER(2),
	PMU_PMEVTYPER(3),
	PMU_PMEVTYPER(4),
	PMU_PMEVTYPER(5),
	PMU_PMEVTYPER(6),
	PMU_PMEVTYPER(7),
	PMU_PMEVTYPER(8),
	PMU_PMEVTYPER(9),
	PMU_PMEVTYPER(10),
	PMU_PMEVTYPER(11),
	PMU_PMEVTYPER(12),
	PMU_PMEVTYPER(13),
	PMU_PMEVTYPER(14),
	PMU_PMEVTYPER(15),
	PMU_PMEVTYPER(16),
	PMU_PMEVTYPER(17),
	PMU_PMEVTYPER(18),
	PMU_PMEVTYPER(19),
	PMU_PMEVTYPER(20),
	PMU_PMEVTYPER(21),
	PMU_PMEVTYPER(22),
	PMU_PMEVTYPER(23),
	PMU_PMEVTYPER(24),
	PMU_PMEVTYPER(25),
	PMU_PMEVTYPER(26),
	PMU_PMEVTYPER(27),
	PMU_PMEVTYPER(28),
	PMU_PMEVTYPER(29),
	PMU_PMEVTYPER(30),
	/* PMCCFILTR */
	{ Op1(0), CRn(14), CRm(15), Op2(7), access_pmu_evtyper },

	{ Op1(1), CRn( 0), CRm( 0), Op2(0), access_ccsidr },
	{ Op1(1), CRn( 0), CRm( 0), Op2(1), access_clidr },
	{ Op1(2), CRn( 0), CRm( 0), Op2(0), access_csselr, NULL, CSSELR_EL1 },
};

static const struct sys_reg_desc cp15_64_regs[] = {
	{ Op1( 0), CRn( 0), CRm( 2), Op2( 0), access_vm_reg, NULL, TTBR0_EL1 },
	{ Op1( 0), CRn( 0), CRm( 9), Op2( 0), access_pmu_evcntr },
	{ Op1( 0), CRn( 0), CRm(12), Op2( 0), access_gic_sgi }, /* ICC_SGI1R */
	{ Op1( 1), CRn( 0), CRm( 2), Op2( 0), access_vm_reg, NULL, TTBR1_EL1 },
	{ Op1( 1), CRn( 0), CRm(12), Op2( 0), access_gic_sgi }, /* ICC_ASGI1R */
	{ Op1( 2), CRn( 0), CRm(12), Op2( 0), access_gic_sgi }, /* ICC_SGI0R */
	{ SYS_DESC(SYS_AARCH32_CNTP_CVAL),    access_arch_timer },
};

static int check_sysreg_table(const struct sys_reg_desc *table, unsigned int n,
			      bool is_32)
{
	unsigned int i;

	for (i = 0; i < n; i++) {
		if (!is_32 && table[i].reg && !table[i].reset) {
			kvm_err("sys_reg table %p entry %d has lacks reset\n",
				table, i);
			return 1;
		}

		if (i && cmp_sys_reg(&table[i-1], &table[i]) >= 0) {
			kvm_err("sys_reg table %p out of order (%d)\n", table, i - 1);
			return 1;
		}
	}

	return 0;
}

int kvm_handle_cp14_load_store(struct kvm_vcpu *vcpu)
{
	kvm_inject_undefined(vcpu);
	return 1;
}

static void perform_access(struct kvm_vcpu *vcpu,
			   struct sys_reg_params *params,
			   const struct sys_reg_desc *r)
{
	trace_kvm_sys_access(*vcpu_pc(vcpu), params, r);

	/* Check for regs disabled by runtime config */
	if (sysreg_hidden(vcpu, r)) {
		kvm_inject_undefined(vcpu);
		return;
	}

	/*
	 * Not having an accessor means that we have configured a trap
	 * that we don't know how to handle. This certainly qualifies
	 * as a gross bug that should be fixed right away.
	 */
	BUG_ON(!r->access);

	/* Skip instruction if instructed so */
	if (likely(r->access(vcpu, params, r)))
		kvm_incr_pc(vcpu);
}

/*
 * emulate_cp --  tries to match a sys_reg access in a handling table, and
 *                call the corresponding trap handler.
 *
 * @params: pointer to the descriptor of the access
 * @table: array of trap descriptors
 * @num: size of the trap descriptor array
 *
 * Return 0 if the access has been handled, and -1 if not.
 */
static int emulate_cp(struct kvm_vcpu *vcpu,
		      struct sys_reg_params *params,
		      const struct sys_reg_desc *table,
		      size_t num)
{
	const struct sys_reg_desc *r;

	if (!table)
		return -1;	/* Not handled */

	r = find_reg(params, table, num);

	if (r) {
		perform_access(vcpu, params, r);
		return 0;
	}

	/* Not handled */
	return -1;
}

static void unhandled_cp_access(struct kvm_vcpu *vcpu,
				struct sys_reg_params *params)
{
	u8 esr_ec = kvm_vcpu_trap_get_class(vcpu);
	int cp = -1;

	switch (esr_ec) {
	case ESR_ELx_EC_CP15_32:
	case ESR_ELx_EC_CP15_64:
		cp = 15;
		break;
	case ESR_ELx_EC_CP14_MR:
	case ESR_ELx_EC_CP14_64:
		cp = 14;
		break;
	default:
		WARN_ON(1);
	}

	print_sys_reg_msg(params,
			  "Unsupported guest CP%d access at: %08lx [%08lx]\n",
			  cp, *vcpu_pc(vcpu), *vcpu_cpsr(vcpu));
	kvm_inject_undefined(vcpu);
}

/**
 * kvm_handle_cp_64 -- handles a mrrc/mcrr trap on a guest CP14/CP15 access
 * @vcpu: The VCPU pointer
 * @run:  The kvm_run struct
 */
static int kvm_handle_cp_64(struct kvm_vcpu *vcpu,
			    const struct sys_reg_desc *global,
			    size_t nr_global)
{
	struct sys_reg_params params;
	u32 esr = kvm_vcpu_get_esr(vcpu);
	int Rt = kvm_vcpu_sys_get_rt(vcpu);
	int Rt2 = (esr >> 10) & 0x1f;

	params.CRm = (esr >> 1) & 0xf;
	params.is_write = ((esr & 1) == 0);

	params.Op0 = 0;
	params.Op1 = (esr >> 16) & 0xf;
	params.Op2 = 0;
	params.CRn = 0;

	/*
	 * Make a 64-bit value out of Rt and Rt2. As we use the same trap
	 * backends between AArch32 and AArch64, we get away with it.
	 */
	if (params.is_write) {
		params.regval = vcpu_get_reg(vcpu, Rt) & 0xffffffff;
		params.regval |= vcpu_get_reg(vcpu, Rt2) << 32;
	}

	/*
	 * If the table contains a handler, handle the
	 * potential register operation in the case of a read and return
	 * with success.
	 */
	if (!emulate_cp(vcpu, &params, global, nr_global)) {
		/* Split up the value between registers for the read side */
		if (!params.is_write) {
			vcpu_set_reg(vcpu, Rt, lower_32_bits(params.regval));
			vcpu_set_reg(vcpu, Rt2, upper_32_bits(params.regval));
		}

		return 1;
	}

	unhandled_cp_access(vcpu, &params);
	return 1;
}

/**
 * kvm_handle_cp_32 -- handles a mrc/mcr trap on a guest CP14/CP15 access
 * @vcpu: The VCPU pointer
 * @run:  The kvm_run struct
 */
static int kvm_handle_cp_32(struct kvm_vcpu *vcpu,
			    const struct sys_reg_desc *global,
			    size_t nr_global)
{
	struct sys_reg_params params;
	u32 esr = kvm_vcpu_get_esr(vcpu);
	int Rt  = kvm_vcpu_sys_get_rt(vcpu);

	params.CRm = (esr >> 1) & 0xf;
	params.regval = vcpu_get_reg(vcpu, Rt);
	params.is_write = ((esr & 1) == 0);
	params.CRn = (esr >> 10) & 0xf;
	params.Op0 = 0;
	params.Op1 = (esr >> 14) & 0x7;
	params.Op2 = (esr >> 17) & 0x7;

	if (!emulate_cp(vcpu, &params, global, nr_global)) {
		if (!params.is_write)
			vcpu_set_reg(vcpu, Rt, params.regval);
		return 1;
	}

	unhandled_cp_access(vcpu, &params);
	return 1;
}

int kvm_handle_cp15_64(struct kvm_vcpu *vcpu)
{
	return kvm_handle_cp_64(vcpu, cp15_64_regs, ARRAY_SIZE(cp15_64_regs));
}

int kvm_handle_cp15_32(struct kvm_vcpu *vcpu)
{
	return kvm_handle_cp_32(vcpu, cp15_regs, ARRAY_SIZE(cp15_regs));
}

int kvm_handle_cp14_64(struct kvm_vcpu *vcpu)
{
	return kvm_handle_cp_64(vcpu, cp14_64_regs, ARRAY_SIZE(cp14_64_regs));
}

int kvm_handle_cp14_32(struct kvm_vcpu *vcpu)
{
	return kvm_handle_cp_32(vcpu, cp14_regs, ARRAY_SIZE(cp14_regs));
}

static bool is_imp_def_sys_reg(struct sys_reg_params *params)
{
	// See ARM DDI 0487E.a, section D12.3.2
	return params->Op0 == 3 && (params->CRn & 0b1011) == 0b1011;
}

static int emulate_sys_reg(struct kvm_vcpu *vcpu,
			   struct sys_reg_params *params)
{
	const struct sys_reg_desc *r;

	r = find_reg(params, sys_reg_descs, ARRAY_SIZE(sys_reg_descs));

	if (likely(r)) {
		perform_access(vcpu, params, r);
	} else if (is_imp_def_sys_reg(params)) {
		kvm_inject_undefined(vcpu);
	} else {
		print_sys_reg_msg(params,
				  "Unsupported guest sys_reg access at: %lx [%08lx]\n",
				  *vcpu_pc(vcpu), *vcpu_cpsr(vcpu));
		kvm_inject_undefined(vcpu);
	}
	return 1;
}

/**
 * kvm_reset_sys_regs - sets system registers to reset value
 * @vcpu: The VCPU pointer
 *
 * This function finds the right table above and sets the registers on the
 * virtual CPU struct to their architecturally defined reset values.
 */
void kvm_reset_sys_regs(struct kvm_vcpu *vcpu)
{
	unsigned long i;

	for (i = 0; i < ARRAY_SIZE(sys_reg_descs); i++)
		if (sys_reg_descs[i].reset)
			sys_reg_descs[i].reset(vcpu, &sys_reg_descs[i]);
}

/**
 * kvm_handle_sys_reg -- handles a mrs/msr trap on a guest sys_reg access
 * @vcpu: The VCPU pointer
 */
int kvm_handle_sys_reg(struct kvm_vcpu *vcpu)
{
	struct sys_reg_params params;
	unsigned long esr = kvm_vcpu_get_esr(vcpu);
	int Rt = kvm_vcpu_sys_get_rt(vcpu);
	int ret;

	trace_kvm_handle_sys_reg(esr);

	params = esr_sys64_to_params(esr);
	params.regval = vcpu_get_reg(vcpu, Rt);

	ret = emulate_sys_reg(vcpu, &params);

	if (!params.is_write)
		vcpu_set_reg(vcpu, Rt, params.regval);
	return ret;
}

/******************************************************************************
 * Userspace API
 *****************************************************************************/

static bool index_to_params(u64 id, struct sys_reg_params *params)
{
	switch (id & KVM_REG_SIZE_MASK) {
	case KVM_REG_SIZE_U64:
		/* Any unused index bits means it's not valid. */
		if (id & ~(KVM_REG_ARCH_MASK | KVM_REG_SIZE_MASK
			      | KVM_REG_ARM_COPROC_MASK
			      | KVM_REG_ARM64_SYSREG_OP0_MASK
			      | KVM_REG_ARM64_SYSREG_OP1_MASK
			      | KVM_REG_ARM64_SYSREG_CRN_MASK
			      | KVM_REG_ARM64_SYSREG_CRM_MASK
			      | KVM_REG_ARM64_SYSREG_OP2_MASK))
			return false;
		params->Op0 = ((id & KVM_REG_ARM64_SYSREG_OP0_MASK)
			       >> KVM_REG_ARM64_SYSREG_OP0_SHIFT);
		params->Op1 = ((id & KVM_REG_ARM64_SYSREG_OP1_MASK)
			       >> KVM_REG_ARM64_SYSREG_OP1_SHIFT);
		params->CRn = ((id & KVM_REG_ARM64_SYSREG_CRN_MASK)
			       >> KVM_REG_ARM64_SYSREG_CRN_SHIFT);
		params->CRm = ((id & KVM_REG_ARM64_SYSREG_CRM_MASK)
			       >> KVM_REG_ARM64_SYSREG_CRM_SHIFT);
		params->Op2 = ((id & KVM_REG_ARM64_SYSREG_OP2_MASK)
			       >> KVM_REG_ARM64_SYSREG_OP2_SHIFT);
		return true;
	default:
		return false;
	}
}

const struct sys_reg_desc *find_reg_by_id(u64 id,
					  struct sys_reg_params *params,
					  const struct sys_reg_desc table[],
					  unsigned int num)
{
	if (!index_to_params(id, params))
		return NULL;

	return find_reg(params, table, num);
}

/* Decode an index value, and find the sys_reg_desc entry. */
static const struct sys_reg_desc *index_to_sys_reg_desc(struct kvm_vcpu *vcpu,
						    u64 id)
{
	const struct sys_reg_desc *r;
	struct sys_reg_params params;

	/* We only do sys_reg for now. */
	if ((id & KVM_REG_ARM_COPROC_MASK) != KVM_REG_ARM64_SYSREG)
		return NULL;

	if (!index_to_params(id, &params))
		return NULL;

	r = find_reg(&params, sys_reg_descs, ARRAY_SIZE(sys_reg_descs));

	/* Not saved in the sys_reg array and not otherwise accessible? */
	if (r && !(r->reg || r->get_user))
		r = NULL;

	return r;
}

/*
 * These are the invariant sys_reg registers: we let the guest see the
 * host versions of these, so they're part of the guest state.
 *
 * A future CPU may provide a mechanism to present different values to
 * the guest, or a future kvm may trap them.
 */

#define FUNCTION_INVARIANT(reg)						\
	static void get_##reg(struct kvm_vcpu *v,			\
			      const struct sys_reg_desc *r)		\
	{								\
		((struct sys_reg_desc *)r)->val = read_sysreg(reg);	\
	}

FUNCTION_INVARIANT(midr_el1)
FUNCTION_INVARIANT(revidr_el1)
FUNCTION_INVARIANT(clidr_el1)
FUNCTION_INVARIANT(aidr_el1)

static void get_ctr_el0(struct kvm_vcpu *v, const struct sys_reg_desc *r)
{
	((struct sys_reg_desc *)r)->val = read_sanitised_ftr_reg(SYS_CTR_EL0);
}

/* ->val is filled in by kvm_sys_reg_table_init() */
static struct sys_reg_desc invariant_sys_regs[] = {
	{ SYS_DESC(SYS_MIDR_EL1), NULL, get_midr_el1 },
	{ SYS_DESC(SYS_REVIDR_EL1), NULL, get_revidr_el1 },
	{ SYS_DESC(SYS_CLIDR_EL1), NULL, get_clidr_el1 },
	{ SYS_DESC(SYS_AIDR_EL1), NULL, get_aidr_el1 },
	{ SYS_DESC(SYS_CTR_EL0), NULL, get_ctr_el0 },
};

static int reg_from_user(u64 *val, const void __user *uaddr, u64 id)
{
	if (copy_from_user(val, uaddr, KVM_REG_SIZE(id)) != 0)
		return -EFAULT;
	return 0;
}

static int reg_to_user(void __user *uaddr, const u64 *val, u64 id)
{
	if (copy_to_user(uaddr, val, KVM_REG_SIZE(id)) != 0)
		return -EFAULT;
	return 0;
}

static int get_invariant_sys_reg(u64 id, void __user *uaddr)
{
	struct sys_reg_params params;
	const struct sys_reg_desc *r;

	r = find_reg_by_id(id, &params, invariant_sys_regs,
			   ARRAY_SIZE(invariant_sys_regs));
	if (!r)
		return -ENOENT;

	return reg_to_user(uaddr, &r->val, id);
}

static int set_invariant_sys_reg(u64 id, void __user *uaddr)
{
	struct sys_reg_params params;
	const struct sys_reg_desc *r;
	int err;
	u64 val = 0; /* Make sure high bits are 0 for 32-bit regs */

	r = find_reg_by_id(id, &params, invariant_sys_regs,
			   ARRAY_SIZE(invariant_sys_regs));
	if (!r)
		return -ENOENT;

	err = reg_from_user(&val, uaddr, id);
	if (err)
		return err;

	/* This is what we mean by invariant: you can't change it. */
	if (r->val != val)
		return -EINVAL;

	return 0;
}

static bool is_valid_cache(u32 val)
{
	u32 level, ctype;

	if (val >= CSSELR_MAX)
		return false;

	/* Bottom bit is Instruction or Data bit.  Next 3 bits are level. */
	level = (val >> 1);
	ctype = (cache_levels >> (level * 3)) & 7;

	switch (ctype) {
	case 0: /* No cache */
		return false;
	case 1: /* Instruction cache only */
		return (val & 1);
	case 2: /* Data cache only */
	case 4: /* Unified cache */
		return !(val & 1);
	case 3: /* Separate instruction and data caches */
		return true;
	default: /* Reserved: we can't know instruction or data. */
		return false;
	}
}

static int demux_c15_get(u64 id, void __user *uaddr)
{
	u32 val;
	u32 __user *uval = uaddr;

	/* Fail if we have unknown bits set. */
	if (id & ~(KVM_REG_ARCH_MASK|KVM_REG_SIZE_MASK|KVM_REG_ARM_COPROC_MASK
		   | ((1 << KVM_REG_ARM_COPROC_SHIFT)-1)))
		return -ENOENT;

	switch (id & KVM_REG_ARM_DEMUX_ID_MASK) {
	case KVM_REG_ARM_DEMUX_ID_CCSIDR:
		if (KVM_REG_SIZE(id) != 4)
			return -ENOENT;
		val = (id & KVM_REG_ARM_DEMUX_VAL_MASK)
			>> KVM_REG_ARM_DEMUX_VAL_SHIFT;
		if (!is_valid_cache(val))
			return -ENOENT;

		return put_user(get_ccsidr(val), uval);
	default:
		return -ENOENT;
	}
}

static int demux_c15_set(u64 id, void __user *uaddr)
{
	u32 val, newval;
	u32 __user *uval = uaddr;

	/* Fail if we have unknown bits set. */
	if (id & ~(KVM_REG_ARCH_MASK|KVM_REG_SIZE_MASK|KVM_REG_ARM_COPROC_MASK
		   | ((1 << KVM_REG_ARM_COPROC_SHIFT)-1)))
		return -ENOENT;

	switch (id & KVM_REG_ARM_DEMUX_ID_MASK) {
	case KVM_REG_ARM_DEMUX_ID_CCSIDR:
		if (KVM_REG_SIZE(id) != 4)
			return -ENOENT;
		val = (id & KVM_REG_ARM_DEMUX_VAL_MASK)
			>> KVM_REG_ARM_DEMUX_VAL_SHIFT;
		if (!is_valid_cache(val))
			return -ENOENT;

		if (get_user(newval, uval))
			return -EFAULT;

		/* This is also invariant: you can't change it. */
		if (newval != get_ccsidr(val))
			return -EINVAL;
		return 0;
	default:
		return -ENOENT;
	}
}

int kvm_arm_sys_reg_get_reg(struct kvm_vcpu *vcpu, const struct kvm_one_reg *reg)
{
	const struct sys_reg_desc *r;
	void __user *uaddr = (void __user *)(unsigned long)reg->addr;

	if ((reg->id & KVM_REG_ARM_COPROC_MASK) == KVM_REG_ARM_DEMUX)
		return demux_c15_get(reg->id, uaddr);

	if (KVM_REG_SIZE(reg->id) != sizeof(__u64))
		return -ENOENT;

	r = index_to_sys_reg_desc(vcpu, reg->id);
	if (!r)
		return get_invariant_sys_reg(reg->id, uaddr);

	/* Check for regs disabled by runtime config */
	if (sysreg_hidden(vcpu, r))
		return -ENOENT;

	if (r->get_user)
		return (r->get_user)(vcpu, r, reg, uaddr);

	return reg_to_user(uaddr, &__vcpu_sys_reg(vcpu, r->reg), reg->id);
}

int kvm_arm_sys_reg_set_reg(struct kvm_vcpu *vcpu, const struct kvm_one_reg *reg)
{
	const struct sys_reg_desc *r;
	void __user *uaddr = (void __user *)(unsigned long)reg->addr;

	if ((reg->id & KVM_REG_ARM_COPROC_MASK) == KVM_REG_ARM_DEMUX)
		return demux_c15_set(reg->id, uaddr);

	if (KVM_REG_SIZE(reg->id) != sizeof(__u64))
		return -ENOENT;

	r = index_to_sys_reg_desc(vcpu, reg->id);
	if (!r)
		return set_invariant_sys_reg(reg->id, uaddr);

	/* Check for regs disabled by runtime config */
	if (sysreg_hidden(vcpu, r))
		return -ENOENT;

	if (r->set_user)
		return (r->set_user)(vcpu, r, reg, uaddr);

	return reg_from_user(&__vcpu_sys_reg(vcpu, r->reg), uaddr, reg->id);
}

static unsigned int num_demux_regs(void)
{
	unsigned int i, count = 0;

	for (i = 0; i < CSSELR_MAX; i++)
		if (is_valid_cache(i))
			count++;

	return count;
}

static int write_demux_regids(u64 __user *uindices)
{
	u64 val = KVM_REG_ARM64 | KVM_REG_SIZE_U32 | KVM_REG_ARM_DEMUX;
	unsigned int i;

	val |= KVM_REG_ARM_DEMUX_ID_CCSIDR;
	for (i = 0; i < CSSELR_MAX; i++) {
		if (!is_valid_cache(i))
			continue;
		if (put_user(val | i, uindices))
			return -EFAULT;
		uindices++;
	}
	return 0;
}

static u64 sys_reg_to_index(const struct sys_reg_desc *reg)
{
	return (KVM_REG_ARM64 | KVM_REG_SIZE_U64 |
		KVM_REG_ARM64_SYSREG |
		(reg->Op0 << KVM_REG_ARM64_SYSREG_OP0_SHIFT) |
		(reg->Op1 << KVM_REG_ARM64_SYSREG_OP1_SHIFT) |
		(reg->CRn << KVM_REG_ARM64_SYSREG_CRN_SHIFT) |
		(reg->CRm << KVM_REG_ARM64_SYSREG_CRM_SHIFT) |
		(reg->Op2 << KVM_REG_ARM64_SYSREG_OP2_SHIFT));
}

static bool copy_reg_to_user(const struct sys_reg_desc *reg, u64 __user **uind)
{
	if (!*uind)
		return true;

	if (put_user(sys_reg_to_index(reg), *uind))
		return false;

	(*uind)++;
	return true;
}

static int walk_one_sys_reg(const struct kvm_vcpu *vcpu,
			    const struct sys_reg_desc *rd,
			    u64 __user **uind,
			    unsigned int *total)
{
	/*
	 * Ignore registers we trap but don't save,
	 * and for which no custom user accessor is provided.
	 */
	if (!(rd->reg || rd->get_user))
		return 0;

	if (sysreg_hidden(vcpu, rd))
		return 0;

	if (!copy_reg_to_user(rd, uind))
		return -EFAULT;

	(*total)++;
	return 0;
}

/* Assumed ordered tables, see kvm_sys_reg_table_init. */
static int walk_sys_regs(struct kvm_vcpu *vcpu, u64 __user *uind)
{
	const struct sys_reg_desc *i2, *end2;
	unsigned int total = 0;
	int err;

	i2 = sys_reg_descs;
	end2 = sys_reg_descs + ARRAY_SIZE(sys_reg_descs);

	while (i2 != end2) {
		err = walk_one_sys_reg(vcpu, i2++, &uind, &total);
		if (err)
			return err;
	}
	return total;
}

unsigned long kvm_arm_num_sys_reg_descs(struct kvm_vcpu *vcpu)
{
	return ARRAY_SIZE(invariant_sys_regs)
		+ num_demux_regs()
		+ walk_sys_regs(vcpu, (u64 __user *)NULL);
}

int kvm_arm_copy_sys_reg_indices(struct kvm_vcpu *vcpu, u64 __user *uindices)
{
	unsigned int i;
	int err;

	/* Then give them all the invariant registers' indices. */
	for (i = 0; i < ARRAY_SIZE(invariant_sys_regs); i++) {
		if (put_user(sys_reg_to_index(&invariant_sys_regs[i]), uindices))
			return -EFAULT;
		uindices++;
	}

	err = walk_sys_regs(vcpu, uindices);
	if (err < 0)
		return err;
	uindices += err;

	return write_demux_regids(uindices);
}

void kvm_sys_reg_table_init(void)
{
	unsigned int i;
	struct sys_reg_desc clidr;

	/* Make sure tables are unique and in order. */
	BUG_ON(check_sysreg_table(sys_reg_descs, ARRAY_SIZE(sys_reg_descs), false));
	BUG_ON(check_sysreg_table(cp14_regs, ARRAY_SIZE(cp14_regs), true));
	BUG_ON(check_sysreg_table(cp14_64_regs, ARRAY_SIZE(cp14_64_regs), true));
	BUG_ON(check_sysreg_table(cp15_regs, ARRAY_SIZE(cp15_regs), true));
	BUG_ON(check_sysreg_table(cp15_64_regs, ARRAY_SIZE(cp15_64_regs), true));
	BUG_ON(check_sysreg_table(invariant_sys_regs, ARRAY_SIZE(invariant_sys_regs), false));

	/* We abuse the reset function to overwrite the table itself. */
	for (i = 0; i < ARRAY_SIZE(invariant_sys_regs); i++)
		invariant_sys_regs[i].reset(NULL, &invariant_sys_regs[i]);

	/*
	 * CLIDR format is awkward, so clean it up.  See ARM B4.1.20:
	 *
	 *   If software reads the Cache Type fields from Ctype1
	 *   upwards, once it has seen a value of 0b000, no caches
	 *   exist at further-out levels of the hierarchy. So, for
	 *   example, if Ctype3 is the first Cache Type field with a
	 *   value of 0b000, the values of Ctype4 to Ctype7 must be
	 *   ignored.
	 */
	get_clidr_el1(NULL, &clidr); /* Ugly... */
	cache_levels = clidr.val;
	for (i = 0; i < 7; i++)
		if (((cache_levels >> (i*3)) & 7) == 0)
			break;
	/* Clear all higher bits. */
	cache_levels &= (1 << (i*3))-1;
}<|MERGE_RESOLUTION|>--- conflicted
+++ resolved
@@ -1080,18 +1080,6 @@
 		val |= FIELD_PREP(ARM64_FEATURE_MASK(ID_AA64PFR0_CSV2), (u64)vcpu->kvm->arch.pfr0_csv2);
 		val &= ~ARM64_FEATURE_MASK(ID_AA64PFR0_CSV3);
 		val |= FIELD_PREP(ARM64_FEATURE_MASK(ID_AA64PFR0_CSV3), (u64)vcpu->kvm->arch.pfr0_csv3);
-<<<<<<< HEAD
-		break;
-	case SYS_ID_AA64PFR1_EL1:
-		val &= ~ARM64_FEATURE_MASK(ID_AA64PFR1_MTE);
-		if (kvm_has_mte(vcpu->kvm)) {
-			u64 pfr, mte;
-
-			pfr = read_sanitised_ftr_reg(SYS_ID_AA64PFR1_EL1);
-			mte = cpuid_feature_extract_unsigned_field(pfr, ID_AA64PFR1_MTE_SHIFT);
-			val |= FIELD_PREP(ARM64_FEATURE_MASK(ID_AA64PFR1_MTE), mte);
-		}
-=======
 		if (irqchip_in_kernel(vcpu->kvm) &&
 		    vcpu->kvm->arch.vgic.vgic_model == KVM_DEV_TYPE_ARM_VGIC_V3) {
 			val &= ~ARM64_FEATURE_MASK(ID_AA64PFR0_GIC);
@@ -1101,7 +1089,6 @@
 	case SYS_ID_AA64PFR1_EL1:
 		if (!kvm_has_mte(vcpu->kvm))
 			val &= ~ARM64_FEATURE_MASK(ID_AA64PFR1_MTE);
->>>>>>> df0cc57e
 		break;
 	case SYS_ID_AA64ISAR1_EL1:
 		if (!vcpu_has_ptrauth(vcpu))
@@ -1314,20 +1301,6 @@
 	return 0;
 }
 
-static int set_wi_reg(struct kvm_vcpu *vcpu, const struct sys_reg_desc *rd,
-		      const struct kvm_one_reg *reg, void __user *uaddr)
-{
-	int err;
-	u64 val;
-
-	/* Perform the access even if we are going to ignore the value */
-	err = reg_from_user(&val, uaddr, sys_reg_to_index(rd));
-	if (err)
-		return err;
-
-	return 0;
-}
-
 static bool access_ctr(struct kvm_vcpu *vcpu, struct sys_reg_params *p,
 		       const struct sys_reg_desc *r)
 {
@@ -1676,11 +1649,7 @@
 	 * previously (and pointlessly) advertised in the past...
 	 */
 	{ PMU_SYS_REG(SYS_PMSWINC_EL0),
-<<<<<<< HEAD
-	  .get_user = get_raz_id_reg, .set_user = set_wi_reg,
-=======
 	  .get_user = get_raz_reg, .set_user = set_wi_reg,
->>>>>>> df0cc57e
 	  .access = access_pmswinc, .reset = NULL },
 	{ PMU_SYS_REG(SYS_PMSELR_EL0),
 	  .access = access_pmselr, .reset = reset_pmselr, .reg = PMSELR_EL0 },
