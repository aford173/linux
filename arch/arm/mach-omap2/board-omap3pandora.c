--- conflicted
+++ resolved
@@ -40,10 +40,6 @@
 #include <mach/hardware.h>
 #include <plat/mcspi.h>
 #include <plat/usb.h>
-<<<<<<< HEAD
-#include <plat/mux.h>
-=======
->>>>>>> 2fbe74b9
 
 #include "mux.h"
 #include "sdram-micron-mt46h32m32lf-6.h"
@@ -397,8 +393,6 @@
 	.reset_gpio_port[2]  = -EINVAL
 };
 
-<<<<<<< HEAD
-=======
 #ifdef CONFIG_OMAP_MUX
 static struct omap_board_mux board_mux[] __initdata = {
 	{ .reg_offset = OMAP_MUX_TERMINATOR },
@@ -407,7 +401,6 @@
 #define board_mux	NULL
 #endif
 
->>>>>>> 2fbe74b9
 static void __init omap3pandora_init(void)
 {
 	omap3_mux_init(board_mux, OMAP_PACKAGE_CBB);
