# SPDX-License-Identifier: GPL-2.0
config ARM
	bool
	default y
	select ARCH_32BIT_OFF_T
	select ARCH_CORRECT_STACKTRACE_ON_KRETPROBE if HAVE_KRETPROBES && FRAME_POINTER && !ARM_UNWIND
	select ARCH_HAS_BINFMT_FLAT
	select ARCH_HAS_CURRENT_STACK_POINTER
	select ARCH_HAS_DEBUG_VIRTUAL if MMU
	select ARCH_HAS_DMA_WRITE_COMBINE if !ARM_DMA_MEM_BUFFERABLE
	select ARCH_HAS_ELF_RANDOMIZE
	select ARCH_HAS_FORTIFY_SOURCE
	select ARCH_HAS_KEEPINITRD
	select ARCH_HAS_KCOV
	select ARCH_HAS_MEMBARRIER_SYNC_CORE
	select ARCH_HAS_NON_OVERLAPPING_ADDRESS_SPACE
	select ARCH_HAS_PTE_SPECIAL if ARM_LPAE
	select ARCH_HAS_SETUP_DMA_OPS
	select ARCH_HAS_SET_MEMORY
	select ARCH_HAS_STRICT_KERNEL_RWX if MMU && !XIP_KERNEL
	select ARCH_HAS_STRICT_MODULE_RWX if MMU
	select ARCH_HAS_SYNC_DMA_FOR_DEVICE
	select ARCH_HAS_SYNC_DMA_FOR_CPU
	select ARCH_HAS_TEARDOWN_DMA_OPS if MMU
	select ARCH_HAS_TICK_BROADCAST if GENERIC_CLOCKEVENTS_BROADCAST
	select ARCH_HAVE_CUSTOM_GPIO_H
	select ARCH_HAVE_NMI_SAFE_CMPXCHG if CPU_V7 || CPU_V7M || CPU_V6K
	select ARCH_HAS_GCOV_PROFILE_ALL
	select ARCH_KEEP_MEMBLOCK
	select ARCH_MIGHT_HAVE_PC_PARPORT
	select ARCH_OPTIONAL_KERNEL_RWX if ARCH_HAS_STRICT_KERNEL_RWX
	select ARCH_OPTIONAL_KERNEL_RWX_DEFAULT if CPU_V7
	select ARCH_SUPPORTS_ATOMIC_RMW
	select ARCH_SUPPORTS_HUGETLBFS if ARM_LPAE
	select ARCH_USE_BUILTIN_BSWAP
	select ARCH_USE_CMPXCHG_LOCKREF
	select ARCH_USE_MEMTEST
	select ARCH_WANT_DEFAULT_TOPDOWN_MMAP_LAYOUT if MMU
	select ARCH_WANT_GENERAL_HUGETLB
	select ARCH_WANT_IPC_PARSE_VERSION
	select ARCH_WANT_LD_ORPHAN_WARN
	select BINFMT_FLAT_ARGVP_ENVP_ON_STACK
	select BUILDTIME_TABLE_SORT if MMU
	select COMMON_CLK if !(ARCH_RPC || ARCH_FOOTBRIDGE)
	select CLONE_BACKWARDS
	select CPU_PM if SUSPEND || CPU_IDLE
	select DCACHE_WORD_ACCESS if HAVE_EFFICIENT_UNALIGNED_ACCESS
	select DMA_DECLARE_COHERENT
	select DMA_GLOBAL_POOL if !MMU
	select DMA_OPS
	select DMA_NONCOHERENT_MMAP if MMU
	select EDAC_SUPPORT
	select EDAC_ATOMIC_SCRUB
	select GENERIC_ALLOCATOR
	select GENERIC_ARCH_TOPOLOGY if ARM_CPU_TOPOLOGY
	select GENERIC_ATOMIC64 if CPU_V7M || CPU_V6 || !CPU_32v6K || !AEABI
	select GENERIC_CLOCKEVENTS_BROADCAST if SMP
	select GENERIC_IRQ_IPI if SMP
	select GENERIC_CPU_AUTOPROBE
	select GENERIC_EARLY_IOREMAP
	select GENERIC_IDLE_POLL_SETUP
	select GENERIC_IRQ_MULTI_HANDLER
	select GENERIC_IRQ_PROBE
	select GENERIC_IRQ_SHOW
	select GENERIC_IRQ_SHOW_LEVEL
	select GENERIC_LIB_DEVMEM_IS_ALLOWED
	select GENERIC_PCI_IOMAP
	select GENERIC_SCHED_CLOCK
	select GENERIC_SMP_IDLE_THREAD
	select HARDIRQS_SW_RESEND
	select HAVE_ARCH_AUDITSYSCALL if AEABI && !OABI_COMPAT
	select HAVE_ARCH_BITREVERSE if (CPU_32v7M || CPU_32v7) && !CPU_32v6
	select HAVE_ARCH_JUMP_LABEL if !XIP_KERNEL && !CPU_ENDIAN_BE32 && MMU
	select HAVE_ARCH_KFENCE if MMU && !XIP_KERNEL
	select HAVE_ARCH_KGDB if !CPU_ENDIAN_BE32 && MMU
	select HAVE_ARCH_KASAN if MMU && !XIP_KERNEL
	select HAVE_ARCH_KASAN_VMALLOC if HAVE_ARCH_KASAN
	select HAVE_ARCH_MMAP_RND_BITS if MMU
	select HAVE_ARCH_PFN_VALID
	select HAVE_ARCH_SECCOMP
	select HAVE_ARCH_SECCOMP_FILTER if AEABI && !OABI_COMPAT
	select HAVE_ARCH_THREAD_STRUCT_WHITELIST
	select HAVE_ARCH_TRACEHOOK
	select HAVE_ARCH_TRANSPARENT_HUGEPAGE if ARM_LPAE
	select HAVE_ARM_SMCCC if CPU_V7
	select HAVE_EBPF_JIT if !CPU_ENDIAN_BE32
	select HAVE_CONTEXT_TRACKING_USER
	select HAVE_C_RECORDMCOUNT
	select HAVE_BUILDTIME_MCOUNT_SORT
	select HAVE_DEBUG_KMEMLEAK if !XIP_KERNEL
	select HAVE_DMA_CONTIGUOUS if MMU
	select HAVE_DYNAMIC_FTRACE if !XIP_KERNEL && !CPU_ENDIAN_BE32 && MMU
	select HAVE_DYNAMIC_FTRACE_WITH_REGS if HAVE_DYNAMIC_FTRACE
	select HAVE_EFFICIENT_UNALIGNED_ACCESS if (CPU_V6 || CPU_V6K || CPU_V7) && MMU
	select HAVE_EXIT_THREAD
	select HAVE_FAST_GUP if ARM_LPAE
	select HAVE_FTRACE_MCOUNT_RECORD if !XIP_KERNEL
	select HAVE_FUNCTION_GRAPH_TRACER
	select HAVE_FUNCTION_TRACER if !XIP_KERNEL
	select HAVE_GCC_PLUGINS
	select HAVE_HW_BREAKPOINT if PERF_EVENTS && (CPU_V6 || CPU_V6K || CPU_V7)
	select HAVE_IRQ_TIME_ACCOUNTING
	select HAVE_KERNEL_GZIP
	select HAVE_KERNEL_LZ4
	select HAVE_KERNEL_LZMA
	select HAVE_KERNEL_LZO
	select HAVE_KERNEL_XZ
	select HAVE_KPROBES if !XIP_KERNEL && !CPU_ENDIAN_BE32 && !CPU_V7M
	select HAVE_KRETPROBES if HAVE_KPROBES
	select HAVE_MOD_ARCH_SPECIFIC
	select HAVE_NMI
	select HAVE_OPTPROBES if !THUMB2_KERNEL
	select HAVE_PCI if MMU
	select HAVE_PERF_EVENTS
	select HAVE_PERF_REGS
	select HAVE_PERF_USER_STACK_DUMP
	select MMU_GATHER_RCU_TABLE_FREE if SMP && ARM_LPAE
	select HAVE_REGS_AND_STACK_ACCESS_API
	select HAVE_RSEQ
	select HAVE_STACKPROTECTOR
	select HAVE_SYSCALL_TRACEPOINTS
	select HAVE_UID16
	select HAVE_VIRT_CPU_ACCOUNTING_GEN
	select IRQ_FORCED_THREADING
	select MODULES_USE_ELF_REL
	select NEED_DMA_MAP_STATE
	select OF_EARLY_FLATTREE if OF
	select OLD_SIGACTION
	select OLD_SIGSUSPEND3
	select PCI_DOMAINS_GENERIC if PCI
	select PCI_SYSCALL if PCI
	select PERF_USE_VMALLOC
	select RTC_LIB
	select SPARSE_IRQ if !(ARCH_FOOTBRIDGE || ARCH_RPC)
	select SYS_SUPPORTS_APM_EMULATION
	select THREAD_INFO_IN_TASK
	select TIMER_OF if OF
	select HAVE_ARCH_VMAP_STACK if MMU && ARM_HAS_GROUP_RELOCS
	select TRACE_IRQFLAGS_SUPPORT if !CPU_V7M
	select USE_OF if !(ARCH_FOOTBRIDGE || ARCH_RPC || ARCH_SA1100)
	# Above selects are sorted alphabetically; please add new ones
	# according to that.  Thanks.
	help
	  The ARM series is a line of low-power-consumption RISC chip designs
	  licensed by ARM Ltd and targeted at embedded applications and
	  handhelds such as the Compaq IPAQ.  ARM-based PCs are no longer
	  manufactured, but legacy ARM-based PC hardware remains popular in
	  Europe.  There is an ARM Linux project with a web page at
	  <http://www.arm.linux.org.uk/>.

config ARM_HAS_GROUP_RELOCS
	def_bool y
	depends on !LD_IS_LLD || LLD_VERSION >= 140000
	depends on !COMPILE_TEST
	help
	  Whether or not to use R_ARM_ALU_PC_Gn or R_ARM_LDR_PC_Gn group
	  relocations, which have been around for a long time, but were not
	  supported in LLD until version 14. The combined range is -/+ 256 MiB,
	  which is usually sufficient, but not for allyesconfig, so we disable
	  this feature when doing compile testing.

config ARM_DMA_USE_IOMMU
	bool
	select NEED_SG_DMA_LENGTH

if ARM_DMA_USE_IOMMU

config ARM_DMA_IOMMU_ALIGNMENT
	int "Maximum PAGE_SIZE order of alignment for DMA IOMMU buffers"
	range 4 9
	default 8
	help
	  DMA mapping framework by default aligns all buffers to the smallest
	  PAGE_SIZE order which is greater than or equal to the requested buffer
	  size. This works well for buffers up to a few hundreds kilobytes, but
	  for larger buffers it just a waste of address space. Drivers which has
	  relatively small addressing window (like 64Mib) might run out of
	  virtual space with just a few allocations.

	  With this parameter you can specify the maximum PAGE_SIZE order for
	  DMA IOMMU buffers. Larger buffers will be aligned only to this
	  specified order. The order is expressed as a power of two multiplied
	  by the PAGE_SIZE.

endif

config SYS_SUPPORTS_APM_EMULATION
	bool

config HAVE_TCM
	bool
	select GENERIC_ALLOCATOR

config HAVE_PROC_CPU
	bool

config NO_IOPORT_MAP
	bool

config SBUS
	bool

config STACKTRACE_SUPPORT
	bool
	default y

config LOCKDEP_SUPPORT
	bool
	default y

config ARCH_HAS_ILOG2_U32
	bool

config ARCH_HAS_ILOG2_U64
	bool

config ARCH_HAS_BANDGAP
	bool

config FIX_EARLYCON_MEM
	def_bool y if MMU

config GENERIC_HWEIGHT
	bool
	default y

config GENERIC_CALIBRATE_DELAY
	bool
	default y

config ARCH_MAY_HAVE_PC_FDC
	bool

config ARCH_SUPPORTS_UPROBES
	def_bool y

config GENERIC_ISA_DMA
	bool

config FIQ
	bool

config ARCH_MTD_XIP
	bool

config ARM_PATCH_PHYS_VIRT
	bool "Patch physical to virtual translations at runtime" if EMBEDDED
	default y
	depends on MMU
	help
	  Patch phys-to-virt and virt-to-phys translation functions at
	  boot and module load time according to the position of the
	  kernel in system memory.

	  This can only be used with non-XIP MMU kernels where the base
	  of physical memory is at a 2 MiB boundary.

	  Only disable this option if you know that you do not require
	  this feature (eg, building a kernel for a single machine) and
	  you need to shrink the kernel to the minimal size.

config NEED_MACH_IO_H
	bool
	help
	  Select this when mach/io.h is required to provide special
	  definitions for this platform.  The need for mach/io.h should
	  be avoided when possible.

config NEED_MACH_MEMORY_H
	bool
	help
	  Select this when mach/memory.h is required to provide special
	  definitions for this platform.  The need for mach/memory.h should
	  be avoided when possible.

config PHYS_OFFSET
	hex "Physical address of main memory" if MMU
	depends on !ARM_PATCH_PHYS_VIRT || !AUTO_ZRELADDR
	default DRAM_BASE if !MMU
	default 0x00000000 if ARCH_FOOTBRIDGE
	default 0x10000000 if ARCH_OMAP1 || ARCH_RPC
	default 0x30000000 if ARCH_S3C24XX
	default 0xa0000000 if ARCH_IOP32X || ARCH_PXA
	default 0xc0000000 if ARCH_EP93XX || ARCH_SA1100
	default 0
	help
	  Please provide the physical address corresponding to the
	  location of main memory in your system.

config GENERIC_BUG
	def_bool y
	depends on BUG

config PGTABLE_LEVELS
	int
	default 3 if ARM_LPAE
	default 2

menu "System Type"

config MMU
	bool "MMU-based Paged Memory Management Support"
	default y
	help
	  Select if you want MMU-based virtualised addressing space
	  support by paged memory management. If unsure, say 'Y'.

config ARM_SINGLE_ARMV7M
	def_bool !MMU
	select ARM_NVIC
	select CPU_V7M
	select NO_IOPORT_MAP

config ARCH_MMAP_RND_BITS_MIN
	default 8

config ARCH_MMAP_RND_BITS_MAX
	default 14 if PAGE_OFFSET=0x40000000
	default 15 if PAGE_OFFSET=0x80000000
	default 16

config ARCH_MULTIPLATFORM
<<<<<<< HEAD
	bool "Allow multiple platforms to be selected"
	select ARCH_FLATMEM_ENABLE
	select ARCH_SPARSEMEM_ENABLE
	select ARCH_SELECT_MEMORY_MODEL
	select ARM_HAS_SG_CHAIN
	select ARM_PATCH_PHYS_VIRT
	select AUTO_ZRELADDR
	select TIMER_OF
	select COMMON_CLK
	select HAVE_PCI
	select PCI_DOMAINS_GENERIC if PCI
	select SPARSE_IRQ
	select USE_OF

config ARCH_FOOTBRIDGE
	bool "FootBridge"
	depends on CPU_LITTLE_ENDIAN
	depends on ATAGS
	select CPU_SA110
	select FOOTBRIDGE
	select NEED_MACH_MEMORY_H
	help
	  Support for systems based on the DC21285 companion chip
	  ("FootBridge"), such as the Simtec CATS and the Rebel NetWinder.

config ARCH_RPC
	bool "RiscPC"
	depends on !CC_IS_CLANG && GCC_VERSION < 90100 && GCC_VERSION >= 60000
	depends on CPU_LITTLE_ENDIAN
	depends on ATAGS
	select ARCH_ACORN
	select ARCH_MAY_HAVE_PC_FDC
	select ARCH_SPARSEMEM_ENABLE
	select ARM_HAS_SG_CHAIN
	select CPU_SA110
	select FIQ
	select HAVE_PATA_PLATFORM
	select ISA_DMA_API
	select LEGACY_TIMER_TICK
	select NEED_MACH_IO_H
	select NEED_MACH_MEMORY_H
	select NO_IOPORT_MAP
=======
	bool "Require kernel to be portable to multiple machines" if EXPERT
	depends on MMU && !(ARCH_FOOTBRIDGE || ARCH_RPC || ARCH_SA1100)
	default y
>>>>>>> 7365df19
	help
	  In general, all Arm machines can be supported in a single
	  kernel image, covering either Armv4/v5 or Armv6/v7.

<<<<<<< HEAD
config ARCH_SA1100
	bool "SA1100-based"
	depends on CPU_LITTLE_ENDIAN
	depends on ATAGS
	select ARCH_MTD_XIP
	select ARCH_SPARSEMEM_ENABLE
	select CLKSRC_MMIO
	select CLKSRC_PXA
	select TIMER_OF if OF
	select COMMON_CLK
	select CPU_FREQ
	select CPU_SA1100
	select GPIOLIB
	select IRQ_DOMAIN
	select ISA
	select NEED_MACH_MEMORY_H
	select SPARSE_IRQ
	help
	  Support for StrongARM 11x0 based boards.

endchoice
=======
	  However, some configuration options require hardcoding machine
	  specific physical addresses or enable errata workarounds that may
	  break other machines.

	  Selecting N here allows using those options, including
	  DEBUG_UNCOMPRESS, XIP_KERNEL and ZBOOT_ROM. If unsure, say Y.
>>>>>>> 7365df19

menu "Platform selection"
	depends on MMU

comment "CPU Core family selection"

config ARCH_MULTI_V4
	bool "ARMv4 based platforms (FA526, StrongARM)"
	depends on !ARCH_MULTI_V6_V7
	select ARCH_MULTI_V4_V5
	select CPU_FA526 if !(CPU_SA110 || CPU_SA1100)

config ARCH_MULTI_V4T
	bool "ARMv4T based platforms (ARM720T, ARM920T, ...)"
	depends on !ARCH_MULTI_V6_V7
	select ARCH_MULTI_V4_V5
	select CPU_ARM920T if !(CPU_ARM7TDMI || CPU_ARM720T || \
		CPU_ARM740T || CPU_ARM9TDMI || CPU_ARM922T || \
		CPU_ARM925T || CPU_ARM940T)

config ARCH_MULTI_V5
	bool "ARMv5 based platforms (ARM926T, XSCALE, PJ1, ...)"
	depends on !ARCH_MULTI_V6_V7
	select ARCH_MULTI_V4_V5
	select CPU_ARM926T if !(CPU_ARM946E || CPU_ARM1020 || \
		CPU_ARM1020E || CPU_ARM1022 || CPU_ARM1026 || \
		CPU_XSCALE || CPU_XSC3 || CPU_MOHAWK || CPU_FEROCEON)

config ARCH_MULTI_V4_V5
	bool

config ARCH_MULTI_V6
	bool "ARMv6 based platforms (ARM11)"
	select ARCH_MULTI_V6_V7
	select CPU_V6K

config ARCH_MULTI_V7
	bool "ARMv7 based platforms (Cortex-A, PJ4, Scorpion, Krait)"
	default y
	select ARCH_MULTI_V6_V7
	select CPU_V7
	select HAVE_SMP

config ARCH_MULTI_V6_V7
	bool
	select MIGHT_HAVE_CACHE_L2X0

config ARCH_MULTI_CPU_AUTO
	def_bool !(ARCH_MULTI_V4 || ARCH_MULTI_V4T || ARCH_MULTI_V6_V7)
	select ARCH_MULTI_V5

endmenu

config ARCH_VIRT
	bool "Dummy Virtual Machine"
	depends on ARCH_MULTI_V7
	select ARM_AMBA
	select ARM_GIC
	select ARM_GIC_V2M if PCI
	select ARM_GIC_V3
	select ARM_GIC_V3_ITS if PCI
	select ARM_PSCI
	select HAVE_ARM_ARCH_TIMER

config ARCH_AIROHA
	bool "Airoha SoC Support"
	depends on ARCH_MULTI_V7
	select ARM_AMBA
	select ARM_GIC
	select ARM_GIC_V3
	select ARM_PSCI
	select HAVE_ARM_ARCH_TIMER
	help
	  Support for Airoha EN7523 SoCs

#
# This is sorted alphabetically by mach-* pathname.  However, plat-*
# Kconfigs may be included either alphabetically (according to the
# plat- suffix) or along side the corresponding mach-* source.
#
source "arch/arm/mach-actions/Kconfig"

source "arch/arm/mach-alpine/Kconfig"

source "arch/arm/mach-artpec/Kconfig"

source "arch/arm/mach-asm9260/Kconfig"

source "arch/arm/mach-aspeed/Kconfig"

source "arch/arm/mach-at91/Kconfig"

source "arch/arm/mach-axxia/Kconfig"

source "arch/arm/mach-bcm/Kconfig"

source "arch/arm/mach-berlin/Kconfig"

source "arch/arm/mach-clps711x/Kconfig"

source "arch/arm/mach-cns3xxx/Kconfig"

source "arch/arm/mach-davinci/Kconfig"

source "arch/arm/mach-digicolor/Kconfig"

source "arch/arm/mach-dove/Kconfig"

source "arch/arm/mach-ep93xx/Kconfig"

source "arch/arm/mach-exynos/Kconfig"

source "arch/arm/mach-footbridge/Kconfig"

source "arch/arm/mach-gemini/Kconfig"

source "arch/arm/mach-highbank/Kconfig"

source "arch/arm/mach-hisi/Kconfig"

source "arch/arm/mach-hpe/Kconfig"

source "arch/arm/mach-imx/Kconfig"

source "arch/arm/mach-iop32x/Kconfig"

source "arch/arm/mach-ixp4xx/Kconfig"

source "arch/arm/mach-keystone/Kconfig"

source "arch/arm/mach-lpc32xx/Kconfig"

source "arch/arm/mach-mediatek/Kconfig"

source "arch/arm/mach-meson/Kconfig"

source "arch/arm/mach-milbeaut/Kconfig"

source "arch/arm/mach-mmp/Kconfig"

source "arch/arm/mach-moxart/Kconfig"

source "arch/arm/mach-mstar/Kconfig"

source "arch/arm/mach-mv78xx0/Kconfig"

source "arch/arm/mach-mvebu/Kconfig"

source "arch/arm/mach-mxs/Kconfig"

source "arch/arm/mach-nomadik/Kconfig"

source "arch/arm/mach-npcm/Kconfig"

source "arch/arm/mach-nspire/Kconfig"

source "arch/arm/mach-omap1/Kconfig"

source "arch/arm/mach-omap2/Kconfig"

source "arch/arm/mach-orion5x/Kconfig"

source "arch/arm/mach-oxnas/Kconfig"

source "arch/arm/mach-pxa/Kconfig"

source "arch/arm/mach-qcom/Kconfig"

source "arch/arm/mach-rda/Kconfig"

source "arch/arm/mach-realtek/Kconfig"

<<<<<<< HEAD
=======
source "arch/arm/mach-rpc/Kconfig"

>>>>>>> 7365df19
source "arch/arm/mach-rockchip/Kconfig"

source "arch/arm/mach-s3c/Kconfig"

source "arch/arm/mach-s5pv210/Kconfig"

source "arch/arm/mach-sa1100/Kconfig"

source "arch/arm/mach-shmobile/Kconfig"

source "arch/arm/mach-socfpga/Kconfig"

source "arch/arm/mach-spear/Kconfig"

source "arch/arm/mach-sti/Kconfig"

source "arch/arm/mach-stm32/Kconfig"

source "arch/arm/mach-sunplus/Kconfig"

source "arch/arm/mach-sunxi/Kconfig"

source "arch/arm/mach-tegra/Kconfig"

source "arch/arm/mach-uniphier/Kconfig"

source "arch/arm/mach-ux500/Kconfig"

source "arch/arm/mach-versatile/Kconfig"

source "arch/arm/mach-vt8500/Kconfig"

source "arch/arm/mach-zynq/Kconfig"

# ARMv7-M architecture
config ARCH_LPC18XX
	bool "NXP LPC18xx/LPC43xx"
	depends on ARM_SINGLE_ARMV7M
	select ARCH_HAS_RESET_CONTROLLER
	select ARM_AMBA
	select CLKSRC_LPC32XX
	select PINCTRL
	help
	  Support for NXP's LPC18xx Cortex-M3 and LPC43xx Cortex-M4
	  high performance microcontrollers.

config ARCH_MPS2
	bool "ARM MPS2 platform"
	depends on ARM_SINGLE_ARMV7M
	select ARM_AMBA
	select CLKSRC_MPS2
	help
	  Support for Cortex-M Prototyping System (or V2M-MPS2) which comes
	  with a range of available cores like Cortex-M3/M4/M7.

	  Please, note that depends which Application Note is used memory map
	  for the platform may vary, so adjustment of RAM base might be needed.

# Definitions to make life easier
config ARCH_ACORN
	bool

config PLAT_ORION
	bool
	select CLKSRC_MMIO
	select GENERIC_IRQ_CHIP
	select IRQ_DOMAIN

config PLAT_ORION_LEGACY
	bool
	select PLAT_ORION

config PLAT_VERSATILE
	bool

source "arch/arm/mm/Kconfig"

config IWMMXT
	bool "Enable iWMMXt support"
	depends on CPU_XSCALE || CPU_XSC3 || CPU_MOHAWK || CPU_PJ4 || CPU_PJ4B
	default y if PXA27x || PXA3xx || ARCH_MMP || CPU_PJ4 || CPU_PJ4B
	help
	  Enable support for iWMMXt context switching at run time if
	  running on a CPU that supports it.

if !MMU
source "arch/arm/Kconfig-nommu"
endif

config PJ4B_ERRATA_4742
	bool "PJ4B Errata 4742: IDLE Wake Up Commands can Cause the CPU Core to Cease Operation"
	depends on CPU_PJ4B && MACH_ARMADA_370
	default y
	help
	  When coming out of either a Wait for Interrupt (WFI) or a Wait for
	  Event (WFE) IDLE states, a specific timing sensitivity exists between
	  the retiring WFI/WFE instructions and the newly issued subsequent
	  instructions.  This sensitivity can result in a CPU hang scenario.
	  Workaround:
	  The software must insert either a Data Synchronization Barrier (DSB)
	  or Data Memory Barrier (DMB) command immediately after the WFI/WFE
	  instruction

config ARM_ERRATA_326103
	bool "ARM errata: FSR write bit incorrect on a SWP to read-only memory"
	depends on CPU_V6
	help
	  Executing a SWP instruction to read-only memory does not set bit 11
	  of the FSR on the ARM 1136 prior to r1p0. This causes the kernel to
	  treat the access as a read, preventing a COW from occurring and
	  causing the faulting task to livelock.

config ARM_ERRATA_411920
	bool "ARM errata: Invalidation of the Instruction Cache operation can fail"
	depends on CPU_V6 || CPU_V6K
	help
	  Invalidation of the Instruction Cache operation can
	  fail. This erratum is present in 1136 (before r1p4), 1156 and 1176.
	  It does not affect the MPCore. This option enables the ARM Ltd.
	  recommended workaround.

config ARM_ERRATA_430973
	bool "ARM errata: Stale prediction on replaced interworking branch"
	depends on CPU_V7
	help
	  This option enables the workaround for the 430973 Cortex-A8
	  r1p* erratum. If a code sequence containing an ARM/Thumb
	  interworking branch is replaced with another code sequence at the
	  same virtual address, whether due to self-modifying code or virtual
	  to physical address re-mapping, Cortex-A8 does not recover from the
	  stale interworking branch prediction. This results in Cortex-A8
	  executing the new code sequence in the incorrect ARM or Thumb state.
	  The workaround enables the BTB/BTAC operations by setting ACTLR.IBE
	  and also flushes the branch target cache at every context switch.
	  Note that setting specific bits in the ACTLR register may not be
	  available in non-secure mode.

config ARM_ERRATA_458693
	bool "ARM errata: Processor deadlock when a false hazard is created"
	depends on CPU_V7
	depends on !ARCH_MULTIPLATFORM
	help
	  This option enables the workaround for the 458693 Cortex-A8 (r2p0)
	  erratum. For very specific sequences of memory operations, it is
	  possible for a hazard condition intended for a cache line to instead
	  be incorrectly associated with a different cache line. This false
	  hazard might then cause a processor deadlock. The workaround enables
	  the L1 caching of the NEON accesses and disables the PLD instruction
	  in the ACTLR register. Note that setting specific bits in the ACTLR
	  register may not be available in non-secure mode.

config ARM_ERRATA_460075
	bool "ARM errata: Data written to the L2 cache can be overwritten with stale data"
	depends on CPU_V7
	depends on !ARCH_MULTIPLATFORM
	help
	  This option enables the workaround for the 460075 Cortex-A8 (r2p0)
	  erratum. Any asynchronous access to the L2 cache may encounter a
	  situation in which recent store transactions to the L2 cache are lost
	  and overwritten with stale memory contents from external memory. The
	  workaround disables the write-allocate mode for the L2 cache via the
	  ACTLR register. Note that setting specific bits in the ACTLR register
	  may not be available in non-secure mode.

config ARM_ERRATA_742230
	bool "ARM errata: DMB operation may be faulty"
	depends on CPU_V7 && SMP
	depends on !ARCH_MULTIPLATFORM
	help
	  This option enables the workaround for the 742230 Cortex-A9
	  (r1p0..r2p2) erratum. Under rare circumstances, a DMB instruction
	  between two write operations may not ensure the correct visibility
	  ordering of the two writes. This workaround sets a specific bit in
	  the diagnostic register of the Cortex-A9 which causes the DMB
	  instruction to behave as a DSB, ensuring the correct behaviour of
	  the two writes.

config ARM_ERRATA_742231
	bool "ARM errata: Incorrect hazard handling in the SCU may lead to data corruption"
	depends on CPU_V7 && SMP
	depends on !ARCH_MULTIPLATFORM
	help
	  This option enables the workaround for the 742231 Cortex-A9
	  (r2p0..r2p2) erratum. Under certain conditions, specific to the
	  Cortex-A9 MPCore micro-architecture, two CPUs working in SMP mode,
	  accessing some data located in the same cache line, may get corrupted
	  data due to bad handling of the address hazard when the line gets
	  replaced from one of the CPUs at the same time as another CPU is
	  accessing it. This workaround sets specific bits in the diagnostic
	  register of the Cortex-A9 which reduces the linefill issuing
	  capabilities of the processor.

config ARM_ERRATA_643719
	bool "ARM errata: LoUIS bit field in CLIDR register is incorrect"
	depends on CPU_V7 && SMP
	default y
	help
	  This option enables the workaround for the 643719 Cortex-A9 (prior to
	  r1p0) erratum. On affected cores the LoUIS bit field of the CLIDR
	  register returns zero when it should return one. The workaround
	  corrects this value, ensuring cache maintenance operations which use
	  it behave as intended and avoiding data corruption.

config ARM_ERRATA_720789
	bool "ARM errata: TLBIASIDIS and TLBIMVAIS operations can broadcast a faulty ASID"
	depends on CPU_V7
	help
	  This option enables the workaround for the 720789 Cortex-A9 (prior to
	  r2p0) erratum. A faulty ASID can be sent to the other CPUs for the
	  broadcasted CP15 TLB maintenance operations TLBIASIDIS and TLBIMVAIS.
	  As a consequence of this erratum, some TLB entries which should be
	  invalidated are not, resulting in an incoherency in the system page
	  tables. The workaround changes the TLB flushing routines to invalidate
	  entries regardless of the ASID.

config ARM_ERRATA_743622
	bool "ARM errata: Faulty hazard checking in the Store Buffer may lead to data corruption"
	depends on CPU_V7
	depends on !ARCH_MULTIPLATFORM
	help
	  This option enables the workaround for the 743622 Cortex-A9
	  (r2p*) erratum. Under very rare conditions, a faulty
	  optimisation in the Cortex-A9 Store Buffer may lead to data
	  corruption. This workaround sets a specific bit in the diagnostic
	  register of the Cortex-A9 which disables the Store Buffer
	  optimisation, preventing the defect from occurring. This has no
	  visible impact on the overall performance or power consumption of the
	  processor.

config ARM_ERRATA_751472
	bool "ARM errata: Interrupted ICIALLUIS may prevent completion of broadcasted operation"
	depends on CPU_V7
	depends on !ARCH_MULTIPLATFORM
	help
	  This option enables the workaround for the 751472 Cortex-A9 (prior
	  to r3p0) erratum. An interrupted ICIALLUIS operation may prevent the
	  completion of a following broadcasted operation if the second
	  operation is received by a CPU before the ICIALLUIS has completed,
	  potentially leading to corrupted entries in the cache or TLB.

config ARM_ERRATA_754322
	bool "ARM errata: possible faulty MMU translations following an ASID switch"
	depends on CPU_V7
	help
	  This option enables the workaround for the 754322 Cortex-A9 (r2p*,
	  r3p*) erratum. A speculative memory access may cause a page table walk
	  which starts prior to an ASID switch but completes afterwards. This
	  can populate the micro-TLB with a stale entry which may be hit with
	  the new ASID. This workaround places two dsb instructions in the mm
	  switching code so that no page table walks can cross the ASID switch.

config ARM_ERRATA_754327
	bool "ARM errata: no automatic Store Buffer drain"
	depends on CPU_V7 && SMP
	help
	  This option enables the workaround for the 754327 Cortex-A9 (prior to
	  r2p0) erratum. The Store Buffer does not have any automatic draining
	  mechanism and therefore a livelock may occur if an external agent
	  continuously polls a memory location waiting to observe an update.
	  This workaround defines cpu_relax() as smp_mb(), preventing correctly
	  written polling loops from denying visibility of updates to memory.

config ARM_ERRATA_364296
	bool "ARM errata: Possible cache data corruption with hit-under-miss enabled"
	depends on CPU_V6
	help
	  This options enables the workaround for the 364296 ARM1136
	  r0p2 erratum (possible cache data corruption with
	  hit-under-miss enabled). It sets the undocumented bit 31 in
	  the auxiliary control register and the FI bit in the control
	  register, thus disabling hit-under-miss without putting the
	  processor into full low interrupt latency mode. ARM11MPCore
	  is not affected.

config ARM_ERRATA_764369
	bool "ARM errata: Data cache line maintenance operation by MVA may not succeed"
	depends on CPU_V7 && SMP
	help
	  This option enables the workaround for erratum 764369
	  affecting Cortex-A9 MPCore with two or more processors (all
	  current revisions). Under certain timing circumstances, a data
	  cache line maintenance operation by MVA targeting an Inner
	  Shareable memory region may fail to proceed up to either the
	  Point of Coherency or to the Point of Unification of the
	  system. This workaround adds a DSB instruction before the
	  relevant cache maintenance functions and sets a specific bit
	  in the diagnostic control register of the SCU.

config ARM_ERRATA_764319
	bool "ARM errata: Read to DBGPRSR and DBGOSLSR may generate Undefined instruction"
	depends on CPU_V7
	help
	  This option enables the workaround for the 764319 Cortex A-9 erratum.
	  CP14 read accesses to the DBGPRSR and DBGOSLSR registers generate an
	  unexpected Undefined Instruction exception when the DBGSWENABLE
	  external pin is set to 0, even when the CP14 accesses are performed
	  from a privileged mode. This work around catches the exception in a
	  way the kernel does not stop execution.

config ARM_ERRATA_775420
       bool "ARM errata: A data cache maintenance operation which aborts, might lead to deadlock"
       depends on CPU_V7
       help
	 This option enables the workaround for the 775420 Cortex-A9 (r2p2,
	 r2p6,r2p8,r2p10,r3p0) erratum. In case a data cache maintenance
	 operation aborts with MMU exception, it might cause the processor
	 to deadlock. This workaround puts DSB before executing ISB if
	 an abort may occur on cache maintenance.

config ARM_ERRATA_798181
	bool "ARM errata: TLBI/DSB failure on Cortex-A15"
	depends on CPU_V7 && SMP
	help
	  On Cortex-A15 (r0p0..r3p2) the TLBI*IS/DSB operations are not
	  adequately shooting down all use of the old entries. This
	  option enables the Linux kernel workaround for this erratum
	  which sends an IPI to the CPUs that are running the same ASID
	  as the one being invalidated.

config ARM_ERRATA_773022
	bool "ARM errata: incorrect instructions may be executed from loop buffer"
	depends on CPU_V7
	help
	  This option enables the workaround for the 773022 Cortex-A15
	  (up to r0p4) erratum. In certain rare sequences of code, the
	  loop buffer may deliver incorrect instructions. This
	  workaround disables the loop buffer to avoid the erratum.

config ARM_ERRATA_818325_852422
	bool "ARM errata: A12: some seqs of opposed cond code instrs => deadlock or corruption"
	depends on CPU_V7
	help
	  This option enables the workaround for:
	  - Cortex-A12 818325: Execution of an UNPREDICTABLE STR or STM
	    instruction might deadlock.  Fixed in r0p1.
	  - Cortex-A12 852422: Execution of a sequence of instructions might
	    lead to either a data corruption or a CPU deadlock.  Not fixed in
	    any Cortex-A12 cores yet.
	  This workaround for all both errata involves setting bit[12] of the
	  Feature Register. This bit disables an optimisation applied to a
	  sequence of 2 instructions that use opposing condition codes.

config ARM_ERRATA_821420
	bool "ARM errata: A12: sequence of VMOV to core registers might lead to a dead lock"
	depends on CPU_V7
	help
	  This option enables the workaround for the 821420 Cortex-A12
	  (all revs) erratum. In very rare timing conditions, a sequence
	  of VMOV to Core registers instructions, for which the second
	  one is in the shadow of a branch or abort, can lead to a
	  deadlock when the VMOV instructions are issued out-of-order.

config ARM_ERRATA_825619
	bool "ARM errata: A12: DMB NSHST/ISHST mixed ... might cause deadlock"
	depends on CPU_V7
	help
	  This option enables the workaround for the 825619 Cortex-A12
	  (all revs) erratum. Within rare timing constraints, executing a
	  DMB NSHST or DMB ISHST instruction followed by a mix of Cacheable
	  and Device/Strongly-Ordered loads and stores might cause deadlock

config ARM_ERRATA_857271
	bool "ARM errata: A12: CPU might deadlock under some very rare internal conditions"
	depends on CPU_V7
	help
	  This option enables the workaround for the 857271 Cortex-A12
	  (all revs) erratum. Under very rare timing conditions, the CPU might
	  hang. The workaround is expected to have a < 1% performance impact.

config ARM_ERRATA_852421
	bool "ARM errata: A17: DMB ST might fail to create order between stores"
	depends on CPU_V7
	help
	  This option enables the workaround for the 852421 Cortex-A17
	  (r1p0, r1p1, r1p2) erratum. Under very rare timing conditions,
	  execution of a DMB ST instruction might fail to properly order
	  stores from GroupA and stores from GroupB.

config ARM_ERRATA_852423
	bool "ARM errata: A17: some seqs of opposed cond code instrs => deadlock or corruption"
	depends on CPU_V7
	help
	  This option enables the workaround for:
	  - Cortex-A17 852423: Execution of a sequence of instructions might
	    lead to either a data corruption or a CPU deadlock.  Not fixed in
	    any Cortex-A17 cores yet.
	  This is identical to Cortex-A12 erratum 852422.  It is a separate
	  config option from the A12 erratum due to the way errata are checked
	  for and handled.

config ARM_ERRATA_857272
	bool "ARM errata: A17: CPU might deadlock under some very rare internal conditions"
	depends on CPU_V7
	help
	  This option enables the workaround for the 857272 Cortex-A17 erratum.
	  This erratum is not known to be fixed in any A17 revision.
	  This is identical to Cortex-A12 erratum 857271.  It is a separate
	  config option from the A12 erratum due to the way errata are checked
	  for and handled.

endmenu

source "arch/arm/common/Kconfig"

menu "Bus support"

config ISA
	bool
	help
	  Find out whether you have ISA slots on your motherboard.  ISA is the
	  name of a bus system, i.e. the way the CPU talks to the other stuff
	  inside your box.  Other bus systems are PCI, EISA, MicroChannel
	  (MCA) or VESA.  ISA is an older system, now being displaced by PCI;
	  newer boards don't support it.  If you have ISA, say Y, otherwise N.

# Select ISA DMA interface
config ISA_DMA_API
	bool

config PCI_NANOENGINE
	bool "BSE nanoEngine PCI support"
	depends on SA1100_NANOENGINE
	help
	  Enable PCI on the BSE nanoEngine board.

config ARM_ERRATA_814220
	bool "ARM errata: Cache maintenance by set/way operations can execute out of order"
	depends on CPU_V7
	help
	  The v7 ARM states that all cache and branch predictor maintenance
	  operations that do not specify an address execute, relative to
	  each other, in program order.
	  However, because of this erratum, an L2 set/way cache maintenance
	  operation can overtake an L1 set/way cache maintenance operation.
	  This ERRATA only affected the Cortex-A7 and present in r0p2, r0p3,
	  r0p4, r0p5.

endmenu

menu "Kernel Features"

config HAVE_SMP
	bool
	help
	  This option should be selected by machines which have an SMP-
	  capable CPU.

	  The only effect of this option is to make the SMP-related
	  options available to the user for configuration.

config SMP
	bool "Symmetric Multi-Processing"
	depends on CPU_V6K || CPU_V7
	depends on HAVE_SMP
	depends on MMU || ARM_MPU
	select IRQ_WORK
	help
	  This enables support for systems with more than one CPU. If you have
	  a system with only one CPU, say N. If you have a system with more
	  than one CPU, say Y.

	  If you say N here, the kernel will run on uni- and multiprocessor
	  machines, but will use only one CPU of a multiprocessor machine. If
	  you say Y here, the kernel will run on many, but not all,
	  uniprocessor machines. On a uniprocessor machine, the kernel
	  will run faster if you say N here.

	  See also <file:Documentation/x86/i386/IO-APIC.rst>,
	  <file:Documentation/admin-guide/lockup-watchdogs.rst> and the SMP-HOWTO available at
	  <http://tldp.org/HOWTO/SMP-HOWTO.html>.

	  If you don't know what to do here, say N.

config SMP_ON_UP
	bool "Allow booting SMP kernel on uniprocessor systems"
	depends on SMP && MMU
	default y
	help
	  SMP kernels contain instructions which fail on non-SMP processors.
	  Enabling this option allows the kernel to modify itself to make
	  these instructions safe.  Disabling it allows about 1K of space
	  savings.

	  If you don't know what to do here, say Y.


config CURRENT_POINTER_IN_TPIDRURO
	def_bool y
	depends on CPU_32v6K && !CPU_V6

config IRQSTACKS
	def_bool y
	select HAVE_IRQ_EXIT_ON_IRQ_STACK
	select HAVE_SOFTIRQ_ON_OWN_STACK

config ARM_CPU_TOPOLOGY
	bool "Support cpu topology definition"
	depends on SMP && CPU_V7
	default y
	help
	  Support ARM cpu topology definition. The MPIDR register defines
	  affinity between processors which is then used to describe the cpu
	  topology of an ARM System.

config SCHED_MC
	bool "Multi-core scheduler support"
	depends on ARM_CPU_TOPOLOGY
	help
	  Multi-core scheduler support improves the CPU scheduler's decision
	  making when dealing with multi-core CPU chips at a cost of slightly
	  increased overhead in some places. If unsure say N here.

config SCHED_SMT
	bool "SMT scheduler support"
	depends on ARM_CPU_TOPOLOGY
	help
	  Improves the CPU scheduler's decision making when dealing with
	  MultiThreading at a cost of slightly increased overhead in some
	  places. If unsure say N here.

config HAVE_ARM_SCU
	bool
	help
	  This option enables support for the ARM snoop control unit

config HAVE_ARM_ARCH_TIMER
	bool "Architected timer support"
	depends on CPU_V7
	select ARM_ARCH_TIMER
	help
	  This option enables support for the ARM architected timer

config HAVE_ARM_TWD
	bool
	help
	  This options enables support for the ARM timer and watchdog unit

config MCPM
	bool "Multi-Cluster Power Management"
	depends on CPU_V7 && SMP
	help
	  This option provides the common power management infrastructure
	  for (multi-)cluster based systems, such as big.LITTLE based
	  systems.

config MCPM_QUAD_CLUSTER
	bool
	depends on MCPM
	help
	  To avoid wasting resources unnecessarily, MCPM only supports up
	  to 2 clusters by default.
	  Platforms with 3 or 4 clusters that use MCPM must select this
	  option to allow the additional clusters to be managed.

config BIG_LITTLE
	bool "big.LITTLE support (Experimental)"
	depends on CPU_V7 && SMP
	select MCPM
	help
	  This option enables support selections for the big.LITTLE
	  system architecture.

config BL_SWITCHER
	bool "big.LITTLE switcher support"
	depends on BIG_LITTLE && MCPM && HOTPLUG_CPU && ARM_GIC
	select CPU_PM
	help
	  The big.LITTLE "switcher" provides the core functionality to
	  transparently handle transition between a cluster of A15's
	  and a cluster of A7's in a big.LITTLE system.

config BL_SWITCHER_DUMMY_IF
	tristate "Simple big.LITTLE switcher user interface"
	depends on BL_SWITCHER && DEBUG_KERNEL
	help
	  This is a simple and dummy char dev interface to control
	  the big.LITTLE switcher core code.  It is meant for
	  debugging purposes only.

choice
	prompt "Memory split"
	depends on MMU
	default VMSPLIT_3G
	help
	  Select the desired split between kernel and user memory.

	  If you are not absolutely sure what you are doing, leave this
	  option alone!

	config VMSPLIT_3G
		bool "3G/1G user/kernel split"
	config VMSPLIT_3G_OPT
		depends on !ARM_LPAE
		bool "3G/1G user/kernel split (for full 1G low memory)"
	config VMSPLIT_2G
		bool "2G/2G user/kernel split"
	config VMSPLIT_1G
		bool "1G/3G user/kernel split"
endchoice

config PAGE_OFFSET
	hex
	default PHYS_OFFSET if !MMU
	default 0x40000000 if VMSPLIT_1G
	default 0x80000000 if VMSPLIT_2G
	default 0xB0000000 if VMSPLIT_3G_OPT
	default 0xC0000000

config KASAN_SHADOW_OFFSET
	hex
	depends on KASAN
	default 0x1f000000 if PAGE_OFFSET=0x40000000
	default 0x5f000000 if PAGE_OFFSET=0x80000000
	default 0x9f000000 if PAGE_OFFSET=0xC0000000
	default 0x8f000000 if PAGE_OFFSET=0xB0000000
	default 0xffffffff

config NR_CPUS
	int "Maximum number of CPUs (2-32)"
	range 2 16 if DEBUG_KMAP_LOCAL
	range 2 32 if !DEBUG_KMAP_LOCAL
	depends on SMP
	default "4"
	help
	  The maximum number of CPUs that the kernel can support.
	  Up to 32 CPUs can be supported, or up to 16 if kmap_local()
	  debugging is enabled, which uses half of the per-CPU fixmap
	  slots as guard regions.

config HOTPLUG_CPU
	bool "Support for hot-pluggable CPUs"
	depends on SMP
	select GENERIC_IRQ_MIGRATION
	help
	  Say Y here to experiment with turning CPUs off and on.  CPUs
	  can be controlled through /sys/devices/system/cpu.

config ARM_PSCI
	bool "Support for the ARM Power State Coordination Interface (PSCI)"
	depends on HAVE_ARM_SMCCC
	select ARM_PSCI_FW
	help
	  Say Y here if you want Linux to communicate with system firmware
	  implementing the PSCI specification for CPU-centric power
	  management operations described in ARM document number ARM DEN
	  0022A ("Power State Coordination Interface System Software on
	  ARM processors").

# The GPIO number here must be sorted by descending number. In case of
# a multiplatform kernel, we just want the highest value required by the
# selected platforms.
config ARCH_NR_GPIO
	int
	default 2048 if ARCH_INTEL_SOCFPGA
	default 1024 if ARCH_BRCMSTB || ARCH_RENESAS || ARCH_TEGRA || \
		ARCH_ZYNQ || ARCH_ASPEED
	default 512 if ARCH_EXYNOS || ARCH_KEYSTONE || SOC_OMAP5 || \
		SOC_DRA7XX || ARCH_S3C24XX || ARCH_S3C64XX || ARCH_S5PV210
	default 416 if ARCH_SUNXI
	default 392 if ARCH_U8500
	default 352 if ARCH_VT8500
	default 288 if ARCH_ROCKCHIP
	default 264 if MACH_H4700
	default 0
	help
	  Maximum number of GPIOs in the system.

	  If unsure, leave the default value.

config HZ_FIXED
	int
	default 128 if SOC_AT91RM9200
	default 0

choice
	depends on HZ_FIXED = 0
	prompt "Timer frequency"

config HZ_100
	bool "100 Hz"

config HZ_200
	bool "200 Hz"

config HZ_250
	bool "250 Hz"

config HZ_300
	bool "300 Hz"

config HZ_500
	bool "500 Hz"

config HZ_1000
	bool "1000 Hz"

endchoice

config HZ
	int
	default HZ_FIXED if HZ_FIXED != 0
	default 100 if HZ_100
	default 200 if HZ_200
	default 250 if HZ_250
	default 300 if HZ_300
	default 500 if HZ_500
	default 1000

config SCHED_HRTICK
	def_bool HIGH_RES_TIMERS

config THUMB2_KERNEL
	bool "Compile the kernel in Thumb-2 mode" if !CPU_THUMBONLY
	depends on (CPU_V7 || CPU_V7M) && !CPU_V6 && !CPU_V6K
	default y if CPU_THUMBONLY
	select ARM_UNWIND
	help
	  By enabling this option, the kernel will be compiled in
	  Thumb-2 mode.

	  If unsure, say N.

config ARM_PATCH_IDIV
	bool "Runtime patch udiv/sdiv instructions into __aeabi_{u}idiv()"
	depends on CPU_32v7
	default y
	help
	  The ARM compiler inserts calls to __aeabi_idiv() and
	  __aeabi_uidiv() when it needs to perform division on signed
	  and unsigned integers. Some v7 CPUs have support for the sdiv
	  and udiv instructions that can be used to implement those
	  functions.

	  Enabling this option allows the kernel to modify itself to
	  replace the first two instructions of these library functions
	  with the sdiv or udiv plus "bx lr" instructions when the CPU
	  it is running on supports them. Typically this will be faster
	  and less power intensive than running the original library
	  code to do integer division.

config AEABI
	bool "Use the ARM EABI to compile the kernel" if !CPU_V7 && \
		!CPU_V7M && !CPU_V6 && !CPU_V6K && !CC_IS_CLANG
	default CPU_V7 || CPU_V7M || CPU_V6 || CPU_V6K || CC_IS_CLANG
	help
	  This option allows for the kernel to be compiled using the latest
	  ARM ABI (aka EABI).  This is only useful if you are using a user
	  space environment that is also compiled with EABI.

	  Since there are major incompatibilities between the legacy ABI and
	  EABI, especially with regard to structure member alignment, this
	  option also changes the kernel syscall calling convention to
	  disambiguate both ABIs and allow for backward compatibility support
	  (selected with CONFIG_OABI_COMPAT).

	  To use this you need GCC version 4.0.0 or later.

config OABI_COMPAT
	bool "Allow old ABI binaries to run with this kernel (EXPERIMENTAL)"
	depends on AEABI && !THUMB2_KERNEL
	help
	  This option preserves the old syscall interface along with the
	  new (ARM EABI) one. It also provides a compatibility layer to
	  intercept syscalls that have structure arguments which layout
	  in memory differs between the legacy ABI and the new ARM EABI
	  (only for non "thumb" binaries). This option adds a tiny
	  overhead to all syscalls and produces a slightly larger kernel.

	  The seccomp filter system will not be available when this is
	  selected, since there is no way yet to sensibly distinguish
	  between calling conventions during filtering.

	  If you know you'll be using only pure EABI user space then you
	  can say N here. If this option is not selected and you attempt
	  to execute a legacy ABI binary then the result will be
	  UNPREDICTABLE (in fact it can be predicted that it won't work
	  at all). If in doubt say N.

config ARCH_SELECT_MEMORY_MODEL
	def_bool y

config ARCH_FLATMEM_ENABLE
	def_bool !(ARCH_RPC || ARCH_SA1100)

config ARCH_SPARSEMEM_ENABLE
	def_bool !ARCH_FOOTBRIDGE
	select SPARSEMEM_STATIC if SPARSEMEM

config HIGHMEM
	bool "High Memory Support"
	depends on MMU
	select KMAP_LOCAL
	select KMAP_LOCAL_NON_LINEAR_PTE_ARRAY
	help
	  The address space of ARM processors is only 4 Gigabytes large
	  and it has to accommodate user address space, kernel address
	  space as well as some memory mapped IO. That means that, if you
	  have a large amount of physical memory and/or IO, not all of the
	  memory can be "permanently mapped" by the kernel. The physical
	  memory that is not permanently mapped is called "high memory".

	  Depending on the selected kernel/user memory split, minimum
	  vmalloc space and actual amount of RAM, you may not need this
	  option which should result in a slightly faster kernel.

	  If unsure, say n.

config HIGHPTE
	bool "Allocate 2nd-level pagetables from highmem" if EXPERT
	depends on HIGHMEM
	default y
	help
	  The VM uses one page of physical memory for each page table.
	  For systems with a lot of processes, this can use a lot of
	  precious low memory, eventually leading to low memory being
	  consumed by page tables.  Setting this option will allow
	  user-space 2nd level page tables to reside in high memory.

config CPU_SW_DOMAIN_PAN
	bool "Enable use of CPU domains to implement privileged no-access"
	depends on MMU && !ARM_LPAE
	default y
	help
	  Increase kernel security by ensuring that normal kernel accesses
	  are unable to access userspace addresses.  This can help prevent
	  use-after-free bugs becoming an exploitable privilege escalation
	  by ensuring that magic values (such as LIST_POISON) will always
	  fault when dereferenced.

	  CPUs with low-vector mappings use a best-efforts implementation.
	  Their lower 1MB needs to remain accessible for the vectors, but
	  the remainder of userspace will become appropriately inaccessible.

config HW_PERF_EVENTS
	def_bool y
	depends on ARM_PMU

config ARM_MODULE_PLTS
	bool "Use PLTs to allow module memory to spill over into vmalloc area"
	depends on MODULES
	select KASAN_VMALLOC if KASAN
	default y
	help
	  Allocate PLTs when loading modules so that jumps and calls whose
	  targets are too far away for their relative offsets to be encoded
	  in the instructions themselves can be bounced via veneers in the
	  module's PLT. This allows modules to be allocated in the generic
	  vmalloc area after the dedicated module memory area has been
	  exhausted. The modules will use slightly more memory, but after
	  rounding up to page size, the actual memory footprint is usually
	  the same.

	  Disabling this is usually safe for small single-platform
	  configurations. If unsure, say y.

config FORCE_MAX_ZONEORDER
	int "Maximum zone order"
	default "12" if SOC_AM33XX
	default "9" if SA1111
	default "11"
	help
	  The kernel memory allocator divides physically contiguous memory
	  blocks into "zones", where each zone is a power of two number of
	  pages.  This option selects the largest power of two that the kernel
	  keeps in the memory allocator.  If you need to allocate very large
	  blocks of physically contiguous memory, then you may need to
	  increase this value.

	  This config option is actually maximum order plus one. For example,
	  a value of 11 means that the largest free memory block is 2^10 pages.

config ALIGNMENT_TRAP
	def_bool CPU_CP15_MMU
	select HAVE_PROC_CPU if PROC_FS
	help
	  ARM processors cannot fetch/store information which is not
	  naturally aligned on the bus, i.e., a 4 byte fetch must start at an
	  address divisible by 4. On 32-bit ARM processors, these non-aligned
	  fetch/store instructions will be emulated in software if you say
	  here, which has a severe performance impact. This is necessary for
	  correct operation of some network protocols. With an IP-only
	  configuration it is safe to say N, otherwise say Y.

config UACCESS_WITH_MEMCPY
	bool "Use kernel mem{cpy,set}() for {copy_to,clear}_user()"
	depends on MMU
	default y if CPU_FEROCEON
	help
	  Implement faster copy_to_user and clear_user methods for CPU
	  cores where a 8-word STM instruction give significantly higher
	  memory write throughput than a sequence of individual 32bit stores.

	  A possible side effect is a slight increase in scheduling latency
	  between threads sharing the same address space if they invoke
	  such copy operations with large buffers.

	  However, if the CPU data cache is using a write-allocate mode,
	  this option is unlikely to provide any performance gain.

config PARAVIRT
	bool "Enable paravirtualization code"
	help
	  This changes the kernel so it can modify itself when it is run
	  under a hypervisor, potentially improving performance significantly
	  over full virtualization.

config PARAVIRT_TIME_ACCOUNTING
	bool "Paravirtual steal time accounting"
	select PARAVIRT
	help
	  Select this option to enable fine granularity task steal time
	  accounting. Time spent executing other tasks in parallel with
	  the current vCPU is discounted from the vCPU power. To account for
	  that, there can be a small performance impact.

	  If in doubt, say N here.

config XEN_DOM0
	def_bool y
	depends on XEN

config XEN
	bool "Xen guest support on ARM"
	depends on ARM && AEABI && OF
	depends on CPU_V7 && !CPU_V6
	depends on !GENERIC_ATOMIC64
	depends on MMU
	select ARCH_DMA_ADDR_T_64BIT
	select ARM_PSCI
	select SWIOTLB
	select SWIOTLB_XEN
	select PARAVIRT
	help
	  Say Y if you want to run Linux in a Virtual Machine on Xen on ARM.

config CC_HAVE_STACKPROTECTOR_TLS
	def_bool $(cc-option,-mtp=cp15 -mstack-protector-guard=tls -mstack-protector-guard-offset=0)

config STACKPROTECTOR_PER_TASK
	bool "Use a unique stack canary value for each task"
	depends on STACKPROTECTOR && CURRENT_POINTER_IN_TPIDRURO && !XIP_DEFLATED_DATA
	depends on GCC_PLUGINS || CC_HAVE_STACKPROTECTOR_TLS
	select GCC_PLUGIN_ARM_SSP_PER_TASK if !CC_HAVE_STACKPROTECTOR_TLS
	default y
	help
	  Due to the fact that GCC uses an ordinary symbol reference from
	  which to load the value of the stack canary, this value can only
	  change at reboot time on SMP systems, and all tasks running in the
	  kernel's address space are forced to use the same canary value for
	  the entire duration that the system is up.

	  Enable this option to switch to a different method that uses a
	  different canary value for each task.

endmenu

menu "Boot options"

config USE_OF
	bool "Flattened Device Tree support"
	select IRQ_DOMAIN
	select OF
	help
	  Include support for flattened device tree machine descriptions.

config ATAGS
	bool "Support for the traditional ATAGS boot data passing"
	default y
	help
	  This is the traditional way of passing data to the kernel at boot
	  time. If you are solely relying on the flattened device tree (or
	  the ARM_ATAG_DTB_COMPAT option) then you may unselect this option
	  to remove ATAGS support from your kernel binary.

config UNUSED_BOARD_FILES
	bool "Board support for machines without known users"
	depends on ATAGS
	help
	  Most ATAGS based board files are completely unused and are
	  scheduled for removal in early 2023, and left out of kernels
	  by default now.  If you are using a board file that is marked
	  as unused, turn on this option to build support into the kernel.

	  To keep support for your individual board from being removed,
	  send a reply to the email discussion at
	  https://lore.kernel.org/all/CAK8P3a0Z9vGEQbVRBo84bSyPFM-LF+hs5w8ZA51g2Z+NsdtDQA@mail.gmail.com/

config DEPRECATED_PARAM_STRUCT
	bool "Provide old way to pass kernel parameters"
	depends on ATAGS
	help
	  This was deprecated in 2001 and announced to live on for 5 years.
	  Some old boot loaders still use this way.

# Compressed boot loader in ROM.  Yes, we really want to ask about
# TEXT and BSS so we preserve their values in the config files.
config ZBOOT_ROM_TEXT
	hex "Compressed ROM boot loader base address"
	default 0x0
	help
	  The physical address at which the ROM-able zImage is to be
	  placed in the target.  Platforms which normally make use of
	  ROM-able zImage formats normally set this to a suitable
	  value in their defconfig file.

	  If ZBOOT_ROM is not enabled, this has no effect.

config ZBOOT_ROM_BSS
	hex "Compressed ROM boot loader BSS address"
	default 0x0
	help
	  The base address of an area of read/write memory in the target
	  for the ROM-able zImage which must be available while the
	  decompressor is running. It must be large enough to hold the
	  entire decompressed kernel plus an additional 128 KiB.
	  Platforms which normally make use of ROM-able zImage formats
	  normally set this to a suitable value in their defconfig file.

	  If ZBOOT_ROM is not enabled, this has no effect.

config ZBOOT_ROM
	bool "Compressed boot loader in ROM/flash"
	depends on ZBOOT_ROM_TEXT != ZBOOT_ROM_BSS
	depends on !ARM_APPENDED_DTB && !XIP_KERNEL && !AUTO_ZRELADDR
	help
	  Say Y here if you intend to execute your compressed kernel image
	  (zImage) directly from ROM or flash.  If unsure, say N.

config ARM_APPENDED_DTB
	bool "Use appended device tree blob to zImage (EXPERIMENTAL)"
	depends on OF
	help
	  With this option, the boot code will look for a device tree binary
	  (DTB) appended to zImage
	  (e.g. cat zImage <filename>.dtb > zImage_w_dtb).

	  This is meant as a backward compatibility convenience for those
	  systems with a bootloader that can't be upgraded to accommodate
	  the documented boot protocol using a device tree.

	  Beware that there is very little in terms of protection against
	  this option being confused by leftover garbage in memory that might
	  look like a DTB header after a reboot if no actual DTB is appended
	  to zImage.  Do not leave this option active in a production kernel
	  if you don't intend to always append a DTB.  Proper passing of the
	  location into r2 of a bootloader provided DTB is always preferable
	  to this option.

config ARM_ATAG_DTB_COMPAT
	bool "Supplement the appended DTB with traditional ATAG information"
	depends on ARM_APPENDED_DTB
	help
	  Some old bootloaders can't be updated to a DTB capable one, yet
	  they provide ATAGs with memory configuration, the ramdisk address,
	  the kernel cmdline string, etc.  Such information is dynamically
	  provided by the bootloader and can't always be stored in a static
	  DTB.  To allow a device tree enabled kernel to be used with such
	  bootloaders, this option allows zImage to extract the information
	  from the ATAG list and store it at run time into the appended DTB.

choice
	prompt "Kernel command line type" if ARM_ATAG_DTB_COMPAT
	default ARM_ATAG_DTB_COMPAT_CMDLINE_FROM_BOOTLOADER

config ARM_ATAG_DTB_COMPAT_CMDLINE_FROM_BOOTLOADER
	bool "Use bootloader kernel arguments if available"
	help
	  Uses the command-line options passed by the boot loader instead of
	  the device tree bootargs property. If the boot loader doesn't provide
	  any, the device tree bootargs property will be used.

config ARM_ATAG_DTB_COMPAT_CMDLINE_EXTEND
	bool "Extend with bootloader kernel arguments"
	help
	  The command-line arguments provided by the boot loader will be
	  appended to the the device tree bootargs property.

endchoice

config CMDLINE
	string "Default kernel command string"
	default ""
	help
	  On some architectures (e.g. CATS), there is currently no way
	  for the boot loader to pass arguments to the kernel. For these
	  architectures, you should supply some command-line options at build
	  time by entering them here. As a minimum, you should specify the
	  memory size and the root device (e.g., mem=64M root=/dev/nfs).

choice
	prompt "Kernel command line type" if CMDLINE != ""
	default CMDLINE_FROM_BOOTLOADER

config CMDLINE_FROM_BOOTLOADER
	bool "Use bootloader kernel arguments if available"
	help
	  Uses the command-line options passed by the boot loader. If
	  the boot loader doesn't provide any, the default kernel command
	  string provided in CMDLINE will be used.

config CMDLINE_EXTEND
	bool "Extend bootloader kernel arguments"
	help
	  The command-line arguments provided by the boot loader will be
	  appended to the default kernel command string.

config CMDLINE_FORCE
	bool "Always use the default kernel command string"
	help
	  Always use the default kernel command string, even if the boot
	  loader passes other arguments to the kernel.
	  This is useful if you cannot or don't want to change the
	  command-line options your boot loader passes to the kernel.
endchoice

config XIP_KERNEL
	bool "Kernel Execute-In-Place from ROM"
	depends on !ARM_LPAE && !ARCH_MULTIPLATFORM
	depends on !ARM_PATCH_IDIV && !ARM_PATCH_PHYS_VIRT && !SMP_ON_UP
	help
	  Execute-In-Place allows the kernel to run from non-volatile storage
	  directly addressable by the CPU, such as NOR flash. This saves RAM
	  space since the text section of the kernel is not loaded from flash
	  to RAM.  Read-write sections, such as the data section and stack,
	  are still copied to RAM.  The XIP kernel is not compressed since
	  it has to run directly from flash, so it will take more space to
	  store it.  The flash address used to link the kernel object files,
	  and for storing it, is configuration dependent. Therefore, if you
	  say Y here, you must know the proper physical address where to
	  store the kernel image depending on your own flash memory usage.

	  Also note that the make target becomes "make xipImage" rather than
	  "make zImage" or "make Image".  The final kernel binary to put in
	  ROM memory will be arch/arm/boot/xipImage.

	  If unsure, say N.

config XIP_PHYS_ADDR
	hex "XIP Kernel Physical Location"
	depends on XIP_KERNEL
	default "0x00080000"
	help
	  This is the physical address in your flash memory the kernel will
	  be linked for and stored to.  This address is dependent on your
	  own flash usage.

config XIP_DEFLATED_DATA
	bool "Store kernel .data section compressed in ROM"
	depends on XIP_KERNEL
	select ZLIB_INFLATE
	help
	  Before the kernel is actually executed, its .data section has to be
	  copied to RAM from ROM. This option allows for storing that data
	  in compressed form and decompressed to RAM rather than merely being
	  copied, saving some precious ROM space. A possible drawback is a
	  slightly longer boot delay.

config KEXEC
	bool "Kexec system call (EXPERIMENTAL)"
	depends on (!SMP || PM_SLEEP_SMP)
	depends on MMU
	select KEXEC_CORE
	help
	  kexec is a system call that implements the ability to shutdown your
	  current kernel, and to start another kernel.  It is like a reboot
	  but it is independent of the system firmware.   And like a reboot
	  you can start any kernel with it, not just Linux.

	  It is an ongoing process to be certain the hardware in a machine
	  is properly shutdown, so do not be surprised if this code does not
	  initially work for you.

config ATAGS_PROC
	bool "Export atags in procfs"
	depends on ATAGS && KEXEC
	default y
	help
	  Should the atags used to boot the kernel be exported in an "atags"
	  file in procfs. Useful with kexec.

config CRASH_DUMP
	bool "Build kdump crash kernel (EXPERIMENTAL)"
	help
	  Generate crash dump after being started by kexec. This should
	  be normally only set in special crash dump kernels which are
	  loaded in the main kernel with kexec-tools into a specially
	  reserved region and then later executed after a crash by
	  kdump/kexec. The crash dump kernel must be compiled to a
	  memory address not used by the main kernel

	  For more details see Documentation/admin-guide/kdump/kdump.rst

config AUTO_ZRELADDR
	bool "Auto calculation of the decompressed kernel image address" if !ARCH_MULTIPLATFORM
	default !(ARCH_FOOTBRIDGE || ARCH_RPC || ARCH_SA1100)
	help
	  ZRELADDR is the physical address where the decompressed kernel
	  image will be placed. If AUTO_ZRELADDR is selected, the address
	  will be determined at run-time, either by masking the current IP
	  with 0xf8000000, or, if invalid, from the DTB passed in r2.
	  This assumes the zImage being placed in the first 128MB from
	  start of memory.

config EFI_STUB
	bool

config EFI
	bool "UEFI runtime support"
	depends on OF && !CPU_BIG_ENDIAN && MMU && AUTO_ZRELADDR && !XIP_KERNEL
	select UCS2_STRING
	select EFI_PARAMS_FROM_FDT
	select EFI_STUB
	select EFI_GENERIC_STUB
	select EFI_RUNTIME_WRAPPERS
	help
	  This option provides support for runtime services provided
	  by UEFI firmware (such as non-volatile variables, realtime
	  clock, and platform reset). A UEFI stub is also provided to
	  allow the kernel to be booted as an EFI application. This
	  is only useful for kernels that may run on systems that have
	  UEFI firmware.

config DMI
	bool "Enable support for SMBIOS (DMI) tables"
	depends on EFI
	default y
	help
	  This enables SMBIOS/DMI feature for systems.

	  This option is only useful on systems that have UEFI firmware.
	  However, even with this option, the resultant kernel should
	  continue to boot on existing non-UEFI platforms.

	  NOTE: This does *NOT* enable or encourage the use of DMI quirks,
	  i.e., the the practice of identifying the platform via DMI to
	  decide whether certain workarounds for buggy hardware and/or
	  firmware need to be enabled. This would require the DMI subsystem
	  to be enabled much earlier than we do on ARM, which is non-trivial.

endmenu

menu "CPU Power Management"

source "drivers/cpufreq/Kconfig"

source "drivers/cpuidle/Kconfig"

endmenu

menu "Floating point emulation"

comment "At least one emulation must be selected"

config FPE_NWFPE
	bool "NWFPE math emulation"
	depends on (!AEABI || OABI_COMPAT) && !THUMB2_KERNEL
	help
	  Say Y to include the NWFPE floating point emulator in the kernel.
	  This is necessary to run most binaries. Linux does not currently
	  support floating point hardware so you need to say Y here even if
	  your machine has an FPA or floating point co-processor podule.

	  You may say N here if you are going to load the Acorn FPEmulator
	  early in the bootup.

config FPE_NWFPE_XP
	bool "Support extended precision"
	depends on FPE_NWFPE
	help
	  Say Y to include 80-bit support in the kernel floating-point
	  emulator.  Otherwise, only 32 and 64-bit support is compiled in.
	  Note that gcc does not generate 80-bit operations by default,
	  so in most cases this option only enlarges the size of the
	  floating point emulator without any good reason.

	  You almost surely want to say N here.

config FPE_FASTFPE
	bool "FastFPE math emulation (EXPERIMENTAL)"
	depends on (!AEABI || OABI_COMPAT) && !CPU_32v3
	help
	  Say Y here to include the FAST floating point emulator in the kernel.
	  This is an experimental much faster emulator which now also has full
	  precision for the mantissa.  It does not support any exceptions.
	  It is very simple, and approximately 3-6 times faster than NWFPE.

	  It should be sufficient for most programs.  It may be not suitable
	  for scientific calculations, but you have to check this for yourself.
	  If you do not feel you need a faster FP emulation you should better
	  choose NWFPE.

config VFP
	bool "VFP-format floating point maths"
	depends on CPU_V6 || CPU_V6K || CPU_ARM926T || CPU_V7 || CPU_FEROCEON
	help
	  Say Y to include VFP support code in the kernel. This is needed
	  if your hardware includes a VFP unit.

	  Please see <file:Documentation/arm/vfp/release-notes.rst> for
	  release notes and additional status information.

	  Say N if your target does not have VFP hardware.

config VFPv3
	bool
	depends on VFP
	default y if CPU_V7

config NEON
	bool "Advanced SIMD (NEON) Extension support"
	depends on VFPv3 && CPU_V7
	help
	  Say Y to include support code for NEON, the ARMv7 Advanced SIMD
	  Extension.

config KERNEL_MODE_NEON
	bool "Support for NEON in kernel mode"
	depends on NEON && AEABI
	help
	  Say Y to include support for NEON in kernel mode.

endmenu

menu "Power management options"

source "kernel/power/Kconfig"

config ARCH_SUSPEND_POSSIBLE
	depends on CPU_ARM920T || CPU_ARM926T || CPU_FEROCEON || CPU_SA1100 || \
		CPU_V6 || CPU_V6K || CPU_V7 || CPU_V7M || CPU_XSC3 || CPU_XSCALE || CPU_MOHAWK
	def_bool y

config ARM_CPU_SUSPEND
	def_bool PM_SLEEP || BL_SWITCHER || ARM_PSCI_FW
	depends on ARCH_SUSPEND_POSSIBLE

config ARCH_HIBERNATION_POSSIBLE
	bool
	depends on MMU
	default y if ARCH_SUSPEND_POSSIBLE

endmenu

if CRYPTO
source "arch/arm/crypto/Kconfig"
endif

source "arch/arm/Kconfig.assembler"<|MERGE_RESOLUTION|>--- conflicted
+++ resolved
@@ -320,88 +320,19 @@
 	default 16
 
 config ARCH_MULTIPLATFORM
-<<<<<<< HEAD
-	bool "Allow multiple platforms to be selected"
-	select ARCH_FLATMEM_ENABLE
-	select ARCH_SPARSEMEM_ENABLE
-	select ARCH_SELECT_MEMORY_MODEL
-	select ARM_HAS_SG_CHAIN
-	select ARM_PATCH_PHYS_VIRT
-	select AUTO_ZRELADDR
-	select TIMER_OF
-	select COMMON_CLK
-	select HAVE_PCI
-	select PCI_DOMAINS_GENERIC if PCI
-	select SPARSE_IRQ
-	select USE_OF
-
-config ARCH_FOOTBRIDGE
-	bool "FootBridge"
-	depends on CPU_LITTLE_ENDIAN
-	depends on ATAGS
-	select CPU_SA110
-	select FOOTBRIDGE
-	select NEED_MACH_MEMORY_H
-	help
-	  Support for systems based on the DC21285 companion chip
-	  ("FootBridge"), such as the Simtec CATS and the Rebel NetWinder.
-
-config ARCH_RPC
-	bool "RiscPC"
-	depends on !CC_IS_CLANG && GCC_VERSION < 90100 && GCC_VERSION >= 60000
-	depends on CPU_LITTLE_ENDIAN
-	depends on ATAGS
-	select ARCH_ACORN
-	select ARCH_MAY_HAVE_PC_FDC
-	select ARCH_SPARSEMEM_ENABLE
-	select ARM_HAS_SG_CHAIN
-	select CPU_SA110
-	select FIQ
-	select HAVE_PATA_PLATFORM
-	select ISA_DMA_API
-	select LEGACY_TIMER_TICK
-	select NEED_MACH_IO_H
-	select NEED_MACH_MEMORY_H
-	select NO_IOPORT_MAP
-=======
 	bool "Require kernel to be portable to multiple machines" if EXPERT
 	depends on MMU && !(ARCH_FOOTBRIDGE || ARCH_RPC || ARCH_SA1100)
 	default y
->>>>>>> 7365df19
 	help
 	  In general, all Arm machines can be supported in a single
 	  kernel image, covering either Armv4/v5 or Armv6/v7.
 
-<<<<<<< HEAD
-config ARCH_SA1100
-	bool "SA1100-based"
-	depends on CPU_LITTLE_ENDIAN
-	depends on ATAGS
-	select ARCH_MTD_XIP
-	select ARCH_SPARSEMEM_ENABLE
-	select CLKSRC_MMIO
-	select CLKSRC_PXA
-	select TIMER_OF if OF
-	select COMMON_CLK
-	select CPU_FREQ
-	select CPU_SA1100
-	select GPIOLIB
-	select IRQ_DOMAIN
-	select ISA
-	select NEED_MACH_MEMORY_H
-	select SPARSE_IRQ
-	help
-	  Support for StrongARM 11x0 based boards.
-
-endchoice
-=======
 	  However, some configuration options require hardcoding machine
 	  specific physical addresses or enable errata workarounds that may
 	  break other machines.
 
 	  Selecting N here allows using those options, including
 	  DEBUG_UNCOMPRESS, XIP_KERNEL and ZBOOT_ROM. If unsure, say Y.
->>>>>>> 7365df19
 
 menu "Platform selection"
 	depends on MMU
@@ -574,11 +505,8 @@
 
 source "arch/arm/mach-realtek/Kconfig"
 
-<<<<<<< HEAD
-=======
 source "arch/arm/mach-rpc/Kconfig"
 
->>>>>>> 7365df19
 source "arch/arm/mach-rockchip/Kconfig"
 
 source "arch/arm/mach-s3c/Kconfig"
