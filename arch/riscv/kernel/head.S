--- conflicted
+++ resolved
@@ -154,7 +154,6 @@
 	XIP_FIXUP_OFFSET a3
 	add a3, a3, a1
 	REG_L sp, (a3)
-	scs_load_current
 
 .Lsecondary_start_common:
 
@@ -165,10 +164,7 @@
 	call relocate_enable_mmu
 #endif
 	call .Lsetup_trap_vector
-<<<<<<< HEAD
-=======
 	scs_load_current
->>>>>>> 8e2f79f4
 	tail smp_callin
 #endif /* CONFIG_SMP */
 
