--- conflicted
+++ resolved
@@ -2276,47 +2276,24 @@
 
 	for (gfn = gfn_start, i = 0; gfn < gfn_start + npages; gfn++, i++) {
 		struct sev_data_snp_launch_update fw_args = {0};
-<<<<<<< HEAD
-		bool assigned;
-		int level;
-
-		if (!kvm_mem_is_private(kvm, gfn)) {
-			pr_debug("%s: Failed to ensure GFN 0x%llx has private memory attribute set\n",
-				 __func__, gfn);
-			ret = -EINVAL;
-			goto err;
-		}
-
-=======
 		bool assigned = false;
 		int level;
 
->>>>>>> aa4674c5
 		ret = snp_lookup_rmpentry((u64)pfn + i, &assigned, &level);
 		if (ret || assigned) {
 			pr_debug("%s: Failed to ensure GFN 0x%llx RMP entry is initial shared state, ret: %d assigned: %d\n",
 				 __func__, gfn, ret, assigned);
-<<<<<<< HEAD
-			ret = -EINVAL;
-=======
 			ret = ret ? -EINVAL : -EEXIST;
->>>>>>> aa4674c5
 			goto err;
 		}
 
 		if (src) {
 			void *vaddr = kmap_local_pfn(pfn + i);
 
-<<<<<<< HEAD
-			ret = copy_from_user(vaddr, src + i * PAGE_SIZE, PAGE_SIZE);
-			if (ret)
-				goto err;
-=======
 			if (copy_from_user(vaddr, src + i * PAGE_SIZE, PAGE_SIZE)) {
 				ret = -EFAULT;
 				goto err;
 			}
->>>>>>> aa4674c5
 			kunmap_local(vaddr);
 		}
 
@@ -2566,8 +2543,6 @@
 	data->gctx_paddr = __psp_pa(sev->snp_context);
 	ret = sev_issue_cmd(kvm, SEV_CMD_SNP_LAUNCH_FINISH, data, &argp->error);
 
-<<<<<<< HEAD
-=======
 	/*
 	 * Now that there will be no more SNP_LAUNCH_UPDATE ioctls, private pages
 	 * can be given to the guest simply by marking the RMP entry as private.
@@ -2576,7 +2551,6 @@
 	if (!ret)
 		kvm->arch.pre_fault_allowed = true;
 
->>>>>>> aa4674c5
 	kfree(id_auth);
 
 e_free_id_block:
