--- conflicted
+++ resolved
@@ -1986,13 +1986,6 @@
 	struct kvm_vcpu_hv *hv_vcpu = to_hv_vcpu(vcpu);
 	struct kvm_cpuid_entry2 *entry;
 
-<<<<<<< HEAD
-	entry = kvm_find_cpuid_entry(vcpu, HYPERV_CPUID_INTERFACE);
-	if (entry && entry->eax == HYPERV_CPUID_SIGNATURE_EAX) {
-		vcpu->arch.hyperv_enabled = true;
-	} else {
-		vcpu->arch.hyperv_enabled = false;
-=======
 	vcpu->arch.hyperv_enabled = hyperv_enabled;
 
 	if (!hv_vcpu) {
@@ -2001,7 +1994,6 @@
 		 * enabled in CPUID.
 		 */
 		WARN_ON_ONCE(vcpu->arch.hyperv_enabled);
->>>>>>> 7365df19
 		return;
 	}
 
