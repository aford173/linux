// SPDX-License-Identifier: GPL-2.0-only
/*
  File: fs/xattr.c

  Extended attribute handling.

  Copyright (C) 2001 by Andreas Gruenbacher <a.gruenbacher@computer.org>
  Copyright (C) 2001 SGI - Silicon Graphics, Inc <linux-xfs@oss.sgi.com>
  Copyright (c) 2004 Red Hat, Inc., James Morris <jmorris@redhat.com>
 */
#include <linux/fs.h>
#include <linux/filelock.h>
#include <linux/slab.h>
#include <linux/file.h>
#include <linux/xattr.h>
#include <linux/mount.h>
#include <linux/namei.h>
#include <linux/security.h>
#include <linux/syscalls.h>
#include <linux/export.h>
#include <linux/fsnotify.h>
#include <linux/audit.h>
#include <linux/vmalloc.h>
#include <linux/posix_acl_xattr.h>
#include <linux/cleanup.h>

#include <linux/uaccess.h>

#include "internal.h"

static const char *
strcmp_prefix(const char *a, const char *a_prefix)
{
	while (*a_prefix && *a == *a_prefix) {
		a++;
		a_prefix++;
	}
	return *a_prefix ? NULL : a;
}

/*
 * In order to implement different sets of xattr operations for each xattr
 * prefix, a filesystem should create a null-terminated array of struct
 * xattr_handler (one for each prefix) and hang a pointer to it off of the
 * s_xattr field of the superblock.
 */
#define for_each_xattr_handler(handlers, handler)		\
	if (handlers)						\
		for ((handler) = *(handlers)++;			\
			(handler) != NULL;			\
			(handler) = *(handlers)++)

/*
 * Find the xattr_handler with the matching prefix.
 */
static const struct xattr_handler *
xattr_resolve_name(struct inode *inode, const char **name)
{
	const struct xattr_handler * const *handlers = inode->i_sb->s_xattr;
	const struct xattr_handler *handler;

	if (!(inode->i_opflags & IOP_XATTR)) {
		if (unlikely(is_bad_inode(inode)))
			return ERR_PTR(-EIO);
		return ERR_PTR(-EOPNOTSUPP);
	}
	for_each_xattr_handler(handlers, handler) {
		const char *n;

		n = strcmp_prefix(*name, xattr_prefix(handler));
		if (n) {
			if (!handler->prefix ^ !*n) {
				if (*n)
					continue;
				return ERR_PTR(-EINVAL);
			}
			*name = n;
			return handler;
		}
	}
	return ERR_PTR(-EOPNOTSUPP);
}

/**
 * may_write_xattr - check whether inode allows writing xattr
 * @idmap: idmap of the mount the inode was found from
 * @inode: the inode on which to set an xattr
 *
 * Check whether the inode allows writing xattrs. Specifically, we can never
 * set or remove an extended attribute on a read-only filesystem  or on an
 * immutable / append-only inode.
 *
 * We also need to ensure that the inode has a mapping in the mount to
 * not risk writing back invalid i_{g,u}id values.
 *
 * Return: On success zero is returned. On error a negative errno is returned.
 */
int may_write_xattr(struct mnt_idmap *idmap, struct inode *inode)
{
	if (IS_IMMUTABLE(inode))
		return -EPERM;
	if (IS_APPEND(inode))
		return -EPERM;
	if (HAS_UNMAPPED_ID(idmap, inode))
		return -EPERM;
	return 0;
}

/*
 * Check permissions for extended attribute access.  This is a bit complicated
 * because different namespaces have very different rules.
 */
static int
xattr_permission(struct mnt_idmap *idmap, struct inode *inode,
		 const char *name, int mask)
{
	if (mask & MAY_WRITE) {
		int ret;

		ret = may_write_xattr(idmap, inode);
		if (ret)
			return ret;
	}

	/*
	 * No restriction for security.* and system.* from the VFS.  Decision
	 * on these is left to the underlying filesystem / security module.
	 */
	if (!strncmp(name, XATTR_SECURITY_PREFIX, XATTR_SECURITY_PREFIX_LEN) ||
	    !strncmp(name, XATTR_SYSTEM_PREFIX, XATTR_SYSTEM_PREFIX_LEN))
		return 0;

	/*
	 * The trusted.* namespace can only be accessed by privileged users.
	 */
	if (!strncmp(name, XATTR_TRUSTED_PREFIX, XATTR_TRUSTED_PREFIX_LEN)) {
		if (!capable(CAP_SYS_ADMIN))
			return (mask & MAY_WRITE) ? -EPERM : -ENODATA;
		return 0;
	}

	/*
	 * In the user.* namespace, only regular files and directories can have
	 * extended attributes. For sticky directories, only the owner and
	 * privileged users can write attributes.
	 */
	if (!strncmp(name, XATTR_USER_PREFIX, XATTR_USER_PREFIX_LEN)) {
		if (!S_ISREG(inode->i_mode) && !S_ISDIR(inode->i_mode))
			return (mask & MAY_WRITE) ? -EPERM : -ENODATA;
		if (S_ISDIR(inode->i_mode) && (inode->i_mode & S_ISVTX) &&
		    (mask & MAY_WRITE) &&
		    !inode_owner_or_capable(idmap, inode))
			return -EPERM;
	}

	return inode_permission(idmap, inode, mask);
}

/*
 * Look for any handler that deals with the specified namespace.
 */
int
xattr_supports_user_prefix(struct inode *inode)
{
	const struct xattr_handler * const *handlers = inode->i_sb->s_xattr;
	const struct xattr_handler *handler;

	if (!(inode->i_opflags & IOP_XATTR)) {
		if (unlikely(is_bad_inode(inode)))
			return -EIO;
		return -EOPNOTSUPP;
	}

	for_each_xattr_handler(handlers, handler) {
		if (!strncmp(xattr_prefix(handler), XATTR_USER_PREFIX,
			     XATTR_USER_PREFIX_LEN))
			return 0;
	}

	return -EOPNOTSUPP;
}
EXPORT_SYMBOL(xattr_supports_user_prefix);

int
__vfs_setxattr(struct mnt_idmap *idmap, struct dentry *dentry,
	       struct inode *inode, const char *name, const void *value,
	       size_t size, int flags)
{
	const struct xattr_handler *handler;

	if (is_posix_acl_xattr(name))
		return -EOPNOTSUPP;

	handler = xattr_resolve_name(inode, &name);
	if (IS_ERR(handler))
		return PTR_ERR(handler);
	if (!handler->set)
		return -EOPNOTSUPP;
	if (size == 0)
		value = "";  /* empty EA, do not remove */
	return handler->set(handler, idmap, dentry, inode, name, value,
			    size, flags);
}
EXPORT_SYMBOL(__vfs_setxattr);

/**
 *  __vfs_setxattr_noperm - perform setxattr operation without performing
 *  permission checks.
 *
 *  @idmap: idmap of the mount the inode was found from
 *  @dentry: object to perform setxattr on
 *  @name: xattr name to set
 *  @value: value to set @name to
 *  @size: size of @value
 *  @flags: flags to pass into filesystem operations
 *
 *  returns the result of the internal setxattr or setsecurity operations.
 *
 *  This function requires the caller to lock the inode's i_mutex before it
 *  is executed. It also assumes that the caller will make the appropriate
 *  permission checks.
 */
int __vfs_setxattr_noperm(struct mnt_idmap *idmap,
			  struct dentry *dentry, const char *name,
			  const void *value, size_t size, int flags)
{
	struct inode *inode = dentry->d_inode;
	int error = -EAGAIN;
	int issec = !strncmp(name, XATTR_SECURITY_PREFIX,
				   XATTR_SECURITY_PREFIX_LEN);

	if (issec)
		inode->i_flags &= ~S_NOSEC;
	if (inode->i_opflags & IOP_XATTR) {
		error = __vfs_setxattr(idmap, dentry, inode, name, value,
				       size, flags);
		if (!error) {
			fsnotify_xattr(dentry);
			security_inode_post_setxattr(dentry, name, value,
						     size, flags);
		}
	} else {
		if (unlikely(is_bad_inode(inode)))
			return -EIO;
	}
	if (error == -EAGAIN) {
		error = -EOPNOTSUPP;

		if (issec) {
			const char *suffix = name + XATTR_SECURITY_PREFIX_LEN;

			error = security_inode_setsecurity(inode, suffix, value,
							   size, flags);
			if (!error)
				fsnotify_xattr(dentry);
		}
	}

	return error;
}

/**
 * __vfs_setxattr_locked - set an extended attribute while holding the inode
 * lock
 *
 *  @idmap: idmap of the mount of the target inode
 *  @dentry: object to perform setxattr on
 *  @name: xattr name to set
 *  @value: value to set @name to
 *  @size: size of @value
 *  @flags: flags to pass into filesystem operations
 *  @delegated_inode: on return, will contain an inode pointer that
 *  a delegation was broken on, NULL if none.
 */
int
__vfs_setxattr_locked(struct mnt_idmap *idmap, struct dentry *dentry,
		      const char *name, const void *value, size_t size,
		      int flags, struct inode **delegated_inode)
{
	struct inode *inode = dentry->d_inode;
	int error;

	error = xattr_permission(idmap, inode, name, MAY_WRITE);
	if (error)
		return error;

	error = security_inode_setxattr(idmap, dentry, name, value, size,
					flags);
	if (error)
		goto out;

	error = try_break_deleg(inode, delegated_inode);
	if (error)
		goto out;

	error = __vfs_setxattr_noperm(idmap, dentry, name, value,
				      size, flags);

out:
	return error;
}
EXPORT_SYMBOL_GPL(__vfs_setxattr_locked);

int
vfs_setxattr(struct mnt_idmap *idmap, struct dentry *dentry,
	     const char *name, const void *value, size_t size, int flags)
{
	struct inode *inode = dentry->d_inode;
	struct inode *delegated_inode = NULL;
	const void  *orig_value = value;
	int error;

	if (size && strcmp(name, XATTR_NAME_CAPS) == 0) {
		error = cap_convert_nscap(idmap, dentry, &value, size);
		if (error < 0)
			return error;
		size = error;
	}

retry_deleg:
	inode_lock(inode);
	error = __vfs_setxattr_locked(idmap, dentry, name, value, size,
				      flags, &delegated_inode);
	inode_unlock(inode);

	if (delegated_inode) {
		error = break_deleg_wait(&delegated_inode);
		if (!error)
			goto retry_deleg;
	}
	if (value != orig_value)
		kfree(value);

	return error;
}
EXPORT_SYMBOL_GPL(vfs_setxattr);

static ssize_t
xattr_getsecurity(struct mnt_idmap *idmap, struct inode *inode,
		  const char *name, void *value, size_t size)
{
	void *buffer = NULL;
	ssize_t len;

	if (!value || !size) {
		len = security_inode_getsecurity(idmap, inode, name,
						 &buffer, false);
		goto out_noalloc;
	}

	len = security_inode_getsecurity(idmap, inode, name, &buffer,
					 true);
	if (len < 0)
		return len;
	if (size < len) {
		len = -ERANGE;
		goto out;
	}
	memcpy(value, buffer, len);
out:
	kfree(buffer);
out_noalloc:
	return len;
}

/*
 * vfs_getxattr_alloc - allocate memory, if necessary, before calling getxattr
 *
 * Allocate memory, if not already allocated, or re-allocate correct size,
 * before retrieving the extended attribute.  The xattr value buffer should
 * always be freed by the caller, even on error.
 *
 * Returns the result of alloc, if failed, or the getxattr operation.
 */
int
vfs_getxattr_alloc(struct mnt_idmap *idmap, struct dentry *dentry,
		   const char *name, char **xattr_value, size_t xattr_size,
		   gfp_t flags)
{
	const struct xattr_handler *handler;
	struct inode *inode = dentry->d_inode;
	char *value = *xattr_value;
	int error;

	error = xattr_permission(idmap, inode, name, MAY_READ);
	if (error)
		return error;

	handler = xattr_resolve_name(inode, &name);
	if (IS_ERR(handler))
		return PTR_ERR(handler);
	if (!handler->get)
		return -EOPNOTSUPP;
	error = handler->get(handler, dentry, inode, name, NULL, 0);
	if (error < 0)
		return error;

	if (!value || (error > xattr_size)) {
		value = krealloc(*xattr_value, error + 1, flags);
		if (!value)
			return -ENOMEM;
		memset(value, 0, error + 1);
	}

	error = handler->get(handler, dentry, inode, name, value, error);
	*xattr_value = value;
	return error;
}

ssize_t
__vfs_getxattr(struct dentry *dentry, struct inode *inode, const char *name,
	       void *value, size_t size)
{
	const struct xattr_handler *handler;

	if (is_posix_acl_xattr(name))
		return -EOPNOTSUPP;

	handler = xattr_resolve_name(inode, &name);
	if (IS_ERR(handler))
		return PTR_ERR(handler);
	if (!handler->get)
		return -EOPNOTSUPP;
	return handler->get(handler, dentry, inode, name, value, size);
}
EXPORT_SYMBOL(__vfs_getxattr);

ssize_t
vfs_getxattr(struct mnt_idmap *idmap, struct dentry *dentry,
	     const char *name, void *value, size_t size)
{
	struct inode *inode = dentry->d_inode;
	int error;

	error = xattr_permission(idmap, inode, name, MAY_READ);
	if (error)
		return error;

	error = security_inode_getxattr(dentry, name);
	if (error)
		return error;

	if (!strncmp(name, XATTR_SECURITY_PREFIX,
				XATTR_SECURITY_PREFIX_LEN)) {
		const char *suffix = name + XATTR_SECURITY_PREFIX_LEN;
		int ret = xattr_getsecurity(idmap, inode, suffix, value,
					    size);
		/*
		 * Only overwrite the return value if a security module
		 * is actually active.
		 */
		if (ret == -EOPNOTSUPP)
			goto nolsm;
		return ret;
	}
nolsm:
	return __vfs_getxattr(dentry, inode, name, value, size);
}
EXPORT_SYMBOL_GPL(vfs_getxattr);

/**
 * vfs_listxattr - retrieve \0 separated list of xattr names
 * @dentry: the dentry from whose inode the xattr names are retrieved
 * @list: buffer to store xattr names into
 * @size: size of the buffer
 *
 * This function returns the names of all xattrs associated with the
 * inode of @dentry.
 *
 * Note, for legacy reasons the vfs_listxattr() function lists POSIX
 * ACLs as well. Since POSIX ACLs are decoupled from IOP_XATTR the
 * vfs_listxattr() function doesn't check for this flag since a
 * filesystem could implement POSIX ACLs without implementing any other
 * xattrs.
 *
 * However, since all codepaths that remove IOP_XATTR also assign of
 * inode operations that either don't implement or implement a stub
 * ->listxattr() operation.
 *
 * Return: On success, the size of the buffer that was used. On error a
 *         negative error code.
 */
ssize_t
vfs_listxattr(struct dentry *dentry, char *list, size_t size)
{
	struct inode *inode = d_inode(dentry);
	ssize_t error;

	error = security_inode_listxattr(dentry);
	if (error)
		return error;

	if (inode->i_op->listxattr) {
		error = inode->i_op->listxattr(dentry, list, size);
	} else {
		error = security_inode_listsecurity(inode, list, size);
		if (size && error > size)
			error = -ERANGE;
	}
	return error;
}
EXPORT_SYMBOL_GPL(vfs_listxattr);

int
__vfs_removexattr(struct mnt_idmap *idmap, struct dentry *dentry,
		  const char *name)
{
	struct inode *inode = d_inode(dentry);
	const struct xattr_handler *handler;

	if (is_posix_acl_xattr(name))
		return -EOPNOTSUPP;

	handler = xattr_resolve_name(inode, &name);
	if (IS_ERR(handler))
		return PTR_ERR(handler);
	if (!handler->set)
		return -EOPNOTSUPP;
	return handler->set(handler, idmap, dentry, inode, name, NULL, 0,
			    XATTR_REPLACE);
}
EXPORT_SYMBOL(__vfs_removexattr);

/**
 * __vfs_removexattr_locked - set an extended attribute while holding the inode
 * lock
 *
 *  @idmap: idmap of the mount of the target inode
 *  @dentry: object to perform setxattr on
 *  @name: name of xattr to remove
 *  @delegated_inode: on return, will contain an inode pointer that
 *  a delegation was broken on, NULL if none.
 */
int
__vfs_removexattr_locked(struct mnt_idmap *idmap,
			 struct dentry *dentry, const char *name,
			 struct inode **delegated_inode)
{
	struct inode *inode = dentry->d_inode;
	int error;

	error = xattr_permission(idmap, inode, name, MAY_WRITE);
	if (error)
		return error;

	error = security_inode_removexattr(idmap, dentry, name);
	if (error)
		goto out;

	error = try_break_deleg(inode, delegated_inode);
	if (error)
		goto out;

	error = __vfs_removexattr(idmap, dentry, name);
	if (error)
		return error;

	fsnotify_xattr(dentry);
	security_inode_post_removexattr(dentry, name);

out:
	return error;
}
EXPORT_SYMBOL_GPL(__vfs_removexattr_locked);

int
vfs_removexattr(struct mnt_idmap *idmap, struct dentry *dentry,
		const char *name)
{
	struct inode *inode = dentry->d_inode;
	struct inode *delegated_inode = NULL;
	int error;

retry_deleg:
	inode_lock(inode);
	error = __vfs_removexattr_locked(idmap, dentry,
					 name, &delegated_inode);
	inode_unlock(inode);

	if (delegated_inode) {
		error = break_deleg_wait(&delegated_inode);
		if (!error)
			goto retry_deleg;
	}

	return error;
}
EXPORT_SYMBOL_GPL(vfs_removexattr);

/*
 * Extended attribute SET operations
 */

int setxattr_copy(const char __user *name, struct kernel_xattr_ctx *ctx)
{
	int error;

	if (ctx->flags & ~(XATTR_CREATE|XATTR_REPLACE))
		return -EINVAL;

	error = strncpy_from_user(ctx->kname->name, name,
				sizeof(ctx->kname->name));
	if (error == 0 || error == sizeof(ctx->kname->name))
		return  -ERANGE;
	if (error < 0)
		return error;

	error = 0;
	if (ctx->size) {
		if (ctx->size > XATTR_SIZE_MAX)
			return -E2BIG;

		ctx->kvalue = vmemdup_user(ctx->cvalue, ctx->size);
		if (IS_ERR(ctx->kvalue)) {
			error = PTR_ERR(ctx->kvalue);
			ctx->kvalue = NULL;
		}
	}

	return error;
}

int do_setxattr(struct mnt_idmap *idmap, struct dentry *dentry,
		struct kernel_xattr_ctx *ctx)
{
	if (is_posix_acl_xattr(ctx->kname->name))
		return do_set_acl(idmap, dentry, ctx->kname->name,
				  ctx->kvalue, ctx->size);

	return vfs_setxattr(idmap, dentry, ctx->kname->name,
			ctx->kvalue, ctx->size, ctx->flags);
}

static int do_fsetxattr(int fd, const char __user *name,
			const void __user *value, size_t size, int flags)
{
	struct xattr_name kname;
	struct kernel_xattr_ctx ctx = {
		.cvalue   = value,
		.kvalue   = NULL,
		.size     = size,
		.kname    = &kname,
		.flags    = flags,
	};
	int error;

	CLASS(fd, f)(fd);
	if (!f.file)
		return -EBADF;

	audit_file(f.file);
	error = setxattr_copy(name, &ctx);
	if (error)
		return error;

	error = mnt_want_write_file(f.file);
	if (!error) {
		error = do_setxattr(file_mnt_idmap(f.file),
				    f.file->f_path.dentry, &ctx);
		mnt_drop_write_file(f.file);
	}
	kvfree(ctx.kvalue);
	return error;
}

static int path_setxattrat(int dfd, const char __user *pathname,
			   unsigned int at_flags, const char __user *name,
			   const void __user *value, size_t size, int flags)
{
	struct xattr_name kname;
	struct kernel_xattr_ctx ctx = {
		.cvalue	= value,
		.kvalue	= NULL,
		.size	= size,
		.kname	= &kname,
		.flags	= flags,
	};
	struct path path;
	unsigned int lookup_flags = 0;
	int error;

	if ((at_flags & ~(AT_SYMLINK_NOFOLLOW | AT_EMPTY_PATH)) != 0)
		return -EINVAL;

	if (at_flags & AT_EMPTY_PATH && vfs_empty_path(dfd, pathname))
		return do_fsetxattr(dfd, name, value, size, flags);

	lookup_flags = (at_flags & AT_SYMLINK_NOFOLLOW) ? 0 : LOOKUP_FOLLOW;

	error = setxattr_copy(name, &ctx);
	if (error)
		return error;

retry:
	error = user_path_at(dfd, pathname, lookup_flags, &path);
	if (error)
		goto out;
	error = mnt_want_write(path.mnt);
	if (!error) {
		error = do_setxattr(mnt_idmap(path.mnt), path.dentry, &ctx);
		mnt_drop_write(path.mnt);
	}
	path_put(&path);
	if (retry_estale(error, lookup_flags)) {
		lookup_flags |= LOOKUP_REVAL;
		goto retry;
	}

out:
	kvfree(ctx.kvalue);
	return error;
}

SYSCALL_DEFINE6(setxattrat, int, dfd, const char __user *, pathname, unsigned int, at_flags,
		const char __user *, name, const struct xattr_args __user *, uargs,
		size_t, usize)
{
	struct xattr_args args = {};
	int error;

	BUILD_BUG_ON(sizeof(struct xattr_args) < XATTR_ARGS_SIZE_VER0);
	BUILD_BUG_ON(sizeof(struct xattr_args) != XATTR_ARGS_SIZE_LATEST);

	if (unlikely(usize < XATTR_ARGS_SIZE_VER0))
		return -EINVAL;
	if (usize > PAGE_SIZE)
		return -E2BIG;

	error = copy_struct_from_user(&args, sizeof(args), uargs, usize);
	if (error)
		return error;

	return path_setxattrat(dfd, pathname, at_flags, name,
			       u64_to_user_ptr(args.value), args.size,
			       args.flags);
}

SYSCALL_DEFINE5(setxattr, const char __user *, pathname,
		const char __user *, name, const void __user *, value,
		size_t, size, int, flags)
{
	return path_setxattrat(AT_FDCWD, pathname, 0, name, value, size, flags);
}

SYSCALL_DEFINE5(lsetxattr, const char __user *, pathname,
		const char __user *, name, const void __user *, value,
		size_t, size, int, flags)
{
	return path_setxattrat(AT_FDCWD, pathname, AT_SYMLINK_NOFOLLOW, name,
			       value, size, flags);
}

SYSCALL_DEFINE5(fsetxattr, int, fd, const char __user *, name,
		const void __user *,value, size_t, size, int, flags)
{
<<<<<<< HEAD
	return do_fsetxattr(fd, name, value, size, flags);
=======
	struct xattr_name kname;
	struct xattr_ctx ctx = {
		.cvalue   = value,
		.kvalue   = NULL,
		.size     = size,
		.kname    = &kname,
		.flags    = flags,
	};
	int error;

	CLASS(fd, f)(fd);
	if (!fd_file(f))
		return -EBADF;

	audit_file(fd_file(f));
	error = setxattr_copy(name, &ctx);
	if (error)
		return error;

	error = mnt_want_write_file(fd_file(f));
	if (!error) {
		error = do_setxattr(file_mnt_idmap(fd_file(f)),
				    fd_file(f)->f_path.dentry, &ctx);
		mnt_drop_write_file(fd_file(f));
	}
	kvfree(ctx.kvalue);
	return error;
>>>>>>> ce06b1f8
}

/*
 * Extended attribute GET operations
 */
ssize_t
do_getxattr(struct mnt_idmap *idmap, struct dentry *d,
	struct kernel_xattr_ctx *ctx)
{
	ssize_t error;
	char *kname = ctx->kname->name;

	if (ctx->size) {
		if (ctx->size > XATTR_SIZE_MAX)
			ctx->size = XATTR_SIZE_MAX;
		ctx->kvalue = kvzalloc(ctx->size, GFP_KERNEL);
		if (!ctx->kvalue)
			return -ENOMEM;
	}

	if (is_posix_acl_xattr(ctx->kname->name))
		error = do_get_acl(idmap, d, kname, ctx->kvalue, ctx->size);
	else
		error = vfs_getxattr(idmap, d, kname, ctx->kvalue, ctx->size);
	if (error > 0) {
		if (ctx->size && copy_to_user(ctx->value, ctx->kvalue, error))
			error = -EFAULT;
	} else if (error == -ERANGE && ctx->size >= XATTR_SIZE_MAX) {
		/* The file system tried to returned a value bigger
		   than XATTR_SIZE_MAX bytes. Not possible. */
		error = -E2BIG;
	}

	return error;
}

static ssize_t
getxattr(struct mnt_idmap *idmap, struct dentry *d,
	 const char __user *name, void __user *value, size_t size)
{
	ssize_t error;
	struct xattr_name kname;
	struct kernel_xattr_ctx ctx = {
		.value    = value,
		.kvalue   = NULL,
		.size     = size,
		.kname    = &kname,
		.flags    = 0,
	};

	error = strncpy_from_user(kname.name, name, sizeof(kname.name));
	if (error == 0 || error == sizeof(kname.name))
		error = -ERANGE;
	if (error < 0)
		return error;

	error =  do_getxattr(idmap, d, &ctx);

	kvfree(ctx.kvalue);
	return error;
}

static ssize_t path_getxattrat(int dfd, const char __user *pathname,
			       unsigned int at_flags, const char __user *name,
			       void __user *value, size_t size)
{
	struct path path;
	ssize_t error;
	int lookup_flags;

	if ((at_flags & ~(AT_SYMLINK_NOFOLLOW | AT_EMPTY_PATH)) != 0)
		return -EINVAL;

	if (at_flags & AT_EMPTY_PATH && vfs_empty_path(dfd, pathname)) {
		CLASS(fd, f)(dfd);
		if (!f.file)
			return -EBADF;
		audit_file(f.file);
		return getxattr(file_mnt_idmap(f.file), file_dentry(f.file),
				name, value, size);
	}

	lookup_flags = (at_flags & AT_SYMLINK_NOFOLLOW) ? 0 : LOOKUP_FOLLOW;

retry:
	error = user_path_at(dfd, pathname, lookup_flags, &path);
	if (error)
		return error;
	error = getxattr(mnt_idmap(path.mnt), path.dentry, name, value, size);
	path_put(&path);
	if (retry_estale(error, lookup_flags)) {
		lookup_flags |= LOOKUP_REVAL;
		goto retry;
	}
	return error;
}

SYSCALL_DEFINE6(getxattrat, int, dfd, const char __user *, pathname, unsigned int, at_flags,
		const char __user *, name, struct xattr_args __user *, uargs, size_t, usize)
{
	struct xattr_args args = {};
	int error;

	BUILD_BUG_ON(sizeof(struct xattr_args) < XATTR_ARGS_SIZE_VER0);
	BUILD_BUG_ON(sizeof(struct xattr_args) != XATTR_ARGS_SIZE_LATEST);

	if (unlikely(usize < XATTR_ARGS_SIZE_VER0))
		return -EINVAL;
	if (usize > PAGE_SIZE)
		return -E2BIG;

	error = copy_struct_from_user(&args, sizeof(args), uargs, usize);
	if (error)
		return error;

	if (args.flags != 0)
		return -EINVAL;

	return path_getxattrat(dfd, pathname, at_flags, name,
			       u64_to_user_ptr(args.value), args.size);
}

SYSCALL_DEFINE4(getxattr, const char __user *, pathname,
		const char __user *, name, void __user *, value, size_t, size)
{
	return path_getxattrat(AT_FDCWD, pathname, 0, name, value, size);
}

SYSCALL_DEFINE4(lgetxattr, const char __user *, pathname,
		const char __user *, name, void __user *, value, size_t, size)
{
	return path_getxattrat(AT_FDCWD, pathname, AT_SYMLINK_NOFOLLOW, name,
			       value, size);
}

SYSCALL_DEFINE4(fgetxattr, int, fd, const char __user *, name,
		void __user *, value, size_t, size)
{
	struct fd f = fdget(fd);
	ssize_t error = -EBADF;

	if (!fd_file(f))
		return error;
	audit_file(fd_file(f));
	error = getxattr(file_mnt_idmap(fd_file(f)), fd_file(f)->f_path.dentry,
			 name, value, size);
	fdput(f);
	return error;
}

/*
 * Extended attribute LIST operations
 */
static ssize_t
listxattr(struct dentry *d, char __user *list, size_t size)
{
	ssize_t error;
	char *klist = NULL;

	if (size) {
		if (size > XATTR_LIST_MAX)
			size = XATTR_LIST_MAX;
		klist = kvmalloc(size, GFP_KERNEL);
		if (!klist)
			return -ENOMEM;
	}

	error = vfs_listxattr(d, klist, size);
	if (error > 0) {
		if (size && copy_to_user(list, klist, error))
			error = -EFAULT;
	} else if (error == -ERANGE && size >= XATTR_LIST_MAX) {
		/* The file system tried to returned a list bigger
		   than XATTR_LIST_MAX bytes. Not possible. */
		error = -E2BIG;
	}

	kvfree(klist);

	return error;
}

static ssize_t path_listxattrat(int dfd, const char __user *pathname,
				unsigned int at_flags, char __user *list,
				size_t size)
{
	struct path path;
	ssize_t error;
	int lookup_flags;

	if ((at_flags & ~(AT_SYMLINK_NOFOLLOW | AT_EMPTY_PATH)) != 0)
		return -EINVAL;

	if (at_flags & AT_EMPTY_PATH && vfs_empty_path(dfd, pathname)) {
		CLASS(fd, f)(dfd);
		if (!f.file)
			return -EBADF;
		audit_file(f.file);
		return listxattr(file_dentry(f.file), list, size);
	}

	lookup_flags = (at_flags & AT_SYMLINK_NOFOLLOW) ? 0 : LOOKUP_FOLLOW;
retry:
	error = user_path_at(dfd, pathname, lookup_flags, &path);
	if (error)
		return error;
	error = listxattr(path.dentry, list, size);
	path_put(&path);
	if (retry_estale(error, lookup_flags)) {
		lookup_flags |= LOOKUP_REVAL;
		goto retry;
	}
	return error;
}

SYSCALL_DEFINE5(listxattrat, int, dfd, const char __user *, pathname,
		unsigned int, at_flags,
		char __user *, list, size_t, size)
{
	return path_listxattrat(dfd, pathname, at_flags, list, size);
}

SYSCALL_DEFINE3(listxattr, const char __user *, pathname, char __user *, list,
		size_t, size)
{
	return path_listxattrat(AT_FDCWD, pathname, 0, list, size);
}

SYSCALL_DEFINE3(llistxattr, const char __user *, pathname, char __user *, list,
		size_t, size)
{
	return path_listxattrat(AT_FDCWD, pathname, AT_SYMLINK_NOFOLLOW, list, size);
}

SYSCALL_DEFINE3(flistxattr, int, fd, char __user *, list, size_t, size)
{
	struct fd f = fdget(fd);
	ssize_t error = -EBADF;

	if (!fd_file(f))
		return error;
	audit_file(fd_file(f));
	error = listxattr(fd_file(f)->f_path.dentry, list, size);
	fdput(f);
	return error;
}

/*
 * Extended attribute REMOVE operations
 */
static long
removexattr(struct mnt_idmap *idmap, struct dentry *d, const char *name)
{
	if (is_posix_acl_xattr(name))
		return vfs_remove_acl(idmap, d, name);
	return vfs_removexattr(idmap, d, name);
}

static int do_fremovexattr(int fd, const char __user *name)
{
	char kname[XATTR_NAME_MAX + 1];
	int error = -EBADF;

	CLASS(fd, f)(fd);
	if (!f.file)
		return error;
	audit_file(f.file);

	error = strncpy_from_user(kname, name, sizeof(kname));
	if (error == 0 || error == sizeof(kname))
		error = -ERANGE;
	if (error < 0)
		return error;

	error = mnt_want_write_file(f.file);
	if (!error) {
		error = removexattr(file_mnt_idmap(f.file),
				    f.file->f_path.dentry, kname);
		mnt_drop_write_file(f.file);
	}
	return error;
}

static int path_removexattrat(int dfd, const char __user *pathname,
			      unsigned int at_flags, const char __user *name)
{
	struct path path;
	int error;
	char kname[XATTR_NAME_MAX + 1];
	unsigned int lookup_flags = 0;

	if ((at_flags & ~(AT_SYMLINK_NOFOLLOW | AT_EMPTY_PATH)) != 0)
		return -EINVAL;

	if (at_flags & AT_EMPTY_PATH && vfs_empty_path(dfd, pathname))
		return do_fremovexattr(dfd, name);

	lookup_flags = (at_flags & AT_SYMLINK_NOFOLLOW) ? 0 : LOOKUP_FOLLOW;

	error = strncpy_from_user(kname, name, sizeof(kname));
	if (error == 0 || error == sizeof(kname))
		error = -ERANGE;
	if (error < 0)
		return error;
retry:
	error = user_path_at(dfd, pathname, lookup_flags, &path);
	if (error)
		return error;
	error = mnt_want_write(path.mnt);
	if (!error) {
		error = removexattr(mnt_idmap(path.mnt), path.dentry, kname);
		mnt_drop_write(path.mnt);
	}
	path_put(&path);
	if (retry_estale(error, lookup_flags)) {
		lookup_flags |= LOOKUP_REVAL;
		goto retry;
	}
	return error;
}

SYSCALL_DEFINE4(removexattrat, int, dfd, const char __user *, pathname,
		unsigned int, at_flags, const char __user *, name)
{
	return path_removexattrat(dfd, pathname, at_flags, name);
}

SYSCALL_DEFINE2(removexattr, const char __user *, pathname,
		const char __user *, name)
{
	return path_removexattrat(AT_FDCWD, pathname, 0, name);
}

SYSCALL_DEFINE2(lremovexattr, const char __user *, pathname,
		const char __user *, name)
{
	return path_removexattrat(AT_FDCWD, pathname, AT_SYMLINK_NOFOLLOW, name);
}

SYSCALL_DEFINE2(fremovexattr, int, fd, const char __user *, name)
{
	struct fd f = fdget(fd);
	char kname[XATTR_NAME_MAX + 1];
	int error = -EBADF;

	if (!fd_file(f))
		return error;
	audit_file(fd_file(f));

	error = strncpy_from_user(kname, name, sizeof(kname));
	if (error == 0 || error == sizeof(kname))
		error = -ERANGE;
	if (error < 0)
		return error;

	error = mnt_want_write_file(fd_file(f));
	if (!error) {
		error = removexattr(file_mnt_idmap(fd_file(f)),
				    fd_file(f)->f_path.dentry, kname);
		mnt_drop_write_file(fd_file(f));
	}
	fdput(f);
	return error;
}

int xattr_list_one(char **buffer, ssize_t *remaining_size, const char *name)
{
	size_t len;

	len = strlen(name) + 1;
	if (*buffer) {
		if (*remaining_size < len)
			return -ERANGE;
		memcpy(*buffer, name, len);
		*buffer += len;
	}
	*remaining_size -= len;
	return 0;
}

/**
 * generic_listxattr - run through a dentry's xattr list() operations
 * @dentry: dentry to list the xattrs
 * @buffer: result buffer
 * @buffer_size: size of @buffer
 *
 * Combine the results of the list() operation from every xattr_handler in the
 * xattr_handler stack.
 *
 * Note that this will not include the entries for POSIX ACLs.
 */
ssize_t
generic_listxattr(struct dentry *dentry, char *buffer, size_t buffer_size)
{
	const struct xattr_handler *handler, * const *handlers = dentry->d_sb->s_xattr;
	ssize_t remaining_size = buffer_size;
	int err = 0;

	for_each_xattr_handler(handlers, handler) {
		if (!handler->name || (handler->list && !handler->list(dentry)))
			continue;
		err = xattr_list_one(&buffer, &remaining_size, handler->name);
		if (err)
			return err;
	}

	return err ? err : buffer_size - remaining_size;
}
EXPORT_SYMBOL(generic_listxattr);

/**
 * xattr_full_name  -  Compute full attribute name from suffix
 *
 * @handler:	handler of the xattr_handler operation
 * @name:	name passed to the xattr_handler operation
 *
 * The get and set xattr handler operations are called with the remainder of
 * the attribute name after skipping the handler's prefix: for example, "foo"
 * is passed to the get operation of a handler with prefix "user." to get
 * attribute "user.foo".  The full name is still "there" in the name though.
 *
 * Note: the list xattr handler operation when called from the vfs is passed a
 * NULL name; some file systems use this operation internally, with varying
 * semantics.
 */
const char *xattr_full_name(const struct xattr_handler *handler,
			    const char *name)
{
	size_t prefix_len = strlen(xattr_prefix(handler));

	return name - prefix_len;
}
EXPORT_SYMBOL(xattr_full_name);

/**
 * simple_xattr_space - estimate the memory used by a simple xattr
 * @name: the full name of the xattr
 * @size: the size of its value
 *
 * This takes no account of how much larger the two slab objects actually are:
 * that would depend on the slab implementation, when what is required is a
 * deterministic number, which grows with name length and size and quantity.
 *
 * Return: The approximate number of bytes of memory used by such an xattr.
 */
size_t simple_xattr_space(const char *name, size_t size)
{
	/*
	 * Use "40" instead of sizeof(struct simple_xattr), to return the
	 * same result on 32-bit and 64-bit, and even if simple_xattr grows.
	 */
	return 40 + size + strlen(name);
}

/**
 * simple_xattr_free - free an xattr object
 * @xattr: the xattr object
 *
 * Free the xattr object. Can handle @xattr being NULL.
 */
void simple_xattr_free(struct simple_xattr *xattr)
{
	if (xattr)
		kfree(xattr->name);
	kvfree(xattr);
}

/**
 * simple_xattr_alloc - allocate new xattr object
 * @value: value of the xattr object
 * @size: size of @value
 *
 * Allocate a new xattr object and initialize respective members. The caller is
 * responsible for handling the name of the xattr.
 *
 * Return: On success a new xattr object is returned. On failure NULL is
 * returned.
 */
struct simple_xattr *simple_xattr_alloc(const void *value, size_t size)
{
	struct simple_xattr *new_xattr;
	size_t len;

	/* wrap around? */
	len = sizeof(*new_xattr) + size;
	if (len < sizeof(*new_xattr))
		return NULL;

	new_xattr = kvmalloc(len, GFP_KERNEL_ACCOUNT);
	if (!new_xattr)
		return NULL;

	new_xattr->size = size;
	memcpy(new_xattr->value, value, size);
	return new_xattr;
}

/**
 * rbtree_simple_xattr_cmp - compare xattr name with current rbtree xattr entry
 * @key: xattr name
 * @node: current node
 *
 * Compare the xattr name with the xattr name attached to @node in the rbtree.
 *
 * Return: Negative value if continuing left, positive if continuing right, 0
 * if the xattr attached to @node matches @key.
 */
static int rbtree_simple_xattr_cmp(const void *key, const struct rb_node *node)
{
	const char *xattr_name = key;
	const struct simple_xattr *xattr;

	xattr = rb_entry(node, struct simple_xattr, rb_node);
	return strcmp(xattr->name, xattr_name);
}

/**
 * rbtree_simple_xattr_node_cmp - compare two xattr rbtree nodes
 * @new_node: new node
 * @node: current node
 *
 * Compare the xattr attached to @new_node with the xattr attached to @node.
 *
 * Return: Negative value if continuing left, positive if continuing right, 0
 * if the xattr attached to @new_node matches the xattr attached to @node.
 */
static int rbtree_simple_xattr_node_cmp(struct rb_node *new_node,
					const struct rb_node *node)
{
	struct simple_xattr *xattr;
	xattr = rb_entry(new_node, struct simple_xattr, rb_node);
	return rbtree_simple_xattr_cmp(xattr->name, node);
}

/**
 * simple_xattr_get - get an xattr object
 * @xattrs: the header of the xattr object
 * @name: the name of the xattr to retrieve
 * @buffer: the buffer to store the value into
 * @size: the size of @buffer
 *
 * Try to find and retrieve the xattr object associated with @name.
 * If @buffer is provided store the value of @xattr in @buffer
 * otherwise just return the length. The size of @buffer is limited
 * to XATTR_SIZE_MAX which currently is 65536.
 *
 * Return: On success the length of the xattr value is returned. On error a
 * negative error code is returned.
 */
int simple_xattr_get(struct simple_xattrs *xattrs, const char *name,
		     void *buffer, size_t size)
{
	struct simple_xattr *xattr = NULL;
	struct rb_node *rbp;
	int ret = -ENODATA;

	read_lock(&xattrs->lock);
	rbp = rb_find(name, &xattrs->rb_root, rbtree_simple_xattr_cmp);
	if (rbp) {
		xattr = rb_entry(rbp, struct simple_xattr, rb_node);
		ret = xattr->size;
		if (buffer) {
			if (size < xattr->size)
				ret = -ERANGE;
			else
				memcpy(buffer, xattr->value, xattr->size);
		}
	}
	read_unlock(&xattrs->lock);
	return ret;
}

/**
 * simple_xattr_set - set an xattr object
 * @xattrs: the header of the xattr object
 * @name: the name of the xattr to retrieve
 * @value: the value to store along the xattr
 * @size: the size of @value
 * @flags: the flags determining how to set the xattr
 *
 * Set a new xattr object.
 * If @value is passed a new xattr object will be allocated. If XATTR_REPLACE
 * is specified in @flags a matching xattr object for @name must already exist.
 * If it does it will be replaced with the new xattr object. If it doesn't we
 * fail. If XATTR_CREATE is specified and a matching xattr does already exist
 * we fail. If it doesn't we create a new xattr. If @flags is zero we simply
 * insert the new xattr replacing any existing one.
 *
 * If @value is empty and a matching xattr object is found we delete it if
 * XATTR_REPLACE is specified in @flags or @flags is zero.
 *
 * If @value is empty and no matching xattr object for @name is found we do
 * nothing if XATTR_CREATE is specified in @flags or @flags is zero. For
 * XATTR_REPLACE we fail as mentioned above.
 *
 * Return: On success, the removed or replaced xattr is returned, to be freed
 * by the caller; or NULL if none. On failure a negative error code is returned.
 */
struct simple_xattr *simple_xattr_set(struct simple_xattrs *xattrs,
				      const char *name, const void *value,
				      size_t size, int flags)
{
	struct simple_xattr *old_xattr = NULL, *new_xattr = NULL;
	struct rb_node *parent = NULL, **rbp;
	int err = 0, ret;

	/* value == NULL means remove */
	if (value) {
		new_xattr = simple_xattr_alloc(value, size);
		if (!new_xattr)
			return ERR_PTR(-ENOMEM);

		new_xattr->name = kstrdup(name, GFP_KERNEL_ACCOUNT);
		if (!new_xattr->name) {
			simple_xattr_free(new_xattr);
			return ERR_PTR(-ENOMEM);
		}
	}

	write_lock(&xattrs->lock);
	rbp = &xattrs->rb_root.rb_node;
	while (*rbp) {
		parent = *rbp;
		ret = rbtree_simple_xattr_cmp(name, *rbp);
		if (ret < 0)
			rbp = &(*rbp)->rb_left;
		else if (ret > 0)
			rbp = &(*rbp)->rb_right;
		else
			old_xattr = rb_entry(*rbp, struct simple_xattr, rb_node);
		if (old_xattr)
			break;
	}

	if (old_xattr) {
		/* Fail if XATTR_CREATE is requested and the xattr exists. */
		if (flags & XATTR_CREATE) {
			err = -EEXIST;
			goto out_unlock;
		}

		if (new_xattr)
			rb_replace_node(&old_xattr->rb_node,
					&new_xattr->rb_node, &xattrs->rb_root);
		else
			rb_erase(&old_xattr->rb_node, &xattrs->rb_root);
	} else {
		/* Fail if XATTR_REPLACE is requested but no xattr is found. */
		if (flags & XATTR_REPLACE) {
			err = -ENODATA;
			goto out_unlock;
		}

		/*
		 * If XATTR_CREATE or no flags are specified together with a
		 * new value simply insert it.
		 */
		if (new_xattr) {
			rb_link_node(&new_xattr->rb_node, parent, rbp);
			rb_insert_color(&new_xattr->rb_node, &xattrs->rb_root);
		}

		/*
		 * If XATTR_CREATE or no flags are specified and neither an
		 * old or new xattr exist then we don't need to do anything.
		 */
	}

out_unlock:
	write_unlock(&xattrs->lock);
	if (!err)
		return old_xattr;
	simple_xattr_free(new_xattr);
	return ERR_PTR(err);
}

static bool xattr_is_trusted(const char *name)
{
	return !strncmp(name, XATTR_TRUSTED_PREFIX, XATTR_TRUSTED_PREFIX_LEN);
}

/**
 * simple_xattr_list - list all xattr objects
 * @inode: inode from which to get the xattrs
 * @xattrs: the header of the xattr object
 * @buffer: the buffer to store all xattrs into
 * @size: the size of @buffer
 *
 * List all xattrs associated with @inode. If @buffer is NULL we returned
 * the required size of the buffer. If @buffer is provided we store the
 * xattrs value into it provided it is big enough.
 *
 * Note, the number of xattr names that can be listed with listxattr(2) is
 * limited to XATTR_LIST_MAX aka 65536 bytes. If a larger buffer is passed
 * then vfs_listxattr() caps it to XATTR_LIST_MAX and if more xattr names
 * are found it will return -E2BIG.
 *
 * Return: On success the required size or the size of the copied xattrs is
 * returned. On error a negative error code is returned.
 */
ssize_t simple_xattr_list(struct inode *inode, struct simple_xattrs *xattrs,
			  char *buffer, size_t size)
{
	bool trusted = ns_capable_noaudit(&init_user_ns, CAP_SYS_ADMIN);
	struct simple_xattr *xattr;
	struct rb_node *rbp;
	ssize_t remaining_size = size;
	int err = 0;

	err = posix_acl_listxattr(inode, &buffer, &remaining_size);
	if (err)
		return err;

	read_lock(&xattrs->lock);
	for (rbp = rb_first(&xattrs->rb_root); rbp; rbp = rb_next(rbp)) {
		xattr = rb_entry(rbp, struct simple_xattr, rb_node);

		/* skip "trusted." attributes for unprivileged callers */
		if (!trusted && xattr_is_trusted(xattr->name))
			continue;

		err = xattr_list_one(&buffer, &remaining_size, xattr->name);
		if (err)
			break;
	}
	read_unlock(&xattrs->lock);

	return err ? err : size - remaining_size;
}

/**
 * rbtree_simple_xattr_less - compare two xattr rbtree nodes
 * @new_node: new node
 * @node: current node
 *
 * Compare the xattr attached to @new_node with the xattr attached to @node.
 * Note that this function technically tolerates duplicate entries.
 *
 * Return: True if insertion point in the rbtree is found.
 */
static bool rbtree_simple_xattr_less(struct rb_node *new_node,
				     const struct rb_node *node)
{
	return rbtree_simple_xattr_node_cmp(new_node, node) < 0;
}

/**
 * simple_xattr_add - add xattr objects
 * @xattrs: the header of the xattr object
 * @new_xattr: the xattr object to add
 *
 * Add an xattr object to @xattrs. This assumes no replacement or removal
 * of matching xattrs is wanted. Should only be called during inode
 * initialization when a few distinct initial xattrs are supposed to be set.
 */
void simple_xattr_add(struct simple_xattrs *xattrs,
		      struct simple_xattr *new_xattr)
{
	write_lock(&xattrs->lock);
	rb_add(&new_xattr->rb_node, &xattrs->rb_root, rbtree_simple_xattr_less);
	write_unlock(&xattrs->lock);
}

/**
 * simple_xattrs_init - initialize new xattr header
 * @xattrs: header to initialize
 *
 * Initialize relevant fields of a an xattr header.
 */
void simple_xattrs_init(struct simple_xattrs *xattrs)
{
	xattrs->rb_root = RB_ROOT;
	rwlock_init(&xattrs->lock);
}

/**
 * simple_xattrs_free - free xattrs
 * @xattrs: xattr header whose xattrs to destroy
 * @freed_space: approximate number of bytes of memory freed from @xattrs
 *
 * Destroy all xattrs in @xattr. When this is called no one can hold a
 * reference to any of the xattrs anymore.
 */
void simple_xattrs_free(struct simple_xattrs *xattrs, size_t *freed_space)
{
	struct rb_node *rbp;

	if (freed_space)
		*freed_space = 0;
	rbp = rb_first(&xattrs->rb_root);
	while (rbp) {
		struct simple_xattr *xattr;
		struct rb_node *rbp_next;

		rbp_next = rb_next(rbp);
		xattr = rb_entry(rbp, struct simple_xattr, rb_node);
		rb_erase(&xattr->rb_node, &xattrs->rb_root);
		if (freed_space)
			*freed_space += simple_xattr_space(xattr->name,
							   xattr->size);
		simple_xattr_free(xattr);
		rbp = rbp_next;
	}
}<|MERGE_RESOLUTION|>--- conflicted
+++ resolved
@@ -645,19 +645,19 @@
 	int error;
 
 	CLASS(fd, f)(fd);
-	if (!f.file)
+	if (!fd_file(f))
 		return -EBADF;
 
-	audit_file(f.file);
+	audit_file(fd_file(f));
 	error = setxattr_copy(name, &ctx);
 	if (error)
 		return error;
 
-	error = mnt_want_write_file(f.file);
+	error = mnt_want_write_file(fd_file(f));
 	if (!error) {
-		error = do_setxattr(file_mnt_idmap(f.file),
-				    f.file->f_path.dentry, &ctx);
-		mnt_drop_write_file(f.file);
+		error = do_setxattr(file_mnt_idmap(fd_file(f)),
+				    fd_file(f)->f_path.dentry, &ctx);
+		mnt_drop_write_file(fd_file(f));
 	}
 	kvfree(ctx.kvalue);
 	return error;
@@ -753,37 +753,7 @@
 SYSCALL_DEFINE5(fsetxattr, int, fd, const char __user *, name,
 		const void __user *,value, size_t, size, int, flags)
 {
-<<<<<<< HEAD
 	return do_fsetxattr(fd, name, value, size, flags);
-=======
-	struct xattr_name kname;
-	struct xattr_ctx ctx = {
-		.cvalue   = value,
-		.kvalue   = NULL,
-		.size     = size,
-		.kname    = &kname,
-		.flags    = flags,
-	};
-	int error;
-
-	CLASS(fd, f)(fd);
-	if (!fd_file(f))
-		return -EBADF;
-
-	audit_file(fd_file(f));
-	error = setxattr_copy(name, &ctx);
-	if (error)
-		return error;
-
-	error = mnt_want_write_file(fd_file(f));
-	if (!error) {
-		error = do_setxattr(file_mnt_idmap(fd_file(f)),
-				    fd_file(f)->f_path.dentry, &ctx);
-		mnt_drop_write_file(fd_file(f));
-	}
-	kvfree(ctx.kvalue);
-	return error;
->>>>>>> ce06b1f8
 }
 
 /*
@@ -859,10 +829,10 @@
 
 	if (at_flags & AT_EMPTY_PATH && vfs_empty_path(dfd, pathname)) {
 		CLASS(fd, f)(dfd);
-		if (!f.file)
+		if (fd_empty(f))
 			return -EBADF;
-		audit_file(f.file);
-		return getxattr(file_mnt_idmap(f.file), file_dentry(f.file),
+		audit_file(fd_file(f));
+		return getxattr(file_mnt_idmap(fd_file(f)), file_dentry(fd_file(f)),
 				name, value, size);
 	}
 
@@ -979,10 +949,10 @@
 
 	if (at_flags & AT_EMPTY_PATH && vfs_empty_path(dfd, pathname)) {
 		CLASS(fd, f)(dfd);
-		if (!f.file)
+		if (fd_empty(f))
 			return -EBADF;
-		audit_file(f.file);
-		return listxattr(file_dentry(f.file), list, size);
+		audit_file(fd_file(f));
+		return listxattr(file_dentry(fd_file(f)), list, size);
 	}
 
 	lookup_flags = (at_flags & AT_SYMLINK_NOFOLLOW) ? 0 : LOOKUP_FOLLOW;
@@ -1048,9 +1018,9 @@
 	int error = -EBADF;
 
 	CLASS(fd, f)(fd);
-	if (!f.file)
-		return error;
-	audit_file(f.file);
+	if (fd_empty(f))
+		return error;
+	audit_file(fd_file(f));
 
 	error = strncpy_from_user(kname, name, sizeof(kname));
 	if (error == 0 || error == sizeof(kname))
@@ -1058,11 +1028,11 @@
 	if (error < 0)
 		return error;
 
-	error = mnt_want_write_file(f.file);
+	error = mnt_want_write_file(fd_file(f));
 	if (!error) {
-		error = removexattr(file_mnt_idmap(f.file),
-				    f.file->f_path.dentry, kname);
-		mnt_drop_write_file(f.file);
+		error = removexattr(file_mnt_idmap(fd_file(f)),
+				    fd_file(f)->f_path.dentry, kname);
+		mnt_drop_write_file(fd_file(f));
 	}
 	return error;
 }
