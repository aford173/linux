--- conflicted
+++ resolved
@@ -2725,11 +2725,7 @@
 
 	error = xfs_trans_read_buf(mp, tp, mp->m_ddev_targp,
 			XFS_AG_DADDR(mp, pag->pag_agno, XFS_AGI_DADDR(mp)),
-<<<<<<< HEAD
-			XFS_FSS_TO_BB(mp, 1), 0, agibpp, &xfs_agi_buf_ops);
-=======
 			XFS_FSS_TO_BB(mp, 1), flags, agibpp, &xfs_agi_buf_ops);
->>>>>>> 0c383648
 	if (xfs_metadata_is_sick(error))
 		xfs_ag_mark_sick(pag, XFS_SICK_AG_AGI);
 	if (error)
