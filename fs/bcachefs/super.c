--- conflicted
+++ resolved
@@ -535,10 +535,7 @@
 
 	bch2_find_btree_nodes_exit(&c->found_btree_nodes);
 	bch2_free_pending_node_rewrites(c);
-<<<<<<< HEAD
-=======
 	bch2_fs_accounting_exit(c);
->>>>>>> 3c842de2
 	bch2_fs_sb_errors_exit(c);
 	bch2_fs_counters_exit(c);
 	bch2_fs_snapshots_exit(c);
@@ -916,10 +913,6 @@
 	    bch2_io_clock_init(&c->io_clock[READ]) ?:
 	    bch2_io_clock_init(&c->io_clock[WRITE]) ?:
 	    bch2_fs_journal_init(&c->journal) ?:
-<<<<<<< HEAD
-	    bch2_fs_replicas_init(c) ?:
-=======
->>>>>>> 3c842de2
 	    bch2_fs_btree_iter_init(c) ?:
 	    bch2_fs_btree_cache_init(c) ?:
 	    bch2_fs_btree_key_cache_init(&c->btree_key_cache) ?:
