// SPDX-License-Identifier: GPL-2.0
#ifndef NO_BCACHEFS_CHARDEV

#include "bcachefs.h"
#include "bcachefs_ioctl.h"
#include "buckets.h"
#include "chardev.h"
#include "disk_accounting.h"
#include "journal.h"
#include "move.h"
#include "recovery_passes.h"
#include "replicas.h"
#include "super.h"
#include "super-io.h"
#include "thread_with_file.h"

#include <linux/cdev.h>
#include <linux/device.h>
#include <linux/fs.h>
#include <linux/ioctl.h>
#include <linux/major.h>
#include <linux/sched/task.h>
#include <linux/slab.h>
#include <linux/uaccess.h>

/* returns with ref on ca->ref */
static struct bch_dev *bch2_device_lookup(struct bch_fs *c, u64 dev,
					  unsigned flags)
{
	struct bch_dev *ca;

	if (flags & BCH_BY_INDEX) {
		if (dev >= c->sb.nr_devices)
			return ERR_PTR(-EINVAL);

		ca = bch2_dev_tryget_noerror(c, dev);
		if (!ca)
			return ERR_PTR(-EINVAL);
	} else {
		char *path;

		path = strndup_user((const char __user *)
				    (unsigned long) dev, PATH_MAX);
		if (IS_ERR(path))
			return ERR_CAST(path);

		ca = bch2_dev_lookup(c, path);
		kfree(path);
	}

	return ca;
}

#if 0
static long bch2_ioctl_assemble(struct bch_ioctl_assemble __user *user_arg)
{
	struct bch_ioctl_assemble arg;
	struct bch_fs *c;
	u64 *user_devs = NULL;
	char **devs = NULL;
	unsigned i;
	int ret = -EFAULT;

	if (copy_from_user(&arg, user_arg, sizeof(arg)))
		return -EFAULT;

	if (arg.flags || arg.pad)
		return -EINVAL;

	user_devs = kmalloc_array(arg.nr_devs, sizeof(u64), GFP_KERNEL);
	if (!user_devs)
		return -ENOMEM;

	devs = kcalloc(arg.nr_devs, sizeof(char *), GFP_KERNEL);

	if (copy_from_user(user_devs, user_arg->devs,
			   sizeof(u64) * arg.nr_devs))
		goto err;

	for (i = 0; i < arg.nr_devs; i++) {
		devs[i] = strndup_user((const char __user *)(unsigned long)
				       user_devs[i],
				       PATH_MAX);
		ret= PTR_ERR_OR_ZERO(devs[i]);
		if (ret)
			goto err;
	}

	c = bch2_fs_open(devs, arg.nr_devs, bch2_opts_empty());
	ret = PTR_ERR_OR_ZERO(c);
	if (!ret)
		closure_put(&c->cl);
err:
	if (devs)
		for (i = 0; i < arg.nr_devs; i++)
			kfree(devs[i]);
	kfree(devs);
	return ret;
}

static long bch2_ioctl_incremental(struct bch_ioctl_incremental __user *user_arg)
{
	struct bch_ioctl_incremental arg;
	const char *err;
	char *path;

	if (copy_from_user(&arg, user_arg, sizeof(arg)))
		return -EFAULT;

	if (arg.flags || arg.pad)
		return -EINVAL;

	path = strndup_user((const char __user *)(unsigned long) arg.dev, PATH_MAX);
	ret = PTR_ERR_OR_ZERO(path);
	if (ret)
		return ret;

	err = bch2_fs_open_incremental(path);
	kfree(path);

	if (err) {
		pr_err("Could not register bcachefs devices: %s", err);
		return -EINVAL;
	}

	return 0;
}
#endif

struct fsck_thread {
	struct thread_with_stdio thr;
	struct bch_fs		*c;
	struct bch_opts		opts;
};

static void bch2_fsck_thread_exit(struct thread_with_stdio *_thr)
{
	struct fsck_thread *thr = container_of(_thr, struct fsck_thread, thr);
	kfree(thr);
}

static int bch2_fsck_offline_thread_fn(struct thread_with_stdio *stdio)
{
	struct fsck_thread *thr = container_of(stdio, struct fsck_thread, thr);
	struct bch_fs *c = thr->c;

	int ret = PTR_ERR_OR_ZERO(c);
	if (ret)
		return ret;

	ret = bch2_fs_start(thr->c);
	if (ret)
		goto err;

	if (test_bit(BCH_FS_errors_fixed, &c->flags)) {
		bch2_stdio_redirect_printf(&stdio->stdio, false, "%s: errors fixed\n", c->name);
		ret |= 1;
	}
	if (test_bit(BCH_FS_error, &c->flags)) {
		bch2_stdio_redirect_printf(&stdio->stdio, false, "%s: still has errors\n", c->name);
		ret |= 4;
	}
err:
	bch2_fs_stop(c);
	return ret;
}

static const struct thread_with_stdio_ops bch2_offline_fsck_ops = {
	.exit		= bch2_fsck_thread_exit,
	.fn		= bch2_fsck_offline_thread_fn,
};

static long bch2_ioctl_fsck_offline(struct bch_ioctl_fsck_offline __user *user_arg)
{
	struct bch_ioctl_fsck_offline arg;
	struct fsck_thread *thr = NULL;
	darray_str(devs) = {};
	long ret = 0;

	if (copy_from_user(&arg, user_arg, sizeof(arg)))
		return -EFAULT;

	if (arg.flags)
		return -EINVAL;

	if (!capable(CAP_SYS_ADMIN))
		return -EPERM;

	for (size_t i = 0; i < arg.nr_devs; i++) {
		u64 dev_u64;
		ret = copy_from_user_errcode(&dev_u64, &user_arg->devs[i], sizeof(u64));
		if (ret)
			goto err;

		char *dev_str = strndup_user((char __user *)(unsigned long) dev_u64, PATH_MAX);
		ret = PTR_ERR_OR_ZERO(dev_str);
		if (ret)
			goto err;

		ret = darray_push(&devs, dev_str);
		if (ret) {
			kfree(dev_str);
			goto err;
		}
	}

	thr = kzalloc(sizeof(*thr), GFP_KERNEL);
	if (!thr) {
		ret = -ENOMEM;
		goto err;
	}

	thr->opts = bch2_opts_empty();

	if (arg.opts) {
		char *optstr = strndup_user((char __user *)(unsigned long) arg.opts, 1 << 16);
		ret =   PTR_ERR_OR_ZERO(optstr) ?:
<<<<<<< HEAD
			bch2_parse_mount_opts(NULL, &thr->opts, optstr);
=======
			bch2_parse_mount_opts(NULL, &thr->opts, NULL, optstr);
>>>>>>> de9c2c66
		if (!IS_ERR(optstr))
			kfree(optstr);

		if (ret)
			goto err;
	}

	opt_set(thr->opts, stdio, (u64)(unsigned long)&thr->thr.stdio);
	opt_set(thr->opts, read_only, 1);

	/* We need request_key() to be called before we punt to kthread: */
	opt_set(thr->opts, nostart, true);

	bch2_thread_with_stdio_init(&thr->thr, &bch2_offline_fsck_ops);

	thr->c = bch2_fs_open(devs.data, arg.nr_devs, thr->opts);

	if (!IS_ERR(thr->c) &&
	    thr->c->opts.errors == BCH_ON_ERROR_panic)
		thr->c->opts.errors = BCH_ON_ERROR_ro;

	ret = __bch2_run_thread_with_stdio(&thr->thr);
out:
	darray_for_each(devs, i)
		kfree(*i);
	darray_exit(&devs);
	return ret;
err:
	if (thr)
		bch2_fsck_thread_exit(&thr->thr);
	pr_err("ret %s", bch2_err_str(ret));
	goto out;
}

static long bch2_global_ioctl(unsigned cmd, void __user *arg)
{
	long ret;

	switch (cmd) {
#if 0
	case BCH_IOCTL_ASSEMBLE:
		return bch2_ioctl_assemble(arg);
	case BCH_IOCTL_INCREMENTAL:
		return bch2_ioctl_incremental(arg);
#endif
	case BCH_IOCTL_FSCK_OFFLINE: {
		ret = bch2_ioctl_fsck_offline(arg);
		break;
	}
	default:
		ret = -ENOTTY;
		break;
	}

	if (ret < 0)
		ret = bch2_err_class(ret);
	return ret;
}

static long bch2_ioctl_query_uuid(struct bch_fs *c,
			struct bch_ioctl_query_uuid __user *user_arg)
{
	return copy_to_user_errcode(&user_arg->uuid, &c->sb.user_uuid,
				    sizeof(c->sb.user_uuid));
}

#if 0
static long bch2_ioctl_start(struct bch_fs *c, struct bch_ioctl_start arg)
{
	if (!capable(CAP_SYS_ADMIN))
		return -EPERM;

	if (arg.flags || arg.pad)
		return -EINVAL;

	return bch2_fs_start(c);
}

static long bch2_ioctl_stop(struct bch_fs *c)
{
	if (!capable(CAP_SYS_ADMIN))
		return -EPERM;

	bch2_fs_stop(c);
	return 0;
}
#endif

static long bch2_ioctl_disk_add(struct bch_fs *c, struct bch_ioctl_disk arg)
{
	char *path;
	int ret;

	if (!capable(CAP_SYS_ADMIN))
		return -EPERM;

	if (arg.flags || arg.pad)
		return -EINVAL;

	path = strndup_user((const char __user *)(unsigned long) arg.dev, PATH_MAX);
	ret = PTR_ERR_OR_ZERO(path);
	if (ret)
		return ret;

	ret = bch2_dev_add(c, path);
	if (!IS_ERR(path))
		kfree(path);

	return ret;
}

static long bch2_ioctl_disk_remove(struct bch_fs *c, struct bch_ioctl_disk arg)
{
	struct bch_dev *ca;

	if (!capable(CAP_SYS_ADMIN))
		return -EPERM;

	if ((arg.flags & ~(BCH_FORCE_IF_DATA_LOST|
			   BCH_FORCE_IF_METADATA_LOST|
			   BCH_FORCE_IF_DEGRADED|
			   BCH_BY_INDEX)) ||
	    arg.pad)
		return -EINVAL;

	ca = bch2_device_lookup(c, arg.dev, arg.flags);
	if (IS_ERR(ca))
		return PTR_ERR(ca);

	return bch2_dev_remove(c, ca, arg.flags);
}

static long bch2_ioctl_disk_online(struct bch_fs *c, struct bch_ioctl_disk arg)
{
	char *path;
	int ret;

	if (!capable(CAP_SYS_ADMIN))
		return -EPERM;

	if (arg.flags || arg.pad)
		return -EINVAL;

	path = strndup_user((const char __user *)(unsigned long) arg.dev, PATH_MAX);
	ret = PTR_ERR_OR_ZERO(path);
	if (ret)
		return ret;

	ret = bch2_dev_online(c, path);
	kfree(path);
	return ret;
}

static long bch2_ioctl_disk_offline(struct bch_fs *c, struct bch_ioctl_disk arg)
{
	struct bch_dev *ca;
	int ret;

	if (!capable(CAP_SYS_ADMIN))
		return -EPERM;

	if ((arg.flags & ~(BCH_FORCE_IF_DATA_LOST|
			   BCH_FORCE_IF_METADATA_LOST|
			   BCH_FORCE_IF_DEGRADED|
			   BCH_BY_INDEX)) ||
	    arg.pad)
		return -EINVAL;

	ca = bch2_device_lookup(c, arg.dev, arg.flags);
	if (IS_ERR(ca))
		return PTR_ERR(ca);

	ret = bch2_dev_offline(c, ca, arg.flags);
	bch2_dev_put(ca);
	return ret;
}

static long bch2_ioctl_disk_set_state(struct bch_fs *c,
			struct bch_ioctl_disk_set_state arg)
{
	struct bch_dev *ca;
	int ret;

	if (!capable(CAP_SYS_ADMIN))
		return -EPERM;

	if ((arg.flags & ~(BCH_FORCE_IF_DATA_LOST|
			   BCH_FORCE_IF_METADATA_LOST|
			   BCH_FORCE_IF_DEGRADED|
			   BCH_BY_INDEX)) ||
	    arg.pad[0] || arg.pad[1] || arg.pad[2] ||
	    arg.new_state >= BCH_MEMBER_STATE_NR)
		return -EINVAL;

	ca = bch2_device_lookup(c, arg.dev, arg.flags);
	if (IS_ERR(ca))
		return PTR_ERR(ca);

	ret = bch2_dev_set_state(c, ca, arg.new_state, arg.flags);
	if (ret)
		bch_err(c, "Error setting device state: %s", bch2_err_str(ret));

	bch2_dev_put(ca);
	return ret;
}

struct bch_data_ctx {
	struct thread_with_file		thr;

	struct bch_fs			*c;
	struct bch_ioctl_data		arg;
	struct bch_move_stats		stats;
};

static int bch2_data_thread(void *arg)
{
	struct bch_data_ctx *ctx = container_of(arg, struct bch_data_ctx, thr);

	ctx->thr.ret = bch2_data_job(ctx->c, &ctx->stats, ctx->arg);
	ctx->stats.data_type = U8_MAX;
	return 0;
}

static int bch2_data_job_release(struct inode *inode, struct file *file)
{
	struct bch_data_ctx *ctx = container_of(file->private_data, struct bch_data_ctx, thr);

	bch2_thread_with_file_exit(&ctx->thr);
	kfree(ctx);
	return 0;
}

static ssize_t bch2_data_job_read(struct file *file, char __user *buf,
				  size_t len, loff_t *ppos)
{
	struct bch_data_ctx *ctx = container_of(file->private_data, struct bch_data_ctx, thr);
	struct bch_fs *c = ctx->c;
	struct bch_ioctl_data_event e = {
		.type			= BCH_DATA_EVENT_PROGRESS,
		.p.data_type		= ctx->stats.data_type,
		.p.btree_id		= ctx->stats.pos.btree,
		.p.pos			= ctx->stats.pos.pos,
		.p.sectors_done		= atomic64_read(&ctx->stats.sectors_seen),
		.p.sectors_total	= bch2_fs_usage_read_short(c).used,
	};

	if (len < sizeof(e))
		return -EINVAL;

	return copy_to_user_errcode(buf, &e, sizeof(e)) ?: sizeof(e);
}

static const struct file_operations bcachefs_data_ops = {
	.release	= bch2_data_job_release,
	.read		= bch2_data_job_read,
	.llseek		= no_llseek,
};

static long bch2_ioctl_data(struct bch_fs *c,
			    struct bch_ioctl_data arg)
{
	struct bch_data_ctx *ctx;
	int ret;

	if (!capable(CAP_SYS_ADMIN))
		return -EPERM;

	if (arg.op >= BCH_DATA_OP_NR || arg.flags)
		return -EINVAL;

	ctx = kzalloc(sizeof(*ctx), GFP_KERNEL);
	if (!ctx)
		return -ENOMEM;

	ctx->c = c;
	ctx->arg = arg;

	ret = bch2_run_thread_with_file(&ctx->thr,
			&bcachefs_data_ops,
			bch2_data_thread);
	if (ret < 0)
		kfree(ctx);
	return ret;
}

static long bch2_ioctl_fs_usage(struct bch_fs *c,
				struct bch_ioctl_fs_usage __user *user_arg)
{
	struct bch_ioctl_fs_usage arg = {};
	darray_char replicas = {};
	u32 replica_entries_bytes;
	int ret = 0;

	if (!test_bit(BCH_FS_started, &c->flags))
		return -EINVAL;

	if (get_user(replica_entries_bytes, &user_arg->replica_entries_bytes))
		return -EFAULT;

	ret   = bch2_fs_replicas_usage_read(c, &replicas) ?:
		(replica_entries_bytes < replicas.nr ? -ERANGE : 0) ?:
		copy_to_user_errcode(&user_arg->replicas, replicas.data, replicas.nr);
	if (ret)
		goto err;

	struct bch_fs_usage_short u = bch2_fs_usage_read_short(c);
	arg.capacity		= c->capacity;
	arg.used		= u.used;
	arg.online_reserved	= percpu_u64_get(c->online_reserved);
	arg.replica_entries_bytes = replicas.nr;

	for (unsigned i = 0; i < BCH_REPLICAS_MAX; i++) {
		struct disk_accounting_pos k = {
			.type = BCH_DISK_ACCOUNTING_persistent_reserved,
			.persistent_reserved.nr_replicas = i,
		};

		bch2_accounting_mem_read(c,
					 disk_accounting_pos_to_bpos(&k),
					 &arg.persistent_reserved[i], 1);
	}

	ret = copy_to_user_errcode(user_arg, &arg, sizeof(arg));
err:
	darray_exit(&replicas);
	return ret;
}

static long bch2_ioctl_query_accounting(struct bch_fs *c,
			struct bch_ioctl_query_accounting __user *user_arg)
{
	struct bch_ioctl_query_accounting arg;
	darray_char accounting = {};
	int ret = 0;

	if (!test_bit(BCH_FS_started, &c->flags))
		return -EINVAL;

	ret   = copy_from_user_errcode(&arg, user_arg, sizeof(arg)) ?:
		bch2_fs_accounting_read(c, &accounting, arg.accounting_types_mask) ?:
		(arg.accounting_u64s * sizeof(u64) < accounting.nr ? -ERANGE : 0) ?:
		copy_to_user_errcode(&user_arg->accounting, accounting.data, accounting.nr);
	if (ret)
		goto err;

	arg.capacity		= c->capacity;
	arg.used		= bch2_fs_usage_read_short(c).used;
	arg.online_reserved	= percpu_u64_get(c->online_reserved);
	arg.accounting_u64s	= accounting.nr / sizeof(u64);

	ret = copy_to_user_errcode(user_arg, &arg, sizeof(arg));
err:
	darray_exit(&accounting);
	return ret;
}

/* obsolete, didn't allow for new data types: */
static long bch2_ioctl_dev_usage(struct bch_fs *c,
				 struct bch_ioctl_dev_usage __user *user_arg)
{
	struct bch_ioctl_dev_usage arg;
	struct bch_dev_usage src;
	struct bch_dev *ca;
	unsigned i;

	if (!test_bit(BCH_FS_started, &c->flags))
		return -EINVAL;

	if (copy_from_user(&arg, user_arg, sizeof(arg)))
		return -EFAULT;

	if ((arg.flags & ~BCH_BY_INDEX) ||
	    arg.pad[0] ||
	    arg.pad[1] ||
	    arg.pad[2])
		return -EINVAL;

	ca = bch2_device_lookup(c, arg.dev, arg.flags);
	if (IS_ERR(ca))
		return PTR_ERR(ca);

	src = bch2_dev_usage_read(ca);

	arg.state		= ca->mi.state;
	arg.bucket_size		= ca->mi.bucket_size;
	arg.nr_buckets		= ca->mi.nbuckets - ca->mi.first_bucket;

	for (i = 0; i < ARRAY_SIZE(arg.d); i++) {
		arg.d[i].buckets	= src.d[i].buckets;
		arg.d[i].sectors	= src.d[i].sectors;
		arg.d[i].fragmented	= src.d[i].fragmented;
	}

	bch2_dev_put(ca);

	return copy_to_user_errcode(user_arg, &arg, sizeof(arg));
}

static long bch2_ioctl_dev_usage_v2(struct bch_fs *c,
				 struct bch_ioctl_dev_usage_v2 __user *user_arg)
{
	struct bch_ioctl_dev_usage_v2 arg;
	struct bch_dev_usage src;
	struct bch_dev *ca;
	int ret = 0;

	if (!test_bit(BCH_FS_started, &c->flags))
		return -EINVAL;

	if (copy_from_user(&arg, user_arg, sizeof(arg)))
		return -EFAULT;

	if ((arg.flags & ~BCH_BY_INDEX) ||
	    arg.pad[0] ||
	    arg.pad[1] ||
	    arg.pad[2])
		return -EINVAL;

	ca = bch2_device_lookup(c, arg.dev, arg.flags);
	if (IS_ERR(ca))
		return PTR_ERR(ca);

	src = bch2_dev_usage_read(ca);

	arg.state		= ca->mi.state;
	arg.bucket_size		= ca->mi.bucket_size;
	arg.nr_data_types	= min(arg.nr_data_types, BCH_DATA_NR);
	arg.nr_buckets		= ca->mi.nbuckets - ca->mi.first_bucket;

	ret = copy_to_user_errcode(user_arg, &arg, sizeof(arg));
	if (ret)
		goto err;

	for (unsigned i = 0; i < arg.nr_data_types; i++) {
		struct bch_ioctl_dev_usage_type t = {
			.buckets	= src.d[i].buckets,
			.sectors	= src.d[i].sectors,
			.fragmented	= src.d[i].fragmented,
		};

		ret = copy_to_user_errcode(&user_arg->d[i], &t, sizeof(t));
		if (ret)
			goto err;
	}
err:
	bch2_dev_put(ca);
	return ret;
}

static long bch2_ioctl_read_super(struct bch_fs *c,
				  struct bch_ioctl_read_super arg)
{
	struct bch_dev *ca = NULL;
	struct bch_sb *sb;
	int ret = 0;

	if (!capable(CAP_SYS_ADMIN))
		return -EPERM;

	if ((arg.flags & ~(BCH_BY_INDEX|BCH_READ_DEV)) ||
	    arg.pad)
		return -EINVAL;

	mutex_lock(&c->sb_lock);

	if (arg.flags & BCH_READ_DEV) {
		ca = bch2_device_lookup(c, arg.dev, arg.flags);
		ret = PTR_ERR_OR_ZERO(ca);
		if (ret)
			goto err_unlock;

		sb = ca->disk_sb.sb;
	} else {
		sb = c->disk_sb.sb;
	}

	if (vstruct_bytes(sb) > arg.size) {
		ret = -ERANGE;
		goto err;
	}

	ret = copy_to_user_errcode((void __user *)(unsigned long)arg.sb, sb,
				   vstruct_bytes(sb));
err:
	bch2_dev_put(ca);
err_unlock:
	mutex_unlock(&c->sb_lock);
	return ret;
}

static long bch2_ioctl_disk_get_idx(struct bch_fs *c,
				    struct bch_ioctl_disk_get_idx arg)
{
	dev_t dev = huge_decode_dev(arg.dev);

	if (!capable(CAP_SYS_ADMIN))
		return -EPERM;

	if (!dev)
		return -EINVAL;

	for_each_online_member(c, ca)
		if (ca->dev == dev) {
			percpu_ref_put(&ca->io_ref);
			return ca->dev_idx;
		}

	return -BCH_ERR_ENOENT_dev_idx_not_found;
}

static long bch2_ioctl_disk_resize(struct bch_fs *c,
				   struct bch_ioctl_disk_resize arg)
{
	struct bch_dev *ca;
	int ret;

	if (!capable(CAP_SYS_ADMIN))
		return -EPERM;

	if ((arg.flags & ~BCH_BY_INDEX) ||
	    arg.pad)
		return -EINVAL;

	ca = bch2_device_lookup(c, arg.dev, arg.flags);
	if (IS_ERR(ca))
		return PTR_ERR(ca);

	ret = bch2_dev_resize(c, ca, arg.nbuckets);

	bch2_dev_put(ca);
	return ret;
}

static long bch2_ioctl_disk_resize_journal(struct bch_fs *c,
				   struct bch_ioctl_disk_resize_journal arg)
{
	struct bch_dev *ca;
	int ret;

	if (!capable(CAP_SYS_ADMIN))
		return -EPERM;

	if ((arg.flags & ~BCH_BY_INDEX) ||
	    arg.pad)
		return -EINVAL;

	if (arg.nbuckets > U32_MAX)
		return -EINVAL;

	ca = bch2_device_lookup(c, arg.dev, arg.flags);
	if (IS_ERR(ca))
		return PTR_ERR(ca);

	ret = bch2_set_nr_journal_buckets(c, ca, arg.nbuckets);

	bch2_dev_put(ca);
	return ret;
}

static int bch2_fsck_online_thread_fn(struct thread_with_stdio *stdio)
{
	struct fsck_thread *thr = container_of(stdio, struct fsck_thread, thr);
	struct bch_fs *c = thr->c;

	c->stdio_filter = current;
	c->stdio = &thr->thr.stdio;

	/*
	 * XXX: can we figure out a way to do this without mucking with c->opts?
	 */
	unsigned old_fix_errors = c->opts.fix_errors;
	if (opt_defined(thr->opts, fix_errors))
		c->opts.fix_errors = thr->opts.fix_errors;
	else
		c->opts.fix_errors = FSCK_FIX_ask;

	c->opts.fsck = true;
	set_bit(BCH_FS_fsck_running, &c->flags);

	c->curr_recovery_pass = BCH_RECOVERY_PASS_check_alloc_info;
	int ret = bch2_run_online_recovery_passes(c);

	clear_bit(BCH_FS_fsck_running, &c->flags);
	bch_err_fn(c, ret);

	c->stdio = NULL;
	c->stdio_filter = NULL;
	c->opts.fix_errors = old_fix_errors;

	up(&c->online_fsck_mutex);
	bch2_ro_ref_put(c);
	return ret;
}

static const struct thread_with_stdio_ops bch2_online_fsck_ops = {
	.exit		= bch2_fsck_thread_exit,
	.fn		= bch2_fsck_online_thread_fn,
};

static long bch2_ioctl_fsck_online(struct bch_fs *c,
				   struct bch_ioctl_fsck_online arg)
{
	struct fsck_thread *thr = NULL;
	long ret = 0;

	if (arg.flags)
		return -EINVAL;

	if (!capable(CAP_SYS_ADMIN))
		return -EPERM;

	if (!bch2_ro_ref_tryget(c))
		return -EROFS;

	if (down_trylock(&c->online_fsck_mutex)) {
		bch2_ro_ref_put(c);
		return -EAGAIN;
	}

	thr = kzalloc(sizeof(*thr), GFP_KERNEL);
	if (!thr) {
		ret = -ENOMEM;
		goto err;
	}

	thr->c = c;
	thr->opts = bch2_opts_empty();

	if (arg.opts) {
		char *optstr = strndup_user((char __user *)(unsigned long) arg.opts, 1 << 16);

		ret =   PTR_ERR_OR_ZERO(optstr) ?:
<<<<<<< HEAD
			bch2_parse_mount_opts(c, &thr->opts, optstr);
=======
			bch2_parse_mount_opts(c, &thr->opts, NULL, optstr);
>>>>>>> de9c2c66
		if (!IS_ERR(optstr))
			kfree(optstr);

		if (ret)
			goto err;
	}

	ret = bch2_run_thread_with_stdio(&thr->thr, &bch2_online_fsck_ops);
err:
	if (ret < 0) {
		bch_err_fn(c, ret);
		if (thr)
			bch2_fsck_thread_exit(&thr->thr);
		up(&c->online_fsck_mutex);
		bch2_ro_ref_put(c);
	}
	return ret;
}

#define BCH_IOCTL(_name, _argtype)					\
do {									\
	_argtype i;							\
									\
	if (copy_from_user(&i, arg, sizeof(i)))				\
		return -EFAULT;						\
	ret = bch2_ioctl_##_name(c, i);					\
	goto out;							\
} while (0)

long bch2_fs_ioctl(struct bch_fs *c, unsigned cmd, void __user *arg)
{
	long ret;

	switch (cmd) {
	case BCH_IOCTL_QUERY_UUID:
		return bch2_ioctl_query_uuid(c, arg);
	case BCH_IOCTL_FS_USAGE:
		return bch2_ioctl_fs_usage(c, arg);
	case BCH_IOCTL_DEV_USAGE:
		return bch2_ioctl_dev_usage(c, arg);
	case BCH_IOCTL_DEV_USAGE_V2:
		return bch2_ioctl_dev_usage_v2(c, arg);
#if 0
	case BCH_IOCTL_START:
		BCH_IOCTL(start, struct bch_ioctl_start);
	case BCH_IOCTL_STOP:
		return bch2_ioctl_stop(c);
#endif
	case BCH_IOCTL_READ_SUPER:
		BCH_IOCTL(read_super, struct bch_ioctl_read_super);
	case BCH_IOCTL_DISK_GET_IDX:
		BCH_IOCTL(disk_get_idx, struct bch_ioctl_disk_get_idx);
	}

	if (!test_bit(BCH_FS_started, &c->flags))
		return -EINVAL;

	switch (cmd) {
	case BCH_IOCTL_DISK_ADD:
		BCH_IOCTL(disk_add, struct bch_ioctl_disk);
	case BCH_IOCTL_DISK_REMOVE:
		BCH_IOCTL(disk_remove, struct bch_ioctl_disk);
	case BCH_IOCTL_DISK_ONLINE:
		BCH_IOCTL(disk_online, struct bch_ioctl_disk);
	case BCH_IOCTL_DISK_OFFLINE:
		BCH_IOCTL(disk_offline, struct bch_ioctl_disk);
	case BCH_IOCTL_DISK_SET_STATE:
		BCH_IOCTL(disk_set_state, struct bch_ioctl_disk_set_state);
	case BCH_IOCTL_DATA:
		BCH_IOCTL(data, struct bch_ioctl_data);
	case BCH_IOCTL_DISK_RESIZE:
		BCH_IOCTL(disk_resize, struct bch_ioctl_disk_resize);
	case BCH_IOCTL_DISK_RESIZE_JOURNAL:
		BCH_IOCTL(disk_resize_journal, struct bch_ioctl_disk_resize_journal);
	case BCH_IOCTL_FSCK_ONLINE:
		BCH_IOCTL(fsck_online, struct bch_ioctl_fsck_online);
	case BCH_IOCTL_QUERY_ACCOUNTING:
		return bch2_ioctl_query_accounting(c, arg);
	default:
		return -ENOTTY;
	}
out:
	if (ret < 0)
		ret = bch2_err_class(ret);
	return ret;
}

static DEFINE_IDR(bch_chardev_minor);

static long bch2_chardev_ioctl(struct file *filp, unsigned cmd, unsigned long v)
{
	unsigned minor = iminor(file_inode(filp));
	struct bch_fs *c = minor < U8_MAX ? idr_find(&bch_chardev_minor, minor) : NULL;
	void __user *arg = (void __user *) v;

	return c
		? bch2_fs_ioctl(c, cmd, arg)
		: bch2_global_ioctl(cmd, arg);
}

static const struct file_operations bch_chardev_fops = {
	.owner		= THIS_MODULE,
	.unlocked_ioctl = bch2_chardev_ioctl,
	.open		= nonseekable_open,
};

static int bch_chardev_major;
static const struct class bch_chardev_class = {
	.name = "bcachefs",
};
static struct device *bch_chardev;

void bch2_fs_chardev_exit(struct bch_fs *c)
{
	if (!IS_ERR_OR_NULL(c->chardev))
		device_unregister(c->chardev);
	if (c->minor >= 0)
		idr_remove(&bch_chardev_minor, c->minor);
}

int bch2_fs_chardev_init(struct bch_fs *c)
{
	c->minor = idr_alloc(&bch_chardev_minor, c, 0, 0, GFP_KERNEL);
	if (c->minor < 0)
		return c->minor;

	c->chardev = device_create(&bch_chardev_class, NULL,
				   MKDEV(bch_chardev_major, c->minor), c,
				   "bcachefs%u-ctl", c->minor);
	if (IS_ERR(c->chardev))
		return PTR_ERR(c->chardev);

	return 0;
}

void bch2_chardev_exit(void)
{
	device_destroy(&bch_chardev_class, MKDEV(bch_chardev_major, U8_MAX));
	class_unregister(&bch_chardev_class);
	if (bch_chardev_major > 0)
		unregister_chrdev(bch_chardev_major, "bcachefs");
}

int __init bch2_chardev_init(void)
{
	int ret;

	bch_chardev_major = register_chrdev(0, "bcachefs-ctl", &bch_chardev_fops);
	if (bch_chardev_major < 0)
		return bch_chardev_major;

	ret = class_register(&bch_chardev_class);
	if (ret)
		goto major_out;

	bch_chardev = device_create(&bch_chardev_class, NULL,
				    MKDEV(bch_chardev_major, U8_MAX),
				    NULL, "bcachefs-ctl");
	if (IS_ERR(bch_chardev)) {
		ret = PTR_ERR(bch_chardev);
		goto class_out;
	}

	return 0;

class_out:
	class_unregister(&bch_chardev_class);
major_out:
	unregister_chrdev(bch_chardev_major, "bcachefs-ctl");
	return ret;
}

#endif /* NO_BCACHEFS_CHARDEV */<|MERGE_RESOLUTION|>--- conflicted
+++ resolved
@@ -215,11 +215,7 @@
 	if (arg.opts) {
 		char *optstr = strndup_user((char __user *)(unsigned long) arg.opts, 1 << 16);
 		ret =   PTR_ERR_OR_ZERO(optstr) ?:
-<<<<<<< HEAD
-			bch2_parse_mount_opts(NULL, &thr->opts, optstr);
-=======
 			bch2_parse_mount_opts(NULL, &thr->opts, NULL, optstr);
->>>>>>> de9c2c66
 		if (!IS_ERR(optstr))
 			kfree(optstr);
 
@@ -852,11 +848,7 @@
 		char *optstr = strndup_user((char __user *)(unsigned long) arg.opts, 1 << 16);
 
 		ret =   PTR_ERR_OR_ZERO(optstr) ?:
-<<<<<<< HEAD
-			bch2_parse_mount_opts(c, &thr->opts, optstr);
-=======
 			bch2_parse_mount_opts(c, &thr->opts, NULL, optstr);
->>>>>>> de9c2c66
 		if (!IS_ERR(optstr))
 			kfree(optstr);
 
