--- conflicted
+++ resolved
@@ -3194,10 +3194,7 @@
 	trans->srcu_idx		= srcu_read_lock(&c->btree_trans_barrier);
 	trans->srcu_lock_time	= jiffies;
 	trans->srcu_held	= true;
-<<<<<<< HEAD
-=======
 	trans_set_locked(trans);
->>>>>>> de9c2c66
 
 	closure_init_stack_release(&trans->ref);
 	return trans;
