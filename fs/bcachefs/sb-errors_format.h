--- conflicted
+++ resolved
@@ -23,11 +23,7 @@
 	x(jset_past_bucket_end,					  9,	0)		\
 	x(jset_seq_blacklisted,					 10,	0)		\
 	x(journal_entries_missing,				 11,	0)		\
-<<<<<<< HEAD
-	x(journal_entry_replicas_not_marked,			 12,	0)		\
-=======
 	x(journal_entry_replicas_not_marked,			 12,	FSCK_AUTOFIX)	\
->>>>>>> 3c842de2
 	x(journal_entry_past_jset_end,				 13,	0)		\
 	x(journal_entry_replicas_data_mismatch,			 14,	0)		\
 	x(journal_entry_bkey_u64s_0,				 15,	0)		\
@@ -231,13 +227,8 @@
 	x(deleted_inode_is_dir,					213,	0)		\
 	x(deleted_inode_not_unlinked,				214,	0)		\
 	x(extent_overlapping,					215,	0)		\
-<<<<<<< HEAD
-	x(extent_in_missing_inode,				216,	0)		\
-	x(extent_in_non_reg_inode,				217,	0)		\
-=======
 	x(key_in_missing_inode,					216,	0)		\
 	x(key_in_wrong_inode_type,				217,	0)		\
->>>>>>> 3c842de2
 	x(extent_past_end_of_inode,				218,	0)		\
 	x(dirent_empty_name,					219,	0)		\
 	x(dirent_val_too_big,					220,	0)		\
@@ -295,16 +286,12 @@
 	x(accounting_mismatch,					272,	0)		\
 	x(accounting_replicas_not_marked,			273,	0)		\
 	x(invalid_btree_id,					274,	0)		\
-<<<<<<< HEAD
-	x(alloc_key_io_time_bad,				275,	0)
-=======
 	x(alloc_key_io_time_bad,				275,	0)		\
 	x(alloc_key_fragmentation_lru_wrong,			276,	FSCK_AUTOFIX)	\
 	x(accounting_key_junk_at_end,				277,	FSCK_AUTOFIX)	\
 	x(accounting_key_replicas_nr_devs_0,			278,	FSCK_AUTOFIX)	\
 	x(accounting_key_replicas_nr_required_bad,		279,	FSCK_AUTOFIX)	\
 	x(accounting_key_replicas_devs_unsorted,		280,	FSCK_AUTOFIX)	\
->>>>>>> 3c842de2
 
 enum bch_sb_error_id {
 #define x(t, n, ...) BCH_FSCK_ERR_##t = n,
