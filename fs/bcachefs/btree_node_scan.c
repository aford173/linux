// SPDX-License-Identifier: GPL-2.0

#include "bcachefs.h"
#include "btree_cache.h"
#include "btree_io.h"
#include "btree_journal_iter.h"
#include "btree_node_scan.h"
#include "btree_update_interior.h"
#include "buckets.h"
#include "error.h"
#include "journal_io.h"
#include "recovery_passes.h"

#include <linux/kthread.h>
#include <linux/sort.h>

struct find_btree_nodes_worker {
	struct closure		*cl;
	struct find_btree_nodes	*f;
	struct bch_dev		*ca;
};

static void found_btree_node_to_text(struct printbuf *out, struct bch_fs *c, const struct found_btree_node *n)
{
	prt_printf(out, "%s l=%u seq=%u journal_seq=%llu cookie=%llx ",
		   bch2_btree_id_str(n->btree_id), n->level, n->seq,
		   n->journal_seq, n->cookie);
	bch2_bpos_to_text(out, n->min_key);
	prt_str(out, "-");
	bch2_bpos_to_text(out, n->max_key);

	if (n->range_updated)
		prt_str(out, " range updated");
	if (n->overwritten)
		prt_str(out, " overwritten");

	for (unsigned i = 0; i < n->nr_ptrs; i++) {
		prt_char(out, ' ');
		bch2_extent_ptr_to_text(out, c, n->ptrs + i);
	}
}

static void found_btree_nodes_to_text(struct printbuf *out, struct bch_fs *c, found_btree_nodes nodes)
{
	printbuf_indent_add(out, 2);
	darray_for_each(nodes, i) {
		found_btree_node_to_text(out, c, i);
		prt_newline(out);
	}
	printbuf_indent_sub(out, 2);
}

static void found_btree_node_to_key(struct bkey_i *k, const struct found_btree_node *f)
{
	struct bkey_i_btree_ptr_v2 *bp = bkey_btree_ptr_v2_init(k);

	set_bkey_val_u64s(&bp->k, sizeof(struct bch_btree_ptr_v2) / sizeof(u64) + f->nr_ptrs);
	bp->k.p			= f->max_key;
	bp->v.seq		= cpu_to_le64(f->cookie);
	bp->v.sectors_written	= 0;
	bp->v.flags		= 0;
	bp->v.sectors_written	= cpu_to_le16(f->sectors_written);
	bp->v.min_key		= f->min_key;
	SET_BTREE_PTR_RANGE_UPDATED(&bp->v, f->range_updated);
	memcpy(bp->v.start, f->ptrs, sizeof(struct bch_extent_ptr) * f->nr_ptrs);
}

static inline u64 bkey_journal_seq(struct bkey_s_c k)
{
	switch (k.k->type) {
	case KEY_TYPE_inode_v3:
		return le64_to_cpu(bkey_s_c_to_inode_v3(k).v->bi_journal_seq);
	default:
		return 0;
	}
}

static bool found_btree_node_is_readable(struct btree_trans *trans,
					 struct found_btree_node *f)
{
	struct { __BKEY_PADDED(k, BKEY_BTREE_PTR_VAL_U64s_MAX); } tmp;

	found_btree_node_to_key(&tmp.k, f);

	struct btree *b = bch2_btree_node_get_noiter(trans, &tmp.k, f->btree_id, f->level, false);
	bool ret = !IS_ERR_OR_NULL(b);
	if (!ret)
		return ret;

	f->sectors_written = b->written;
<<<<<<< HEAD
=======
	f->journal_seq = le64_to_cpu(b->data->keys.journal_seq);

	struct bkey_s_c k;
	struct bkey unpacked;
	struct btree_node_iter iter;
	for_each_btree_node_key_unpack(b, k, &iter, &unpacked)
		f->journal_seq = max(f->journal_seq, bkey_journal_seq(k));

>>>>>>> de9c2c66
	six_unlock_read(&b->c.lock);

	/*
	 * We might update this node's range; if that happens, we need the node
	 * to be re-read so the read path can trim keys that are no longer in
	 * this node
	 */
	if (b != btree_node_root(trans->c, b))
		bch2_btree_node_evict(trans, &tmp.k);
	return ret;
}

static int found_btree_node_cmp_cookie(const void *_l, const void *_r)
{
	const struct found_btree_node *l = _l;
	const struct found_btree_node *r = _r;

	return  cmp_int(l->btree_id,	r->btree_id) ?:
		cmp_int(l->level,	r->level) ?:
		cmp_int(l->cookie,	r->cookie);
}

/*
 * Given two found btree nodes, if their sequence numbers are equal, take the
 * one that's readable:
 */
static int found_btree_node_cmp_time(const struct found_btree_node *l,
				     const struct found_btree_node *r)
{
	return  cmp_int(l->seq, r->seq) ?:
		cmp_int(l->journal_seq, r->journal_seq);
}

static int found_btree_node_cmp_pos(const void *_l, const void *_r)
{
	const struct found_btree_node *l = _l;
	const struct found_btree_node *r = _r;

	return  cmp_int(l->btree_id,	r->btree_id) ?:
	       -cmp_int(l->level,	r->level) ?:
		bpos_cmp(l->min_key,	r->min_key) ?:
	       -found_btree_node_cmp_time(l, r);
}

static void try_read_btree_node(struct find_btree_nodes *f, struct bch_dev *ca,
				struct bio *bio, struct btree_node *bn, u64 offset)
{
	struct bch_fs *c = container_of(f, struct bch_fs, found_btree_nodes);

	bio_reset(bio, ca->disk_sb.bdev, REQ_OP_READ);
	bio->bi_iter.bi_sector	= offset;
	bch2_bio_map(bio, bn, PAGE_SIZE);

	submit_bio_wait(bio);
	if (bch2_dev_io_err_on(bio->bi_status, ca, BCH_MEMBER_ERROR_read,
			       "IO error in try_read_btree_node() at %llu: %s",
			       offset, bch2_blk_status_to_str(bio->bi_status)))
		return;

	if (le64_to_cpu(bn->magic) != bset_magic(c))
		return;

	if (bch2_csum_type_is_encryption(BSET_CSUM_TYPE(&bn->keys))) {
		struct nonce nonce = btree_nonce(&bn->keys, 0);
		unsigned bytes = (void *) &bn->keys - (void *) &bn->flags;

		bch2_encrypt(c, BSET_CSUM_TYPE(&bn->keys), nonce, &bn->flags, bytes);
	}

	if (btree_id_is_alloc(BTREE_NODE_ID(bn)))
		return;

	if (BTREE_NODE_LEVEL(bn) >= BTREE_MAX_DEPTH)
		return;

	rcu_read_lock();
	struct found_btree_node n = {
		.btree_id	= BTREE_NODE_ID(bn),
		.level		= BTREE_NODE_LEVEL(bn),
		.seq		= BTREE_NODE_SEQ(bn),
		.cookie		= le64_to_cpu(bn->keys.seq),
		.min_key	= bn->min_key,
		.max_key	= bn->max_key,
		.nr_ptrs	= 1,
		.ptrs[0].type	= 1 << BCH_EXTENT_ENTRY_ptr,
		.ptrs[0].offset	= offset,
		.ptrs[0].dev	= ca->dev_idx,
		.ptrs[0].gen	= *bucket_gen(ca, sector_to_bucket(ca, offset)),
	};
	rcu_read_unlock();

	if (bch2_trans_run(c, found_btree_node_is_readable(trans, &n))) {
		mutex_lock(&f->lock);
		if (BSET_BIG_ENDIAN(&bn->keys) != CPU_BIG_ENDIAN) {
			bch_err(c, "try_read_btree_node() can't handle endian conversion");
			f->ret = -EINVAL;
			goto unlock;
		}

		if (darray_push(&f->nodes, n))
			f->ret = -ENOMEM;
unlock:
		mutex_unlock(&f->lock);
	}
}

static int read_btree_nodes_worker(void *p)
{
	struct find_btree_nodes_worker *w = p;
	struct bch_fs *c = container_of(w->f, struct bch_fs, found_btree_nodes);
	struct bch_dev *ca = w->ca;
	void *buf = (void *) __get_free_page(GFP_KERNEL);
	struct bio *bio = bio_alloc(NULL, 1, 0, GFP_KERNEL);
	unsigned long last_print = jiffies;

	if (!buf || !bio) {
		bch_err(c, "read_btree_nodes_worker: error allocating bio/buf");
		w->f->ret = -ENOMEM;
		goto err;
	}

	for (u64 bucket = ca->mi.first_bucket; bucket < ca->mi.nbuckets; bucket++)
		for (unsigned bucket_offset = 0;
		     bucket_offset + btree_sectors(c) <= ca->mi.bucket_size;
		     bucket_offset += btree_sectors(c)) {
			if (time_after(jiffies, last_print + HZ * 30)) {
				u64 cur_sector = bucket * ca->mi.bucket_size + bucket_offset;
				u64 end_sector = ca->mi.nbuckets * ca->mi.bucket_size;

				bch_info(ca, "%s: %2u%% done", __func__,
					 (unsigned) div64_u64(cur_sector * 100, end_sector));
				last_print = jiffies;
			}

			u64 sector = bucket * ca->mi.bucket_size + bucket_offset;

			if (c->sb.version_upgrade_complete >= bcachefs_metadata_version_mi_btree_bitmap &&
			    !bch2_dev_btree_bitmap_marked_sectors(ca, sector, btree_sectors(c)))
				continue;

			try_read_btree_node(w->f, ca, bio, buf, sector);
		}
err:
	bio_put(bio);
	free_page((unsigned long) buf);
	percpu_ref_get(&ca->io_ref);
	closure_put(w->cl);
	kfree(w);
	return 0;
}

static int read_btree_nodes(struct find_btree_nodes *f)
{
	struct bch_fs *c = container_of(f, struct bch_fs, found_btree_nodes);
	struct closure cl;
	int ret = 0;

	closure_init_stack(&cl);

	for_each_online_member(c, ca) {
		if (!(ca->mi.data_allowed & BIT(BCH_DATA_btree)))
			continue;

		struct find_btree_nodes_worker *w = kmalloc(sizeof(*w), GFP_KERNEL);
		struct task_struct *t;

		if (!w) {
			percpu_ref_put(&ca->io_ref);
			ret = -ENOMEM;
			goto err;
		}

		percpu_ref_get(&ca->io_ref);
		closure_get(&cl);
		w->cl		= &cl;
		w->f		= f;
		w->ca		= ca;

		t = kthread_run(read_btree_nodes_worker, w, "read_btree_nodes/%s", ca->name);
		ret = IS_ERR_OR_NULL(t);
		if (ret) {
			percpu_ref_put(&ca->io_ref);
			closure_put(&cl);
			f->ret = ret;
			bch_err(c, "error starting kthread: %i", ret);
			break;
		}
	}
err:
	closure_sync(&cl);
	return f->ret ?: ret;
}

static void bubble_up(struct found_btree_node *n, struct found_btree_node *end)
{
	while (n + 1 < end &&
	       found_btree_node_cmp_pos(n, n + 1) > 0) {
		swap(n[0], n[1]);
		n++;
	}
}

static int handle_overwrites(struct bch_fs *c,
			     struct found_btree_node *start,
			     struct found_btree_node *end)
{
	struct found_btree_node *n;
again:
	for (n = start + 1;
	     n < end &&
	     n->btree_id	== start->btree_id &&
	     n->level		== start->level &&
	     bpos_lt(n->min_key, start->max_key);
	     n++)  {
		int cmp = found_btree_node_cmp_time(start, n);

		if (cmp > 0) {
			if (bpos_cmp(start->max_key, n->max_key) >= 0)
				n->overwritten = true;
			else {
				n->range_updated = true;
				n->min_key = bpos_successor(start->max_key);
				n->range_updated = true;
				bubble_up(n, end);
				goto again;
			}
		} else if (cmp < 0) {
			BUG_ON(bpos_cmp(n->min_key, start->min_key) <= 0);

			start->max_key = bpos_predecessor(n->min_key);
			start->range_updated = true;
		} else if (n->level) {
			n->overwritten = true;
		} else {
			if (bpos_cmp(start->max_key, n->max_key) >= 0)
				n->overwritten = true;
			else {
				n->range_updated = true;
				n->min_key = bpos_successor(start->max_key);
				n->range_updated = true;
				bubble_up(n, end);
				goto again;
			}
		}
	}

	return 0;
}

int bch2_scan_for_btree_nodes(struct bch_fs *c)
{
	struct find_btree_nodes *f = &c->found_btree_nodes;
	struct printbuf buf = PRINTBUF;
	size_t dst;
	int ret = 0;

	if (f->nodes.nr)
		return 0;

	mutex_init(&f->lock);

	ret = read_btree_nodes(f);
	if (ret)
		return ret;

	if (!f->nodes.nr) {
		bch_err(c, "%s: no btree nodes found", __func__);
		ret = -EINVAL;
		goto err;
	}

	if (0 && c->opts.verbose) {
		printbuf_reset(&buf);
		prt_printf(&buf, "%s: nodes found:\n", __func__);
		found_btree_nodes_to_text(&buf, c, f->nodes);
		bch2_print_string_as_lines(KERN_INFO, buf.buf);
	}

	sort(f->nodes.data, f->nodes.nr, sizeof(f->nodes.data[0]), found_btree_node_cmp_cookie, NULL);

	dst = 0;
	darray_for_each(f->nodes, i) {
		struct found_btree_node *prev = dst ? f->nodes.data + dst - 1 : NULL;

		if (prev &&
		    prev->cookie == i->cookie) {
			if (prev->nr_ptrs == ARRAY_SIZE(prev->ptrs)) {
				bch_err(c, "%s: found too many replicas for btree node", __func__);
				ret = -EINVAL;
				goto err;
			}
			prev->ptrs[prev->nr_ptrs++] = i->ptrs[0];
		} else {
			f->nodes.data[dst++] = *i;
		}
	}
	f->nodes.nr = dst;

	sort(f->nodes.data, f->nodes.nr, sizeof(f->nodes.data[0]), found_btree_node_cmp_pos, NULL);

	if (0 && c->opts.verbose) {
		printbuf_reset(&buf);
		prt_printf(&buf, "%s: nodes after merging replicas:\n", __func__);
		found_btree_nodes_to_text(&buf, c, f->nodes);
		bch2_print_string_as_lines(KERN_INFO, buf.buf);
	}

	dst = 0;
	darray_for_each(f->nodes, i) {
		if (i->overwritten)
			continue;

		ret = handle_overwrites(c, i, &darray_top(f->nodes));
		if (ret)
			goto err;

		BUG_ON(i->overwritten);
		f->nodes.data[dst++] = *i;
	}
	f->nodes.nr = dst;

	if (c->opts.verbose) {
		printbuf_reset(&buf);
		prt_printf(&buf, "%s: nodes found after overwrites:\n", __func__);
		found_btree_nodes_to_text(&buf, c, f->nodes);
		bch2_print_string_as_lines(KERN_INFO, buf.buf);
	}

	eytzinger0_sort(f->nodes.data, f->nodes.nr, sizeof(f->nodes.data[0]), found_btree_node_cmp_pos, NULL);
err:
	printbuf_exit(&buf);
	return ret;
}

static int found_btree_node_range_start_cmp(const void *_l, const void *_r)
{
	const struct found_btree_node *l = _l;
	const struct found_btree_node *r = _r;

	return  cmp_int(l->btree_id,	r->btree_id) ?:
	       -cmp_int(l->level,	r->level) ?:
		bpos_cmp(l->max_key,	r->min_key);
}

#define for_each_found_btree_node_in_range(_f, _search, _idx)				\
	for (size_t _idx = eytzinger0_find_gt((_f)->nodes.data, (_f)->nodes.nr,		\
					sizeof((_f)->nodes.data[0]),			\
					found_btree_node_range_start_cmp, &search);	\
	     _idx < (_f)->nodes.nr &&							\
	     (_f)->nodes.data[_idx].btree_id == _search.btree_id &&			\
	     (_f)->nodes.data[_idx].level == _search.level &&				\
	     bpos_lt((_f)->nodes.data[_idx].min_key, _search.max_key);			\
	     _idx = eytzinger0_next(_idx, (_f)->nodes.nr))

bool bch2_btree_node_is_stale(struct bch_fs *c, struct btree *b)
{
	struct find_btree_nodes *f = &c->found_btree_nodes;

	struct found_btree_node search = {
		.btree_id	= b->c.btree_id,
		.level		= b->c.level,
		.min_key	= b->data->min_key,
		.max_key	= b->key.k.p,
	};

	for_each_found_btree_node_in_range(f, search, idx)
		if (f->nodes.data[idx].seq > BTREE_NODE_SEQ(b->data))
			return true;
	return false;
}

bool bch2_btree_has_scanned_nodes(struct bch_fs *c, enum btree_id btree)
{
	struct found_btree_node search = {
		.btree_id	= btree,
		.level		= 0,
		.min_key	= POS_MIN,
		.max_key	= SPOS_MAX,
	};

	for_each_found_btree_node_in_range(&c->found_btree_nodes, search, idx)
		return true;
	return false;
}

int bch2_get_scanned_nodes(struct bch_fs *c, enum btree_id btree,
			   unsigned level, struct bpos node_min, struct bpos node_max)
{
	if (btree_id_is_alloc(btree))
		return 0;

	struct find_btree_nodes *f = &c->found_btree_nodes;

	int ret = bch2_run_explicit_recovery_pass(c, BCH_RECOVERY_PASS_scan_for_btree_nodes);
	if (ret)
		return ret;

	if (c->opts.verbose) {
		struct printbuf buf = PRINTBUF;

		prt_printf(&buf, "recovering %s l=%u ", bch2_btree_id_str(btree), level);
		bch2_bpos_to_text(&buf, node_min);
		prt_str(&buf, " - ");
		bch2_bpos_to_text(&buf, node_max);

		bch_info(c, "%s(): %s", __func__, buf.buf);
		printbuf_exit(&buf);
	}

	struct found_btree_node search = {
		.btree_id	= btree,
		.level		= level,
		.min_key	= node_min,
		.max_key	= node_max,
	};

	for_each_found_btree_node_in_range(f, search, idx) {
		struct found_btree_node n = f->nodes.data[idx];

		n.range_updated |= bpos_lt(n.min_key, node_min);
		n.min_key = bpos_max(n.min_key, node_min);

		n.range_updated |= bpos_gt(n.max_key, node_max);
		n.max_key = bpos_min(n.max_key, node_max);

		struct { __BKEY_PADDED(k, BKEY_BTREE_PTR_VAL_U64s_MAX); } tmp;

		found_btree_node_to_key(&tmp.k, &n);

		struct printbuf buf = PRINTBUF;
		bch2_bkey_val_to_text(&buf, c, bkey_i_to_s_c(&tmp.k));
		bch_verbose(c, "%s(): recovering %s", __func__, buf.buf);
		printbuf_exit(&buf);

		BUG_ON(bch2_bkey_invalid(c, bkey_i_to_s_c(&tmp.k), BKEY_TYPE_btree, 0, NULL));

		ret = bch2_journal_key_insert(c, btree, level + 1, &tmp.k);
		if (ret)
			return ret;
	}

	return 0;
}

void bch2_find_btree_nodes_exit(struct find_btree_nodes *f)
{
	darray_exit(&f->nodes);
}<|MERGE_RESOLUTION|>--- conflicted
+++ resolved
@@ -88,8 +88,6 @@
 		return ret;
 
 	f->sectors_written = b->written;
-<<<<<<< HEAD
-=======
 	f->journal_seq = le64_to_cpu(b->data->keys.journal_seq);
 
 	struct bkey_s_c k;
@@ -98,7 +96,6 @@
 	for_each_btree_node_key_unpack(b, k, &iter, &unpacked)
 		f->journal_seq = max(f->journal_seq, bkey_journal_seq(k));
 
->>>>>>> de9c2c66
 	six_unlock_read(&b->c.lock);
 
 	/*
