--- conflicted
+++ resolved
@@ -282,13 +282,8 @@
  * @path: the (dentry, vfsmount) pair for the new file
  * @fop: the 'struct file_operations' for the new file
  */
-<<<<<<< HEAD
-struct file *alloc_file(const struct path *path, int flags,
-		const struct file_operations *fop)
-=======
 static void file_init_path(struct file *file, const struct path *path,
 			   const struct file_operations *fop)
->>>>>>> 40ebc18b
 {
 	file->f_path = *path;
 	file->f_inode = path->dentry->d_inode;
@@ -317,7 +312,7 @@
  * @flags: O_... flags with which the new file will be opened
  * @fop: the 'struct file_operations' for the new file
  */
-static struct file *alloc_file(const struct path *path, int flags,
+struct file *alloc_file(const struct path *path, int flags,
 		const struct file_operations *fop)
 {
 	struct file *file;
