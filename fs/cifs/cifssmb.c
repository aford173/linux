--- conflicted
+++ resolved
@@ -61,55 +61,6 @@
 #define CIFS_NUM_PROT 1
 #endif /* CIFS_POSIX */
 
-<<<<<<< HEAD
-/*
- * Mark as invalid, all open files on tree connections since they
- * were closed when session to server was lost.
- */
-void
-cifs_mark_open_files_invalid(struct cifs_tcon *tcon)
-{
-	struct cifsFileInfo *open_file = NULL;
-	struct list_head *tmp;
-	struct list_head *tmp1;
-
-	/* only send once per connect */
-	spin_lock(&cifs_tcp_ses_lock);
-	if ((tcon->ses->ses_status != SES_GOOD) || (tcon->status != TID_NEED_RECON)) {
-		spin_unlock(&cifs_tcp_ses_lock);
-		return;
-	}
-	tcon->status = TID_IN_FILES_INVALIDATE;
-	spin_unlock(&cifs_tcp_ses_lock);
-
-	/* list all files open on tree connection and mark them invalid */
-	spin_lock(&tcon->open_file_lock);
-	list_for_each_safe(tmp, tmp1, &tcon->openFileList) {
-		open_file = list_entry(tmp, struct cifsFileInfo, tlist);
-		open_file->invalidHandle = true;
-		open_file->oplock_break_cancelled = true;
-	}
-	spin_unlock(&tcon->open_file_lock);
-
-	mutex_lock(&tcon->crfid.fid_mutex);
-	tcon->crfid.is_valid = false;
-	/* cached handle is not valid, so SMB2_CLOSE won't be sent below */
-	close_cached_dir_lease_locked(&tcon->crfid);
-	memset(tcon->crfid.fid, 0, sizeof(struct cifs_fid));
-	mutex_unlock(&tcon->crfid.fid_mutex);
-
-	spin_lock(&cifs_tcp_ses_lock);
-	if (tcon->status == TID_IN_FILES_INVALIDATE)
-		tcon->status = TID_NEED_TCON;
-	spin_unlock(&cifs_tcp_ses_lock);
-
-	/*
-	 * BB Add call to invalidate_inodes(sb) for all superblocks mounted
-	 * to this tcon.
-	 */
-}
-=======
->>>>>>> 7365df19
 
 /* reconnect the socket, tcon, and smb session if needed */
 static int
