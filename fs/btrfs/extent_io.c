// SPDX-License-Identifier: GPL-2.0

#include <linux/bitops.h>
#include <linux/slab.h>
#include <linux/bio.h>
#include <linux/mm.h>
#include <linux/pagemap.h>
#include <linux/page-flags.h>
#include <linux/sched/mm.h>
#include <linux/spinlock.h>
#include <linux/blkdev.h>
#include <linux/swap.h>
#include <linux/writeback.h>
#include <linux/pagevec.h>
#include <linux/prefetch.h>
#include <linux/fsverity.h>
#include "extent_io.h"
#include "extent-io-tree.h"
#include "extent_map.h"
#include "ctree.h"
#include "btrfs_inode.h"
#include "bio.h"
#include "locking.h"
#include "backref.h"
#include "disk-io.h"
#include "subpage.h"
#include "zoned.h"
#include "block-group.h"
#include "compression.h"
#include "fs.h"
#include "accessors.h"
#include "file-item.h"
#include "file.h"
#include "dev-replace.h"
#include "super.h"
#include "transaction.h"

static struct kmem_cache *extent_buffer_cache;

#ifdef CONFIG_BTRFS_DEBUG
static inline void btrfs_leak_debug_add_eb(struct extent_buffer *eb)
{
	struct btrfs_fs_info *fs_info = eb->fs_info;
	unsigned long flags;

	spin_lock_irqsave(&fs_info->eb_leak_lock, flags);
	list_add(&eb->leak_list, &fs_info->allocated_ebs);
	spin_unlock_irqrestore(&fs_info->eb_leak_lock, flags);
}

static inline void btrfs_leak_debug_del_eb(struct extent_buffer *eb)
{
	struct btrfs_fs_info *fs_info = eb->fs_info;
	unsigned long flags;

	spin_lock_irqsave(&fs_info->eb_leak_lock, flags);
	list_del(&eb->leak_list);
	spin_unlock_irqrestore(&fs_info->eb_leak_lock, flags);
}

void btrfs_extent_buffer_leak_debug_check(struct btrfs_fs_info *fs_info)
{
	struct extent_buffer *eb;
	unsigned long flags;

	/*
	 * If we didn't get into open_ctree our allocated_ebs will not be
	 * initialized, so just skip this.
	 */
	if (!fs_info->allocated_ebs.next)
		return;

	WARN_ON(!list_empty(&fs_info->allocated_ebs));
	spin_lock_irqsave(&fs_info->eb_leak_lock, flags);
	while (!list_empty(&fs_info->allocated_ebs)) {
		eb = list_first_entry(&fs_info->allocated_ebs,
				      struct extent_buffer, leak_list);
		pr_err(
	"BTRFS: buffer leak start %llu len %u refs %d bflags %lu owner %llu\n",
		       eb->start, eb->len, atomic_read(&eb->refs), eb->bflags,
		       btrfs_header_owner(eb));
		list_del(&eb->leak_list);
		WARN_ON_ONCE(1);
		kmem_cache_free(extent_buffer_cache, eb);
	}
	spin_unlock_irqrestore(&fs_info->eb_leak_lock, flags);
}
#else
#define btrfs_leak_debug_add_eb(eb)			do {} while (0)
#define btrfs_leak_debug_del_eb(eb)			do {} while (0)
#endif

/*
 * Structure to record info about the bio being assembled, and other info like
 * how many bytes are there before stripe/ordered extent boundary.
 */
struct btrfs_bio_ctrl {
	struct btrfs_bio *bbio;
	enum btrfs_compression_type compress_type;
	u32 len_to_oe_boundary;
	blk_opf_t opf;
	btrfs_bio_end_io_t end_io_func;
	struct writeback_control *wbc;
};

static void submit_one_bio(struct btrfs_bio_ctrl *bio_ctrl)
{
	struct btrfs_bio *bbio = bio_ctrl->bbio;

	if (!bbio)
		return;

	/* Caller should ensure the bio has at least some range added */
	ASSERT(bbio->bio.bi_iter.bi_size);

	if (btrfs_op(&bbio->bio) == BTRFS_MAP_READ &&
	    bio_ctrl->compress_type != BTRFS_COMPRESS_NONE)
		btrfs_submit_compressed_read(bbio);
	else
		btrfs_submit_bio(bbio, 0);

	/* The bbio is owned by the end_io handler now */
	bio_ctrl->bbio = NULL;
}

/*
 * Submit or fail the current bio in the bio_ctrl structure.
 */
static void submit_write_bio(struct btrfs_bio_ctrl *bio_ctrl, int ret)
{
	struct btrfs_bio *bbio = bio_ctrl->bbio;

	if (!bbio)
		return;

	if (ret) {
		ASSERT(ret < 0);
		btrfs_bio_end_io(bbio, errno_to_blk_status(ret));
		/* The bio is owned by the end_io handler now */
		bio_ctrl->bbio = NULL;
	} else {
		submit_one_bio(bio_ctrl);
	}
}

int __init extent_buffer_init_cachep(void)
{
	extent_buffer_cache = kmem_cache_create("btrfs_extent_buffer",
						sizeof(struct extent_buffer), 0, 0,
						NULL);
	if (!extent_buffer_cache)
		return -ENOMEM;

	return 0;
}

void __cold extent_buffer_free_cachep(void)
{
	/*
	 * Make sure all delayed rcu free are flushed before we
	 * destroy caches.
	 */
	rcu_barrier();
	kmem_cache_destroy(extent_buffer_cache);
}

void extent_range_clear_dirty_for_io(struct inode *inode, u64 start, u64 end)
{
	unsigned long index = start >> PAGE_SHIFT;
	unsigned long end_index = end >> PAGE_SHIFT;
	struct page *page;

	while (index <= end_index) {
		page = find_get_page(inode->i_mapping, index);
		BUG_ON(!page); /* Pages should be in the extent_io_tree */
		clear_page_dirty_for_io(page);
		put_page(page);
		index++;
	}
}

static void process_one_page(struct btrfs_fs_info *fs_info,
			     struct page *page, const struct page *locked_page,
			     unsigned long page_ops, u64 start, u64 end)
{
	struct folio *folio = page_folio(page);
	u32 len;

	ASSERT(end + 1 - start != 0 && end + 1 - start < U32_MAX);
	len = end + 1 - start;

	if (page_ops & PAGE_SET_ORDERED)
		btrfs_folio_clamp_set_ordered(fs_info, folio, start, len);
	if (page_ops & PAGE_START_WRITEBACK) {
		btrfs_folio_clamp_clear_dirty(fs_info, folio, start, len);
		btrfs_folio_clamp_set_writeback(fs_info, folio, start, len);
	}
	if (page_ops & PAGE_END_WRITEBACK)
		btrfs_folio_clamp_clear_writeback(fs_info, folio, start, len);

	if (page != locked_page && (page_ops & PAGE_UNLOCK))
		btrfs_folio_end_writer_lock(fs_info, folio, start, len);
}

static void __process_pages_contig(struct address_space *mapping,
				   const struct page *locked_page, u64 start, u64 end,
				   unsigned long page_ops)
{
	struct btrfs_fs_info *fs_info = inode_to_fs_info(mapping->host);
	pgoff_t start_index = start >> PAGE_SHIFT;
	pgoff_t end_index = end >> PAGE_SHIFT;
	pgoff_t index = start_index;
	struct folio_batch fbatch;
	int i;

	folio_batch_init(&fbatch);
	while (index <= end_index) {
		int found_folios;

		found_folios = filemap_get_folios_contig(mapping, &index,
				end_index, &fbatch);
		for (i = 0; i < found_folios; i++) {
			struct folio *folio = fbatch.folios[i];

			process_one_page(fs_info, &folio->page, locked_page,
					 page_ops, start, end);
		}
		folio_batch_release(&fbatch);
		cond_resched();
	}
}

static noinline void __unlock_for_delalloc(const struct inode *inode,
					   const struct page *locked_page,
					   u64 start, u64 end)
{
	unsigned long index = start >> PAGE_SHIFT;
	unsigned long end_index = end >> PAGE_SHIFT;

	ASSERT(locked_page);
	if (index == locked_page->index && end_index == index)
		return;

	__process_pages_contig(inode->i_mapping, locked_page, start, end,
			       PAGE_UNLOCK);
}

static noinline int lock_delalloc_pages(struct inode *inode,
					const struct page *locked_page,
					u64 start,
					u64 end)
{
	struct btrfs_fs_info *fs_info = inode_to_fs_info(inode);
	struct address_space *mapping = inode->i_mapping;
	pgoff_t start_index = start >> PAGE_SHIFT;
	pgoff_t end_index = end >> PAGE_SHIFT;
	pgoff_t index = start_index;
	u64 processed_end = start;
	struct folio_batch fbatch;

	if (index == locked_page->index && index == end_index)
		return 0;

	folio_batch_init(&fbatch);
	while (index <= end_index) {
		unsigned int found_folios, i;

		found_folios = filemap_get_folios_contig(mapping, &index,
				end_index, &fbatch);
		if (found_folios == 0)
			goto out;

		for (i = 0; i < found_folios; i++) {
			struct folio *folio = fbatch.folios[i];
			struct page *page = folio_page(folio, 0);
			u32 len = end + 1 - start;

			if (page == locked_page)
				continue;

			if (btrfs_folio_start_writer_lock(fs_info, folio, start,
							  len))
				goto out;

			if (!PageDirty(page) || page->mapping != mapping) {
				btrfs_folio_end_writer_lock(fs_info, folio, start,
							    len);
				goto out;
			}

			processed_end = page_offset(page) + PAGE_SIZE - 1;
		}
		folio_batch_release(&fbatch);
		cond_resched();
	}

	return 0;
out:
	folio_batch_release(&fbatch);
	if (processed_end > start)
		__unlock_for_delalloc(inode, locked_page, start, processed_end);
	return -EAGAIN;
}

/*
 * Find and lock a contiguous range of bytes in the file marked as delalloc, no
 * more than @max_bytes.
 *
 * @start:	The original start bytenr to search.
 *		Will store the extent range start bytenr.
 * @end:	The original end bytenr of the search range
 *		Will store the extent range end bytenr.
 *
 * Return true if we find a delalloc range which starts inside the original
 * range, and @start/@end will store the delalloc range start/end.
 *
 * Return false if we can't find any delalloc range which starts inside the
 * original range, and @start/@end will be the non-delalloc range start/end.
 */
EXPORT_FOR_TESTS
noinline_for_stack bool find_lock_delalloc_range(struct inode *inode,
				    struct page *locked_page, u64 *start,
				    u64 *end)
{
	struct btrfs_fs_info *fs_info = inode_to_fs_info(inode);
	struct extent_io_tree *tree = &BTRFS_I(inode)->io_tree;
	const u64 orig_start = *start;
	const u64 orig_end = *end;
	/* The sanity tests may not set a valid fs_info. */
	u64 max_bytes = fs_info ? fs_info->max_extent_size : BTRFS_MAX_EXTENT_SIZE;
	u64 delalloc_start;
	u64 delalloc_end;
	bool found;
	struct extent_state *cached_state = NULL;
	int ret;
	int loops = 0;

	/* Caller should pass a valid @end to indicate the search range end */
	ASSERT(orig_end > orig_start);

	/* The range should at least cover part of the page */
	ASSERT(!(orig_start >= page_offset(locked_page) + PAGE_SIZE ||
		 orig_end <= page_offset(locked_page)));
again:
	/* step one, find a bunch of delalloc bytes starting at start */
	delalloc_start = *start;
	delalloc_end = 0;
	found = btrfs_find_delalloc_range(tree, &delalloc_start, &delalloc_end,
					  max_bytes, &cached_state);
	if (!found || delalloc_end <= *start || delalloc_start > orig_end) {
		*start = delalloc_start;

		/* @delalloc_end can be -1, never go beyond @orig_end */
		*end = min(delalloc_end, orig_end);
		free_extent_state(cached_state);
		return false;
	}

	/*
	 * start comes from the offset of locked_page.  We have to lock
	 * pages in order, so we can't process delalloc bytes before
	 * locked_page
	 */
	if (delalloc_start < *start)
		delalloc_start = *start;

	/*
	 * make sure to limit the number of pages we try to lock down
	 */
	if (delalloc_end + 1 - delalloc_start > max_bytes)
		delalloc_end = delalloc_start + max_bytes - 1;

	/* step two, lock all the pages after the page that has start */
	ret = lock_delalloc_pages(inode, locked_page,
				  delalloc_start, delalloc_end);
	ASSERT(!ret || ret == -EAGAIN);
	if (ret == -EAGAIN) {
		/* some of the pages are gone, lets avoid looping by
		 * shortening the size of the delalloc range we're searching
		 */
		free_extent_state(cached_state);
		cached_state = NULL;
		if (!loops) {
			max_bytes = PAGE_SIZE;
			loops = 1;
			goto again;
		} else {
			found = false;
			goto out_failed;
		}
	}

	/* step three, lock the state bits for the whole range */
	lock_extent(tree, delalloc_start, delalloc_end, &cached_state);

	/* then test to make sure it is all still delalloc */
	ret = test_range_bit(tree, delalloc_start, delalloc_end,
			     EXTENT_DELALLOC, cached_state);

	unlock_extent(tree, delalloc_start, delalloc_end, &cached_state);
	if (!ret) {
		__unlock_for_delalloc(inode, locked_page,
			      delalloc_start, delalloc_end);
		cond_resched();
		goto again;
	}
	*start = delalloc_start;
	*end = delalloc_end;
out_failed:
	return found;
}

void extent_clear_unlock_delalloc(struct btrfs_inode *inode, u64 start, u64 end,
				  const struct page *locked_page,
				  struct extent_state **cached,
				  u32 clear_bits, unsigned long page_ops)
{
	clear_extent_bit(&inode->io_tree, start, end, clear_bits, cached);

	__process_pages_contig(inode->vfs_inode.i_mapping, locked_page,
			       start, end, page_ops);
}

static bool btrfs_verify_page(struct page *page, u64 start)
{
	if (!fsverity_active(page->mapping->host) ||
	    PageUptodate(page) ||
	    start >= i_size_read(page->mapping->host))
		return true;
	return fsverity_verify_page(page);
}

static void end_page_read(struct page *page, bool uptodate, u64 start, u32 len)
{
	struct btrfs_fs_info *fs_info = page_to_fs_info(page);
	struct folio *folio = page_folio(page);

	ASSERT(page_offset(page) <= start &&
	       start + len <= page_offset(page) + PAGE_SIZE);

	if (uptodate && btrfs_verify_page(page, start))
		btrfs_folio_set_uptodate(fs_info, folio, start, len);
	else
		btrfs_folio_clear_uptodate(fs_info, folio, start, len);

	if (!btrfs_is_subpage(fs_info, page->mapping))
		unlock_page(page);
	else
		btrfs_subpage_end_reader(fs_info, folio, start, len);
}

/*
 * After a write IO is done, we need to:
 *
 * - clear the uptodate bits on error
 * - clear the writeback bits in the extent tree for the range
 * - filio_end_writeback()  if there is no more pending io for the folio
 *
 * Scheduling is not allowed, so the extent state tree is expected
 * to have one and only one object corresponding to this IO.
 */
static void end_bbio_data_write(struct btrfs_bio *bbio)
{
	struct btrfs_fs_info *fs_info = bbio->fs_info;
	struct bio *bio = &bbio->bio;
	int error = blk_status_to_errno(bio->bi_status);
	struct folio_iter fi;
	const u32 sectorsize = fs_info->sectorsize;

	ASSERT(!bio_flagged(bio, BIO_CLONED));
	bio_for_each_folio_all(fi, bio) {
		struct folio *folio = fi.folio;
		u64 start = folio_pos(folio) + fi.offset;
		u32 len = fi.length;

		/* Only order 0 (single page) folios are allowed for data. */
		ASSERT(folio_order(folio) == 0);

		/* Our read/write should always be sector aligned. */
		if (!IS_ALIGNED(fi.offset, sectorsize))
			btrfs_err(fs_info,
		"partial page write in btrfs with offset %zu and length %zu",
				  fi.offset, fi.length);
		else if (!IS_ALIGNED(fi.length, sectorsize))
			btrfs_info(fs_info,
		"incomplete page write with offset %zu and length %zu",
				   fi.offset, fi.length);

		btrfs_finish_ordered_extent(bbio->ordered,
				folio_page(folio, 0), start, len, !error);
		if (error)
			mapping_set_error(folio->mapping, error);
		btrfs_folio_clear_writeback(fs_info, folio, start, len);
	}

	bio_put(bio);
}

/*
 * Record previously processed extent range
 *
 * For endio_readpage_release_extent() to handle a full extent range, reducing
 * the extent io operations.
 */
struct processed_extent {
	struct btrfs_inode *inode;
	/* Start of the range in @inode */
	u64 start;
	/* End of the range in @inode */
	u64 end;
	bool uptodate;
};

/*
 * Try to release processed extent range
 *
 * May not release the extent range right now if the current range is
 * contiguous to processed extent.
 *
 * Will release processed extent when any of @inode, @uptodate, the range is
 * no longer contiguous to the processed range.
 *
 * Passing @inode == NULL will force processed extent to be released.
 */
static void endio_readpage_release_extent(struct processed_extent *processed,
			      struct btrfs_inode *inode, u64 start, u64 end,
			      bool uptodate)
{
	struct extent_state *cached = NULL;
	struct extent_io_tree *tree;

	/* The first extent, initialize @processed */
	if (!processed->inode)
		goto update;

	/*
	 * Contiguous to processed extent, just uptodate the end.
	 *
	 * Several things to notice:
	 *
	 * - bio can be merged as long as on-disk bytenr is contiguous
	 *   This means we can have page belonging to other inodes, thus need to
	 *   check if the inode still matches.
	 * - bvec can contain range beyond current page for multi-page bvec
	 *   Thus we need to do processed->end + 1 >= start check
	 */
	if (processed->inode == inode && processed->uptodate == uptodate &&
	    processed->end + 1 >= start && end >= processed->end) {
		processed->end = end;
		return;
	}

	tree = &processed->inode->io_tree;
	/*
	 * Now we don't have range contiguous to the processed range, release
	 * the processed range now.
	 */
	unlock_extent(tree, processed->start, processed->end, &cached);

update:
	/* Update processed to current range */
	processed->inode = inode;
	processed->start = start;
	processed->end = end;
	processed->uptodate = uptodate;
}

static void begin_page_read(struct btrfs_fs_info *fs_info, struct page *page)
{
	struct folio *folio = page_folio(page);

	ASSERT(folio_test_locked(folio));
	if (!btrfs_is_subpage(fs_info, folio->mapping))
		return;

	ASSERT(folio_test_private(folio));
	btrfs_subpage_start_reader(fs_info, folio, page_offset(page), PAGE_SIZE);
}

/*
 * After a data read IO is done, we need to:
 *
 * - clear the uptodate bits on error
 * - set the uptodate bits if things worked
 * - set the folio up to date if all extents in the tree are uptodate
 * - clear the lock bit in the extent tree
 * - unlock the folio if there are no other extents locked for it
 *
 * Scheduling is not allowed, so the extent state tree is expected
 * to have one and only one object corresponding to this IO.
 */
static void end_bbio_data_read(struct btrfs_bio *bbio)
{
	struct btrfs_fs_info *fs_info = bbio->fs_info;
	struct bio *bio = &bbio->bio;
	struct processed_extent processed = { 0 };
	struct folio_iter fi;
	const u32 sectorsize = fs_info->sectorsize;

	ASSERT(!bio_flagged(bio, BIO_CLONED));
	bio_for_each_folio_all(fi, &bbio->bio) {
		bool uptodate = !bio->bi_status;
		struct folio *folio = fi.folio;
		struct inode *inode = folio->mapping->host;
		u64 start;
		u64 end;
		u32 len;

		/* For now only order 0 folios are supported for data. */
		ASSERT(folio_order(folio) == 0);
		btrfs_debug(fs_info,
			"%s: bi_sector=%llu, err=%d, mirror=%u",
			__func__, bio->bi_iter.bi_sector, bio->bi_status,
			bbio->mirror_num);

		/*
		 * We always issue full-sector reads, but if some block in a
		 * folio fails to read, blk_update_request() will advance
		 * bv_offset and adjust bv_len to compensate.  Print a warning
		 * for unaligned offsets, and an error if they don't add up to
		 * a full sector.
		 */
		if (!IS_ALIGNED(fi.offset, sectorsize))
			btrfs_err(fs_info,
		"partial page read in btrfs with offset %zu and length %zu",
				  fi.offset, fi.length);
		else if (!IS_ALIGNED(fi.offset + fi.length, sectorsize))
			btrfs_info(fs_info,
		"incomplete page read with offset %zu and length %zu",
				   fi.offset, fi.length);

		start = folio_pos(folio) + fi.offset;
		end = start + fi.length - 1;
		len = fi.length;

		if (likely(uptodate)) {
			loff_t i_size = i_size_read(inode);
			pgoff_t end_index = i_size >> folio_shift(folio);

			/*
			 * Zero out the remaining part if this range straddles
			 * i_size.
			 *
			 * Here we should only zero the range inside the folio,
			 * not touch anything else.
			 *
			 * NOTE: i_size is exclusive while end is inclusive.
			 */
			if (folio_index(folio) == end_index && i_size <= end) {
				u32 zero_start = max(offset_in_folio(folio, i_size),
						     offset_in_folio(folio, start));
				u32 zero_len = offset_in_folio(folio, end) + 1 -
					       zero_start;

				folio_zero_range(folio, zero_start, zero_len);
			}
		}

		/* Update page status and unlock. */
		end_page_read(folio_page(folio, 0), uptodate, start, len);
		endio_readpage_release_extent(&processed, BTRFS_I(inode),
					      start, end, uptodate);
	}
	/* Release the last extent */
	endio_readpage_release_extent(&processed, NULL, 0, 0, false);
	bio_put(bio);
}

/*
 * Populate every free slot in a provided array with folios.
 *
 * @nr_folios:   number of folios to allocate
 * @folio_array: the array to fill with folios; any existing non-NULL entries in
 *		 the array will be skipped
 * @extra_gfp:	 the extra GFP flags for the allocation
 *
 * Return: 0        if all folios were able to be allocated;
 *         -ENOMEM  otherwise, the partially allocated folios would be freed and
 *                  the array slots zeroed
 */
int btrfs_alloc_folio_array(unsigned int nr_folios, struct folio **folio_array,
			    gfp_t extra_gfp)
{
	for (int i = 0; i < nr_folios; i++) {
		if (folio_array[i])
			continue;
		folio_array[i] = folio_alloc(GFP_NOFS | extra_gfp, 0);
		if (!folio_array[i])
			goto error;
	}
	return 0;
error:
	for (int i = 0; i < nr_folios; i++) {
		if (folio_array[i])
			folio_put(folio_array[i]);
	}
	return -ENOMEM;
}

/*
 * Populate every free slot in a provided array with pages.
 *
 * @nr_pages:   number of pages to allocate
 * @page_array: the array to fill with pages; any existing non-null entries in
 * 		the array will be skipped
 * @extra_gfp:	the extra GFP flags for the allocation.
 *
 * Return: 0        if all pages were able to be allocated;
 *         -ENOMEM  otherwise, the partially allocated pages would be freed and
 *                  the array slots zeroed
 */
int btrfs_alloc_page_array(unsigned int nr_pages, struct page **page_array,
			   gfp_t extra_gfp)
{
	const gfp_t gfp = GFP_NOFS | extra_gfp;
	unsigned int allocated;

	for (allocated = 0; allocated < nr_pages;) {
		unsigned int last = allocated;

		allocated = alloc_pages_bulk_array(gfp, nr_pages, page_array);
		if (unlikely(allocated == last)) {
			/* No progress, fail and do cleanup. */
			for (int i = 0; i < allocated; i++) {
				__free_page(page_array[i]);
				page_array[i] = NULL;
			}
			return -ENOMEM;
		}
	}
	return 0;
}

/*
 * Populate needed folios for the extent buffer.
 *
 * For now, the folios populated are always in order 0 (aka, single page).
 */
static int alloc_eb_folio_array(struct extent_buffer *eb, gfp_t extra_gfp)
{
	struct page *page_array[INLINE_EXTENT_BUFFER_PAGES] = { 0 };
	int num_pages = num_extent_pages(eb);
	int ret;

	ret = btrfs_alloc_page_array(num_pages, page_array, extra_gfp);
	if (ret < 0)
		return ret;

	for (int i = 0; i < num_pages; i++)
		eb->folios[i] = page_folio(page_array[i]);
	eb->folio_size = PAGE_SIZE;
	eb->folio_shift = PAGE_SHIFT;
	return 0;
}

static bool btrfs_bio_is_contig(struct btrfs_bio_ctrl *bio_ctrl,
				struct page *page, u64 disk_bytenr,
				unsigned int pg_offset)
{
	struct bio *bio = &bio_ctrl->bbio->bio;
	struct bio_vec *bvec = bio_last_bvec_all(bio);
	const sector_t sector = disk_bytenr >> SECTOR_SHIFT;

	if (bio_ctrl->compress_type != BTRFS_COMPRESS_NONE) {
		/*
		 * For compression, all IO should have its logical bytenr set
		 * to the starting bytenr of the compressed extent.
		 */
		return bio->bi_iter.bi_sector == sector;
	}

	/*
	 * The contig check requires the following conditions to be met:
	 *
	 * 1) The pages are belonging to the same inode
	 *    This is implied by the call chain.
	 *
	 * 2) The range has adjacent logical bytenr
	 *
	 * 3) The range has adjacent file offset
	 *    This is required for the usage of btrfs_bio->file_offset.
	 */
	return bio_end_sector(bio) == sector &&
		page_offset(bvec->bv_page) + bvec->bv_offset + bvec->bv_len ==
		page_offset(page) + pg_offset;
}

static void alloc_new_bio(struct btrfs_inode *inode,
			  struct btrfs_bio_ctrl *bio_ctrl,
			  u64 disk_bytenr, u64 file_offset)
{
	struct btrfs_fs_info *fs_info = inode->root->fs_info;
	struct btrfs_bio *bbio;

	bbio = btrfs_bio_alloc(BIO_MAX_VECS, bio_ctrl->opf, fs_info,
			       bio_ctrl->end_io_func, NULL);
	bbio->bio.bi_iter.bi_sector = disk_bytenr >> SECTOR_SHIFT;
	bbio->inode = inode;
	bbio->file_offset = file_offset;
	bio_ctrl->bbio = bbio;
	bio_ctrl->len_to_oe_boundary = U32_MAX;

	/* Limit data write bios to the ordered boundary. */
	if (bio_ctrl->wbc) {
		struct btrfs_ordered_extent *ordered;

		ordered = btrfs_lookup_ordered_extent(inode, file_offset);
		if (ordered) {
			bio_ctrl->len_to_oe_boundary = min_t(u32, U32_MAX,
					ordered->file_offset +
					ordered->disk_num_bytes - file_offset);
			bbio->ordered = ordered;
		}

		/*
		 * Pick the last added device to support cgroup writeback.  For
		 * multi-device file systems this means blk-cgroup policies have
		 * to always be set on the last added/replaced device.
		 * This is a bit odd but has been like that for a long time.
		 */
		bio_set_dev(&bbio->bio, fs_info->fs_devices->latest_dev->bdev);
		wbc_init_bio(bio_ctrl->wbc, &bbio->bio);
	}
}

/*
 * @disk_bytenr: logical bytenr where the write will be
 * @page:	page to add to the bio
 * @size:	portion of page that we want to write to
 * @pg_offset:	offset of the new bio or to check whether we are adding
 *              a contiguous page to the previous one
 *
 * The will either add the page into the existing @bio_ctrl->bbio, or allocate a
 * new one in @bio_ctrl->bbio.
 * The mirror number for this IO should already be initizlied in
 * @bio_ctrl->mirror_num.
 */
static void submit_extent_page(struct btrfs_bio_ctrl *bio_ctrl,
			       u64 disk_bytenr, struct page *page,
			       size_t size, unsigned long pg_offset)
{
	struct btrfs_inode *inode = page_to_inode(page);

	ASSERT(pg_offset + size <= PAGE_SIZE);
	ASSERT(bio_ctrl->end_io_func);

	if (bio_ctrl->bbio &&
	    !btrfs_bio_is_contig(bio_ctrl, page, disk_bytenr, pg_offset))
		submit_one_bio(bio_ctrl);

	do {
		u32 len = size;

		/* Allocate new bio if needed */
		if (!bio_ctrl->bbio) {
			alloc_new_bio(inode, bio_ctrl, disk_bytenr,
				      page_offset(page) + pg_offset);
		}

		/* Cap to the current ordered extent boundary if there is one. */
		if (len > bio_ctrl->len_to_oe_boundary) {
			ASSERT(bio_ctrl->compress_type == BTRFS_COMPRESS_NONE);
			ASSERT(is_data_inode(&inode->vfs_inode));
			len = bio_ctrl->len_to_oe_boundary;
		}

		if (bio_add_page(&bio_ctrl->bbio->bio, page, len, pg_offset) != len) {
			/* bio full: move on to a new one */
			submit_one_bio(bio_ctrl);
			continue;
		}

		if (bio_ctrl->wbc)
			wbc_account_cgroup_owner(bio_ctrl->wbc, page, len);

		size -= len;
		pg_offset += len;
		disk_bytenr += len;

		/*
		 * len_to_oe_boundary defaults to U32_MAX, which isn't page or
		 * sector aligned.  alloc_new_bio() then sets it to the end of
		 * our ordered extent for writes into zoned devices.
		 *
		 * When len_to_oe_boundary is tracking an ordered extent, we
		 * trust the ordered extent code to align things properly, and
		 * the check above to cap our write to the ordered extent
		 * boundary is correct.
		 *
		 * When len_to_oe_boundary is U32_MAX, the cap above would
		 * result in a 4095 byte IO for the last page right before
		 * we hit the bio limit of UINT_MAX.  bio_add_page() has all
		 * the checks required to make sure we don't overflow the bio,
		 * and we should just ignore len_to_oe_boundary completely
		 * unless we're using it to track an ordered extent.
		 *
		 * It's pretty hard to make a bio sized U32_MAX, but it can
		 * happen when the page cache is able to feed us contiguous
		 * pages for large extents.
		 */
		if (bio_ctrl->len_to_oe_boundary != U32_MAX)
			bio_ctrl->len_to_oe_boundary -= len;

		/* Ordered extent boundary: move on to a new bio. */
		if (bio_ctrl->len_to_oe_boundary == 0)
			submit_one_bio(bio_ctrl);
	} while (size);
}

static int attach_extent_buffer_folio(struct extent_buffer *eb,
				      struct folio *folio,
				      struct btrfs_subpage *prealloc)
{
	struct btrfs_fs_info *fs_info = eb->fs_info;
	int ret = 0;

	/*
	 * If the page is mapped to btree inode, we should hold the private
	 * lock to prevent race.
	 * For cloned or dummy extent buffers, their pages are not mapped and
	 * will not race with any other ebs.
	 */
	if (folio->mapping)
		lockdep_assert_held(&folio->mapping->i_private_lock);

	if (fs_info->nodesize >= PAGE_SIZE) {
		if (!folio_test_private(folio))
			folio_attach_private(folio, eb);
		else
			WARN_ON(folio_get_private(folio) != eb);
		return 0;
	}

	/* Already mapped, just free prealloc */
	if (folio_test_private(folio)) {
		btrfs_free_subpage(prealloc);
		return 0;
	}

	if (prealloc)
		/* Has preallocated memory for subpage */
		folio_attach_private(folio, prealloc);
	else
		/* Do new allocation to attach subpage */
		ret = btrfs_attach_subpage(fs_info, folio, BTRFS_SUBPAGE_METADATA);
	return ret;
}

int set_page_extent_mapped(struct page *page)
{
	return set_folio_extent_mapped(page_folio(page));
}

int set_folio_extent_mapped(struct folio *folio)
{
	struct btrfs_fs_info *fs_info;

	ASSERT(folio->mapping);

	if (folio_test_private(folio))
		return 0;

	fs_info = folio_to_fs_info(folio);

	if (btrfs_is_subpage(fs_info, folio->mapping))
		return btrfs_attach_subpage(fs_info, folio, BTRFS_SUBPAGE_DATA);

	folio_attach_private(folio, (void *)EXTENT_FOLIO_PRIVATE);
	return 0;
}

void clear_page_extent_mapped(struct page *page)
{
	struct folio *folio = page_folio(page);
	struct btrfs_fs_info *fs_info;

	ASSERT(page->mapping);

	if (!folio_test_private(folio))
		return;

	fs_info = page_to_fs_info(page);
	if (btrfs_is_subpage(fs_info, page->mapping))
		return btrfs_detach_subpage(fs_info, folio);

	folio_detach_private(folio);
}

static struct extent_map *__get_extent_map(struct inode *inode, struct page *page,
		 u64 start, u64 len, struct extent_map **em_cached)
{
	struct extent_map *em;

	ASSERT(em_cached);

	if (*em_cached) {
		em = *em_cached;
		if (extent_map_in_tree(em) && start >= em->start &&
		    start < extent_map_end(em)) {
			refcount_inc(&em->refs);
			return em;
		}

		free_extent_map(em);
		*em_cached = NULL;
	}

	em = btrfs_get_extent(BTRFS_I(inode), page, start, len);
	if (!IS_ERR(em)) {
		BUG_ON(*em_cached);
		refcount_inc(&em->refs);
		*em_cached = em;
	}
	return em;
}
/*
 * basic readpage implementation.  Locked extent state structs are inserted
 * into the tree that are removed when the IO is done (by the end_io
 * handlers)
 * XXX JDM: This needs looking at to ensure proper page locking
 * return 0 on success, otherwise return error
 */
static int btrfs_do_readpage(struct page *page, struct extent_map **em_cached,
		      struct btrfs_bio_ctrl *bio_ctrl, u64 *prev_em_start)
{
	struct inode *inode = page->mapping->host;
	struct btrfs_fs_info *fs_info = inode_to_fs_info(inode);
	u64 start = page_offset(page);
	const u64 end = start + PAGE_SIZE - 1;
	u64 cur = start;
	u64 extent_offset;
	u64 last_byte = i_size_read(inode);
	u64 block_start;
	struct extent_map *em;
	int ret = 0;
	size_t pg_offset = 0;
	size_t iosize;
	size_t blocksize = fs_info->sectorsize;
	struct extent_io_tree *tree = &BTRFS_I(inode)->io_tree;

	ret = set_page_extent_mapped(page);
	if (ret < 0) {
		unlock_extent(tree, start, end, NULL);
		unlock_page(page);
		return ret;
	}

	if (page->index == last_byte >> PAGE_SHIFT) {
		size_t zero_offset = offset_in_page(last_byte);

		if (zero_offset) {
			iosize = PAGE_SIZE - zero_offset;
			memzero_page(page, zero_offset, iosize);
		}
	}
	bio_ctrl->end_io_func = end_bbio_data_read;
	begin_page_read(fs_info, page);
	while (cur <= end) {
		enum btrfs_compression_type compress_type = BTRFS_COMPRESS_NONE;
		bool force_bio_submit = false;
		u64 disk_bytenr;

		ASSERT(IS_ALIGNED(cur, fs_info->sectorsize));
		if (cur >= last_byte) {
			iosize = PAGE_SIZE - pg_offset;
			memzero_page(page, pg_offset, iosize);
			unlock_extent(tree, cur, cur + iosize - 1, NULL);
			end_page_read(page, true, cur, iosize);
			break;
		}
		em = __get_extent_map(inode, page, cur, end - cur + 1, em_cached);
		if (IS_ERR(em)) {
			unlock_extent(tree, cur, end, NULL);
			end_page_read(page, false, cur, end + 1 - cur);
			return PTR_ERR(em);
		}
		extent_offset = cur - em->start;
		BUG_ON(extent_map_end(em) <= cur);
		BUG_ON(end < cur);

		compress_type = extent_map_compression(em);

		iosize = min(extent_map_end(em) - cur, end - cur + 1);
		iosize = ALIGN(iosize, blocksize);
		if (compress_type != BTRFS_COMPRESS_NONE)
			disk_bytenr = em->disk_bytenr;
		else
			disk_bytenr = extent_map_block_start(em) + extent_offset;
		block_start = extent_map_block_start(em);
		if (em->flags & EXTENT_FLAG_PREALLOC)
			block_start = EXTENT_MAP_HOLE;

		/*
		 * If we have a file range that points to a compressed extent
		 * and it's followed by a consecutive file range that points
		 * to the same compressed extent (possibly with a different
		 * offset and/or length, so it either points to the whole extent
		 * or only part of it), we must make sure we do not submit a
		 * single bio to populate the pages for the 2 ranges because
		 * this makes the compressed extent read zero out the pages
		 * belonging to the 2nd range. Imagine the following scenario:
		 *
		 *  File layout
		 *  [0 - 8K]                     [8K - 24K]
		 *    |                               |
		 *    |                               |
		 * points to extent X,         points to extent X,
		 * offset 4K, length of 8K     offset 0, length 16K
		 *
		 * [extent X, compressed length = 4K uncompressed length = 16K]
		 *
		 * If the bio to read the compressed extent covers both ranges,
		 * it will decompress extent X into the pages belonging to the
		 * first range and then it will stop, zeroing out the remaining
		 * pages that belong to the other range that points to extent X.
		 * So here we make sure we submit 2 bios, one for the first
		 * range and another one for the third range. Both will target
		 * the same physical extent from disk, but we can't currently
		 * make the compressed bio endio callback populate the pages
		 * for both ranges because each compressed bio is tightly
		 * coupled with a single extent map, and each range can have
		 * an extent map with a different offset value relative to the
		 * uncompressed data of our extent and different lengths. This
		 * is a corner case so we prioritize correctness over
		 * non-optimal behavior (submitting 2 bios for the same extent).
		 */
		if (compress_type != BTRFS_COMPRESS_NONE &&
		    prev_em_start && *prev_em_start != (u64)-1 &&
		    *prev_em_start != em->start)
			force_bio_submit = true;

		if (prev_em_start)
			*prev_em_start = em->start;

		free_extent_map(em);
		em = NULL;

		/* we've found a hole, just zero and go on */
		if (block_start == EXTENT_MAP_HOLE) {
			memzero_page(page, pg_offset, iosize);

			unlock_extent(tree, cur, cur + iosize - 1, NULL);
			end_page_read(page, true, cur, iosize);
			cur = cur + iosize;
			pg_offset += iosize;
			continue;
		}
		/* the get_extent function already copied into the page */
		if (block_start == EXTENT_MAP_INLINE) {
			unlock_extent(tree, cur, cur + iosize - 1, NULL);
			end_page_read(page, true, cur, iosize);
			cur = cur + iosize;
			pg_offset += iosize;
			continue;
		}

		if (bio_ctrl->compress_type != compress_type) {
			submit_one_bio(bio_ctrl);
			bio_ctrl->compress_type = compress_type;
		}

		if (force_bio_submit)
			submit_one_bio(bio_ctrl);
		submit_extent_page(bio_ctrl, disk_bytenr, page, iosize,
				   pg_offset);
		cur = cur + iosize;
		pg_offset += iosize;
	}

	return 0;
}

int btrfs_read_folio(struct file *file, struct folio *folio)
{
	struct page *page = &folio->page;
	struct btrfs_inode *inode = page_to_inode(page);
	u64 start = page_offset(page);
	u64 end = start + PAGE_SIZE - 1;
	struct btrfs_bio_ctrl bio_ctrl = { .opf = REQ_OP_READ };
	struct extent_map *em_cached = NULL;
	int ret;

	btrfs_lock_and_flush_ordered_range(inode, start, end, NULL);

	ret = btrfs_do_readpage(page, &em_cached, &bio_ctrl, NULL);
	free_extent_map(em_cached);

	/*
	 * If btrfs_do_readpage() failed we will want to submit the assembled
	 * bio to do the cleanup.
	 */
	submit_one_bio(&bio_ctrl);
	return ret;
}

static inline void contiguous_readpages(struct page *pages[], int nr_pages,
					u64 start, u64 end,
					struct extent_map **em_cached,
					struct btrfs_bio_ctrl *bio_ctrl,
					u64 *prev_em_start)
{
	struct btrfs_inode *inode = page_to_inode(pages[0]);
	int index;

	ASSERT(em_cached);

	btrfs_lock_and_flush_ordered_range(inode, start, end, NULL);

	for (index = 0; index < nr_pages; index++) {
		btrfs_do_readpage(pages[index], em_cached, bio_ctrl,
				  prev_em_start);
		put_page(pages[index]);
	}
}

/*
 * helper for __extent_writepage, doing all of the delayed allocation setup.
 *
 * This returns 1 if btrfs_run_delalloc_range function did all the work required
 * to write the page (copy into inline extent).  In this case the IO has
 * been started and the page is already unlocked.
 *
 * This returns 0 if all went well (page still locked)
 * This returns < 0 if there were errors (page still locked)
 */
static noinline_for_stack int writepage_delalloc(struct btrfs_inode *inode,
		struct page *page, struct writeback_control *wbc)
{
	struct btrfs_fs_info *fs_info = inode_to_fs_info(&inode->vfs_inode);
	struct folio *folio = page_folio(page);
	const bool is_subpage = btrfs_is_subpage(fs_info, page->mapping);
	const u64 page_start = page_offset(page);
	const u64 page_end = page_start + PAGE_SIZE - 1;
	/*
	 * Save the last found delalloc end. As the delalloc end can go beyond
	 * page boundary, thus we cannot rely on subpage bitmap to locate the
	 * last delalloc end.
	 */
	u64 last_delalloc_end = 0;
	u64 delalloc_start = page_start;
	u64 delalloc_end = page_end;
	u64 delalloc_to_write = 0;
	int ret = 0;

	/* Lock all (subpage) delalloc ranges inside the page first. */
	while (delalloc_start < page_end) {
		delalloc_end = page_end;
		if (!find_lock_delalloc_range(&inode->vfs_inode, page,
					      &delalloc_start, &delalloc_end)) {
			delalloc_start = delalloc_end + 1;
			continue;
		}
		btrfs_folio_set_writer_lock(fs_info, folio, delalloc_start,
					    min(delalloc_end, page_end) + 1 -
					    delalloc_start);
		last_delalloc_end = delalloc_end;
		delalloc_start = delalloc_end + 1;
	}
	delalloc_start = page_start;

	if (!last_delalloc_end)
		goto out;

	/* Run the delalloc ranges for the above locked ranges. */
	while (delalloc_start < page_end) {
		u64 found_start;
		u32 found_len;
		bool found;

		if (!is_subpage) {
			/*
			 * For non-subpage case, the found delalloc range must
			 * cover this page and there must be only one locked
			 * delalloc range.
			 */
			found_start = page_start;
			found_len = last_delalloc_end + 1 - found_start;
			found = true;
		} else {
			found = btrfs_subpage_find_writer_locked(fs_info, folio,
					delalloc_start, &found_start, &found_len);
		}
		if (!found)
			break;
		/*
		 * The subpage range covers the last sector, the delalloc range may
		 * end beyond the page boundary, use the saved delalloc_end
		 * instead.
		 */
		if (found_start + found_len >= page_end)
			found_len = last_delalloc_end + 1 - found_start;

		if (ret >= 0) {
			/* No errors hit so far, run the current delalloc range. */
			ret = btrfs_run_delalloc_range(inode, page, found_start,
						       found_start + found_len - 1,
						       wbc);
		} else {
			/*
			 * We've hit an error during previous delalloc range,
			 * have to cleanup the remaining locked ranges.
			 */
			unlock_extent(&inode->io_tree, found_start,
				      found_start + found_len - 1, NULL);
			__unlock_for_delalloc(&inode->vfs_inode, page, found_start,
					      found_start + found_len - 1);
		}

		/*
		 * We can hit btrfs_run_delalloc_range() with >0 return value.
		 *
		 * This happens when either the IO is already done and page
		 * unlocked (inline) or the IO submission and page unlock would
		 * be handled as async (compression).
		 *
		 * Inline is only possible for regular sectorsize for now.
		 *
		 * Compression is possible for both subpage and regular cases,
		 * but even for subpage compression only happens for page aligned
		 * range, thus the found delalloc range must go beyond current
		 * page.
		 */
		if (ret > 0)
			ASSERT(!is_subpage || found_start + found_len >= page_end);

		/*
		 * Above btrfs_run_delalloc_range() may have unlocked the page,
		 * thus for the last range, we cannot touch the page anymore.
		 */
		if (found_start + found_len >= last_delalloc_end + 1)
			break;

		delalloc_start = found_start + found_len;
	}
	if (ret < 0)
		return ret;
out:
	if (last_delalloc_end)
		delalloc_end = last_delalloc_end;
	else
		delalloc_end = page_end;
	/*
	 * delalloc_end is already one less than the total length, so
	 * we don't subtract one from PAGE_SIZE
	 */
	delalloc_to_write +=
		DIV_ROUND_UP(delalloc_end + 1 - page_start, PAGE_SIZE);

	/*
	 * If btrfs_run_dealloc_range() already started I/O and unlocked
	 * the pages, we just need to account for them here.
	 */
	if (ret == 1) {
		wbc->nr_to_write -= delalloc_to_write;
		return 1;
	}

	if (wbc->nr_to_write < delalloc_to_write) {
		int thresh = 8192;

		if (delalloc_to_write < thresh * 2)
			thresh = delalloc_to_write;
		wbc->nr_to_write = min_t(u64, delalloc_to_write,
					 thresh);
	}

	return 0;
}

/*
 * Find the first byte we need to write.
 *
 * For subpage, one page can contain several sectors, and
 * __extent_writepage_io() will just grab all extent maps in the page
 * range and try to submit all non-inline/non-compressed extents.
 *
 * This is a big problem for subpage, we shouldn't re-submit already written
 * data at all.
 * This function will lookup subpage dirty bit to find which range we really
 * need to submit.
 *
 * Return the next dirty range in [@start, @end).
 * If no dirty range is found, @start will be page_offset(page) + PAGE_SIZE.
 */
static void find_next_dirty_byte(const struct btrfs_fs_info *fs_info,
				 struct page *page, u64 *start, u64 *end)
{
	struct folio *folio = page_folio(page);
	struct btrfs_subpage *subpage = folio_get_private(folio);
	struct btrfs_subpage_info *spi = fs_info->subpage_info;
	u64 orig_start = *start;
	/* Declare as unsigned long so we can use bitmap ops */
	unsigned long flags;
	int range_start_bit;
	int range_end_bit;

	/*
	 * For regular sector size == page size case, since one page only
	 * contains one sector, we return the page offset directly.
	 */
	if (!btrfs_is_subpage(fs_info, page->mapping)) {
		*start = page_offset(page);
		*end = page_offset(page) + PAGE_SIZE;
		return;
	}

	range_start_bit = spi->dirty_offset +
			  (offset_in_page(orig_start) >> fs_info->sectorsize_bits);

	/* We should have the page locked, but just in case */
	spin_lock_irqsave(&subpage->lock, flags);
	bitmap_next_set_region(subpage->bitmaps, &range_start_bit, &range_end_bit,
			       spi->dirty_offset + spi->bitmap_nr_bits);
	spin_unlock_irqrestore(&subpage->lock, flags);

	range_start_bit -= spi->dirty_offset;
	range_end_bit -= spi->dirty_offset;

	*start = page_offset(page) + range_start_bit * fs_info->sectorsize;
	*end = page_offset(page) + range_end_bit * fs_info->sectorsize;
}

/*
 * helper for __extent_writepage.  This calls the writepage start hooks,
 * and does the loop to map the page into extents and bios.
 *
 * We return 1 if the IO is started and the page is unlocked,
 * 0 if all went well (page still locked)
 * < 0 if there were errors (page still locked)
 */
static noinline_for_stack int __extent_writepage_io(struct btrfs_inode *inode,
				 struct page *page, u64 start, u32 len,
				 struct btrfs_bio_ctrl *bio_ctrl,
				 loff_t i_size,
				 int *nr_ret)
{
	struct btrfs_fs_info *fs_info = inode->root->fs_info;
	u64 cur = start;
	u64 end = start + len - 1;
	u64 extent_offset;
	u64 block_start;
	struct extent_map *em;
	int ret = 0;
	int nr = 0;

	ASSERT(start >= page_offset(page) &&
	       start + len <= page_offset(page) + PAGE_SIZE);

	ret = btrfs_writepage_cow_fixup(page);
	if (ret) {
		/* Fixup worker will requeue */
		redirty_page_for_writepage(bio_ctrl->wbc, page);
		unlock_page(page);
		return 1;
	}

	bio_ctrl->end_io_func = end_bbio_data_write;
	while (cur <= end) {
		u32 len = end - cur + 1;
		u64 disk_bytenr;
		u64 em_end;
		u64 dirty_range_start = cur;
		u64 dirty_range_end;
		u32 iosize;

		if (cur >= i_size) {
			btrfs_mark_ordered_io_finished(inode, page, cur, len,
						       true);
			/*
			 * This range is beyond i_size, thus we don't need to
			 * bother writing back.
			 * But we still need to clear the dirty subpage bit, or
			 * the next time the page gets dirtied, we will try to
			 * writeback the sectors with subpage dirty bits,
			 * causing writeback without ordered extent.
			 */
			btrfs_folio_clear_dirty(fs_info, page_folio(page), cur, len);
			break;
		}

		find_next_dirty_byte(fs_info, page, &dirty_range_start,
				     &dirty_range_end);
		if (cur < dirty_range_start) {
			cur = dirty_range_start;
			continue;
		}

		em = btrfs_get_extent(inode, NULL, cur, len);
		if (IS_ERR(em)) {
			ret = PTR_ERR_OR_ZERO(em);
			goto out_error;
		}

		extent_offset = cur - em->start;
		em_end = extent_map_end(em);
		ASSERT(cur <= em_end);
		ASSERT(cur < end);
		ASSERT(IS_ALIGNED(em->start, fs_info->sectorsize));
		ASSERT(IS_ALIGNED(em->len, fs_info->sectorsize));

		block_start = extent_map_block_start(em);
		disk_bytenr = extent_map_block_start(em) + extent_offset;

		ASSERT(!extent_map_is_compressed(em));
		ASSERT(block_start != EXTENT_MAP_HOLE);
		ASSERT(block_start != EXTENT_MAP_INLINE);

		/*
		 * Note that em_end from extent_map_end() and dirty_range_end from
		 * find_next_dirty_byte() are all exclusive
		 */
		iosize = min(min(em_end, end + 1), dirty_range_end) - cur;
		free_extent_map(em);
		em = NULL;

		btrfs_set_range_writeback(inode, cur, cur + iosize - 1);
		if (!PageWriteback(page)) {
			btrfs_err(inode->root->fs_info,
				   "page %lu not writeback, cur %llu end %llu",
			       page->index, cur, end);
		}

		/*
		 * Although the PageDirty bit is cleared before entering this
		 * function, subpage dirty bit is not cleared.
		 * So clear subpage dirty bit here so next time we won't submit
		 * page for range already written to disk.
		 */
		btrfs_folio_clear_dirty(fs_info, page_folio(page), cur, iosize);

		submit_extent_page(bio_ctrl, disk_bytenr, page, iosize,
				   cur - page_offset(page));
		cur += iosize;
		nr++;
	}

	btrfs_folio_assert_not_dirty(fs_info, page_folio(page), start, len);
	*nr_ret = nr;
	return 0;

out_error:
	/*
	 * If we finish without problem, we should not only clear page dirty,
	 * but also empty subpage dirty bits
	 */
	*nr_ret = nr;
	return ret;
}

/*
 * the writepage semantics are similar to regular writepage.  extent
 * records are inserted to lock ranges in the tree, and as dirty areas
 * are found, they are marked writeback.  Then the lock bits are removed
 * and the end_io handler clears the writeback ranges
 *
 * Return 0 if everything goes well.
 * Return <0 for error.
 */
static int __extent_writepage(struct page *page, struct btrfs_bio_ctrl *bio_ctrl)
{
	struct folio *folio = page_folio(page);
	struct inode *inode = page->mapping->host;
	const u64 page_start = page_offset(page);
	int ret;
	int nr = 0;
	size_t pg_offset;
	loff_t i_size = i_size_read(inode);
	unsigned long end_index = i_size >> PAGE_SHIFT;

	trace___extent_writepage(page, inode, bio_ctrl->wbc);

	WARN_ON(!PageLocked(page));

	pg_offset = offset_in_page(i_size);
	if (page->index > end_index ||
	   (page->index == end_index && !pg_offset)) {
		folio_invalidate(folio, 0, folio_size(folio));
		folio_unlock(folio);
		return 0;
	}

	if (page->index == end_index)
		memzero_page(page, pg_offset, PAGE_SIZE - pg_offset);

	ret = set_page_extent_mapped(page);
	if (ret < 0)
		goto done;

	ret = writepage_delalloc(BTRFS_I(inode), page, bio_ctrl->wbc);
	if (ret == 1)
		return 0;
	if (ret)
		goto done;

	ret = __extent_writepage_io(BTRFS_I(inode), page, page_offset(page),
				    PAGE_SIZE, bio_ctrl, i_size, &nr);
	if (ret == 1)
		return 0;

	bio_ctrl->wbc->nr_to_write--;

done:
	if (nr == 0) {
		/* make sure the mapping tag for page dirty gets cleared */
		set_page_writeback(page);
		end_page_writeback(page);
	}
	if (ret) {
		btrfs_mark_ordered_io_finished(BTRFS_I(inode), page, page_start,
					       PAGE_SIZE, !ret);
		mapping_set_error(page->mapping, ret);
	}

	btrfs_folio_end_all_writers(inode_to_fs_info(inode), folio);
	ASSERT(ret <= 0);
	return ret;
}

void wait_on_extent_buffer_writeback(struct extent_buffer *eb)
{
	wait_on_bit_io(&eb->bflags, EXTENT_BUFFER_WRITEBACK,
		       TASK_UNINTERRUPTIBLE);
}

/*
 * Lock extent buffer status and pages for writeback.
 *
 * Return %false if the extent buffer doesn't need to be submitted (e.g. the
 * extent buffer is not dirty)
 * Return %true is the extent buffer is submitted to bio.
 */
static noinline_for_stack bool lock_extent_buffer_for_io(struct extent_buffer *eb,
			  struct writeback_control *wbc)
{
	struct btrfs_fs_info *fs_info = eb->fs_info;
	bool ret = false;

	btrfs_tree_lock(eb);
	while (test_bit(EXTENT_BUFFER_WRITEBACK, &eb->bflags)) {
		btrfs_tree_unlock(eb);
		if (wbc->sync_mode != WB_SYNC_ALL)
			return false;
		wait_on_extent_buffer_writeback(eb);
		btrfs_tree_lock(eb);
	}

	/*
	 * We need to do this to prevent races in people who check if the eb is
	 * under IO since we can end up having no IO bits set for a short period
	 * of time.
	 */
	spin_lock(&eb->refs_lock);
	if (test_and_clear_bit(EXTENT_BUFFER_DIRTY, &eb->bflags)) {
		set_bit(EXTENT_BUFFER_WRITEBACK, &eb->bflags);
		spin_unlock(&eb->refs_lock);
		btrfs_set_header_flag(eb, BTRFS_HEADER_FLAG_WRITTEN);
		percpu_counter_add_batch(&fs_info->dirty_metadata_bytes,
					 -eb->len,
					 fs_info->dirty_metadata_batch);
		ret = true;
	} else {
		spin_unlock(&eb->refs_lock);
	}
	btrfs_tree_unlock(eb);
	return ret;
}

static void set_btree_ioerr(struct extent_buffer *eb)
{
	struct btrfs_fs_info *fs_info = eb->fs_info;

	set_bit(EXTENT_BUFFER_WRITE_ERR, &eb->bflags);

	/*
	 * A read may stumble upon this buffer later, make sure that it gets an
	 * error and knows there was an error.
	 */
	clear_bit(EXTENT_BUFFER_UPTODATE, &eb->bflags);

	/*
	 * We need to set the mapping with the io error as well because a write
	 * error will flip the file system readonly, and then syncfs() will
	 * return a 0 because we are readonly if we don't modify the err seq for
	 * the superblock.
	 */
	mapping_set_error(eb->fs_info->btree_inode->i_mapping, -EIO);

	/*
	 * If writeback for a btree extent that doesn't belong to a log tree
	 * failed, increment the counter transaction->eb_write_errors.
	 * We do this because while the transaction is running and before it's
	 * committing (when we call filemap_fdata[write|wait]_range against
	 * the btree inode), we might have
	 * btree_inode->i_mapping->a_ops->writepages() called by the VM - if it
	 * returns an error or an error happens during writeback, when we're
	 * committing the transaction we wouldn't know about it, since the pages
	 * can be no longer dirty nor marked anymore for writeback (if a
	 * subsequent modification to the extent buffer didn't happen before the
	 * transaction commit), which makes filemap_fdata[write|wait]_range not
	 * able to find the pages which contain errors at transaction
	 * commit time. So if this happens we must abort the transaction,
	 * otherwise we commit a super block with btree roots that point to
	 * btree nodes/leafs whose content on disk is invalid - either garbage
	 * or the content of some node/leaf from a past generation that got
	 * cowed or deleted and is no longer valid.
	 *
	 * Note: setting AS_EIO/AS_ENOSPC in the btree inode's i_mapping would
	 * not be enough - we need to distinguish between log tree extents vs
	 * non-log tree extents, and the next filemap_fdatawait_range() call
	 * will catch and clear such errors in the mapping - and that call might
	 * be from a log sync and not from a transaction commit. Also, checking
	 * for the eb flag EXTENT_BUFFER_WRITE_ERR at transaction commit time is
	 * not done and would not be reliable - the eb might have been released
	 * from memory and reading it back again means that flag would not be
	 * set (since it's a runtime flag, not persisted on disk).
	 *
	 * Using the flags below in the btree inode also makes us achieve the
	 * goal of AS_EIO/AS_ENOSPC when writepages() returns success, started
	 * writeback for all dirty pages and before filemap_fdatawait_range()
	 * is called, the writeback for all dirty pages had already finished
	 * with errors - because we were not using AS_EIO/AS_ENOSPC,
	 * filemap_fdatawait_range() would return success, as it could not know
	 * that writeback errors happened (the pages were no longer tagged for
	 * writeback).
	 */
	switch (eb->log_index) {
	case -1:
		set_bit(BTRFS_FS_BTREE_ERR, &fs_info->flags);
		break;
	case 0:
		set_bit(BTRFS_FS_LOG1_ERR, &fs_info->flags);
		break;
	case 1:
		set_bit(BTRFS_FS_LOG2_ERR, &fs_info->flags);
		break;
	default:
		BUG(); /* unexpected, logic error */
	}
}

/*
 * The endio specific version which won't touch any unsafe spinlock in endio
 * context.
 */
static struct extent_buffer *find_extent_buffer_nolock(
		const struct btrfs_fs_info *fs_info, u64 start)
{
	struct extent_buffer *eb;

	rcu_read_lock();
	eb = radix_tree_lookup(&fs_info->buffer_radix,
			       start >> fs_info->sectorsize_bits);
	if (eb && atomic_inc_not_zero(&eb->refs)) {
		rcu_read_unlock();
		return eb;
	}
	rcu_read_unlock();
	return NULL;
}

static void end_bbio_meta_write(struct btrfs_bio *bbio)
{
	struct extent_buffer *eb = bbio->private;
	struct btrfs_fs_info *fs_info = eb->fs_info;
	bool uptodate = !bbio->bio.bi_status;
	struct folio_iter fi;
	u32 bio_offset = 0;

	if (!uptodate)
		set_btree_ioerr(eb);

	bio_for_each_folio_all(fi, &bbio->bio) {
		u64 start = eb->start + bio_offset;
		struct folio *folio = fi.folio;
		u32 len = fi.length;

		btrfs_folio_clear_writeback(fs_info, folio, start, len);
		bio_offset += len;
	}

	clear_bit(EXTENT_BUFFER_WRITEBACK, &eb->bflags);
	smp_mb__after_atomic();
	wake_up_bit(&eb->bflags, EXTENT_BUFFER_WRITEBACK);

	bio_put(&bbio->bio);
}

static void prepare_eb_write(struct extent_buffer *eb)
{
	u32 nritems;
	unsigned long start;
	unsigned long end;

	clear_bit(EXTENT_BUFFER_WRITE_ERR, &eb->bflags);

	/* Set btree blocks beyond nritems with 0 to avoid stale content */
	nritems = btrfs_header_nritems(eb);
	if (btrfs_header_level(eb) > 0) {
		end = btrfs_node_key_ptr_offset(eb, nritems);
		memzero_extent_buffer(eb, end, eb->len - end);
	} else {
		/*
		 * Leaf:
		 * header 0 1 2 .. N ... data_N .. data_2 data_1 data_0
		 */
		start = btrfs_item_nr_offset(eb, nritems);
		end = btrfs_item_nr_offset(eb, 0);
		if (nritems == 0)
			end += BTRFS_LEAF_DATA_SIZE(eb->fs_info);
		else
			end += btrfs_item_offset(eb, nritems - 1);
		memzero_extent_buffer(eb, start, end - start);
	}
}

static noinline_for_stack void write_one_eb(struct extent_buffer *eb,
					    struct writeback_control *wbc)
{
	struct btrfs_fs_info *fs_info = eb->fs_info;
	struct btrfs_bio *bbio;

	prepare_eb_write(eb);

	bbio = btrfs_bio_alloc(INLINE_EXTENT_BUFFER_PAGES,
			       REQ_OP_WRITE | REQ_META | wbc_to_write_flags(wbc),
			       eb->fs_info, end_bbio_meta_write, eb);
	bbio->bio.bi_iter.bi_sector = eb->start >> SECTOR_SHIFT;
	bio_set_dev(&bbio->bio, fs_info->fs_devices->latest_dev->bdev);
	wbc_init_bio(wbc, &bbio->bio);
	bbio->inode = BTRFS_I(eb->fs_info->btree_inode);
	bbio->file_offset = eb->start;
	if (fs_info->nodesize < PAGE_SIZE) {
		struct folio *folio = eb->folios[0];
		bool ret;

		folio_lock(folio);
		btrfs_subpage_set_writeback(fs_info, folio, eb->start, eb->len);
		if (btrfs_subpage_clear_and_test_dirty(fs_info, folio, eb->start,
						       eb->len)) {
			folio_clear_dirty_for_io(folio);
			wbc->nr_to_write--;
		}
		ret = bio_add_folio(&bbio->bio, folio, eb->len,
				    eb->start - folio_pos(folio));
		ASSERT(ret);
		wbc_account_cgroup_owner(wbc, folio_page(folio, 0), eb->len);
		folio_unlock(folio);
	} else {
		int num_folios = num_extent_folios(eb);

		for (int i = 0; i < num_folios; i++) {
			struct folio *folio = eb->folios[i];
			bool ret;

			folio_lock(folio);
			folio_clear_dirty_for_io(folio);
			folio_start_writeback(folio);
			ret = bio_add_folio(&bbio->bio, folio, eb->folio_size, 0);
			ASSERT(ret);
			wbc_account_cgroup_owner(wbc, folio_page(folio, 0),
						 eb->folio_size);
			wbc->nr_to_write -= folio_nr_pages(folio);
			folio_unlock(folio);
		}
	}
	btrfs_submit_bio(bbio, 0);
}

/*
 * Submit one subpage btree page.
 *
 * The main difference to submit_eb_page() is:
 * - Page locking
 *   For subpage, we don't rely on page locking at all.
 *
 * - Flush write bio
 *   We only flush bio if we may be unable to fit current extent buffers into
 *   current bio.
 *
 * Return >=0 for the number of submitted extent buffers.
 * Return <0 for fatal error.
 */
static int submit_eb_subpage(struct page *page, struct writeback_control *wbc)
{
	struct btrfs_fs_info *fs_info = page_to_fs_info(page);
	struct folio *folio = page_folio(page);
	int submitted = 0;
	u64 page_start = page_offset(page);
	int bit_start = 0;
	int sectors_per_node = fs_info->nodesize >> fs_info->sectorsize_bits;

	/* Lock and write each dirty extent buffers in the range */
	while (bit_start < fs_info->subpage_info->bitmap_nr_bits) {
		struct btrfs_subpage *subpage = folio_get_private(folio);
		struct extent_buffer *eb;
		unsigned long flags;
		u64 start;

		/*
		 * Take private lock to ensure the subpage won't be detached
		 * in the meantime.
		 */
		spin_lock(&page->mapping->i_private_lock);
		if (!folio_test_private(folio)) {
			spin_unlock(&page->mapping->i_private_lock);
			break;
		}
		spin_lock_irqsave(&subpage->lock, flags);
		if (!test_bit(bit_start + fs_info->subpage_info->dirty_offset,
			      subpage->bitmaps)) {
			spin_unlock_irqrestore(&subpage->lock, flags);
			spin_unlock(&page->mapping->i_private_lock);
			bit_start++;
			continue;
		}

		start = page_start + bit_start * fs_info->sectorsize;
		bit_start += sectors_per_node;

		/*
		 * Here we just want to grab the eb without touching extra
		 * spin locks, so call find_extent_buffer_nolock().
		 */
		eb = find_extent_buffer_nolock(fs_info, start);
		spin_unlock_irqrestore(&subpage->lock, flags);
		spin_unlock(&page->mapping->i_private_lock);

		/*
		 * The eb has already reached 0 refs thus find_extent_buffer()
		 * doesn't return it. We don't need to write back such eb
		 * anyway.
		 */
		if (!eb)
			continue;

		if (lock_extent_buffer_for_io(eb, wbc)) {
			write_one_eb(eb, wbc);
			submitted++;
		}
		free_extent_buffer(eb);
	}
	return submitted;
}

/*
 * Submit all page(s) of one extent buffer.
 *
 * @page:	the page of one extent buffer
 * @eb_context:	to determine if we need to submit this page, if current page
 *		belongs to this eb, we don't need to submit
 *
 * The caller should pass each page in their bytenr order, and here we use
 * @eb_context to determine if we have submitted pages of one extent buffer.
 *
 * If we have, we just skip until we hit a new page that doesn't belong to
 * current @eb_context.
 *
 * If not, we submit all the page(s) of the extent buffer.
 *
 * Return >0 if we have submitted the extent buffer successfully.
 * Return 0 if we don't need to submit the page, as it's already submitted by
 * previous call.
 * Return <0 for fatal error.
 */
static int submit_eb_page(struct page *page, struct btrfs_eb_write_context *ctx)
{
	struct writeback_control *wbc = ctx->wbc;
	struct address_space *mapping = page->mapping;
	struct folio *folio = page_folio(page);
	struct extent_buffer *eb;
	int ret;

	if (!folio_test_private(folio))
		return 0;

	if (page_to_fs_info(page)->nodesize < PAGE_SIZE)
		return submit_eb_subpage(page, wbc);

	spin_lock(&mapping->i_private_lock);
	if (!folio_test_private(folio)) {
		spin_unlock(&mapping->i_private_lock);
		return 0;
	}

	eb = folio_get_private(folio);

	/*
	 * Shouldn't happen and normally this would be a BUG_ON but no point
	 * crashing the machine for something we can survive anyway.
	 */
	if (WARN_ON(!eb)) {
		spin_unlock(&mapping->i_private_lock);
		return 0;
	}

	if (eb == ctx->eb) {
		spin_unlock(&mapping->i_private_lock);
		return 0;
	}
	ret = atomic_inc_not_zero(&eb->refs);
	spin_unlock(&mapping->i_private_lock);
	if (!ret)
		return 0;

	ctx->eb = eb;

	ret = btrfs_check_meta_write_pointer(eb->fs_info, ctx);
	if (ret) {
		if (ret == -EBUSY)
			ret = 0;
		free_extent_buffer(eb);
		return ret;
	}

	if (!lock_extent_buffer_for_io(eb, wbc)) {
		free_extent_buffer(eb);
		return 0;
	}
	/* Implies write in zoned mode. */
	if (ctx->zoned_bg) {
		/* Mark the last eb in the block group. */
		btrfs_schedule_zone_finish_bg(ctx->zoned_bg, eb);
		ctx->zoned_bg->meta_write_pointer += eb->len;
	}
	write_one_eb(eb, wbc);
	free_extent_buffer(eb);
	return 1;
}

int btree_write_cache_pages(struct address_space *mapping,
				   struct writeback_control *wbc)
{
	struct btrfs_eb_write_context ctx = { .wbc = wbc };
	struct btrfs_fs_info *fs_info = inode_to_fs_info(mapping->host);
	int ret = 0;
	int done = 0;
	int nr_to_write_done = 0;
	struct folio_batch fbatch;
	unsigned int nr_folios;
	pgoff_t index;
	pgoff_t end;		/* Inclusive */
	int scanned = 0;
	xa_mark_t tag;

	folio_batch_init(&fbatch);
	if (wbc->range_cyclic) {
		index = mapping->writeback_index; /* Start from prev offset */
		end = -1;
		/*
		 * Start from the beginning does not need to cycle over the
		 * range, mark it as scanned.
		 */
		scanned = (index == 0);
	} else {
		index = wbc->range_start >> PAGE_SHIFT;
		end = wbc->range_end >> PAGE_SHIFT;
		scanned = 1;
	}
	if (wbc->sync_mode == WB_SYNC_ALL)
		tag = PAGECACHE_TAG_TOWRITE;
	else
		tag = PAGECACHE_TAG_DIRTY;
	btrfs_zoned_meta_io_lock(fs_info);
retry:
	if (wbc->sync_mode == WB_SYNC_ALL)
		tag_pages_for_writeback(mapping, index, end);
	while (!done && !nr_to_write_done && (index <= end) &&
	       (nr_folios = filemap_get_folios_tag(mapping, &index, end,
					    tag, &fbatch))) {
		unsigned i;

		for (i = 0; i < nr_folios; i++) {
			struct folio *folio = fbatch.folios[i];

			ret = submit_eb_page(&folio->page, &ctx);
			if (ret == 0)
				continue;
			if (ret < 0) {
				done = 1;
				break;
			}

			/*
			 * the filesystem may choose to bump up nr_to_write.
			 * We have to make sure to honor the new nr_to_write
			 * at any time
			 */
			nr_to_write_done = wbc->nr_to_write <= 0;
		}
		folio_batch_release(&fbatch);
		cond_resched();
	}
	if (!scanned && !done) {
		/*
		 * We hit the last page and there is more work to be done: wrap
		 * back to the start of the file
		 */
		scanned = 1;
		index = 0;
		goto retry;
	}
	/*
	 * If something went wrong, don't allow any metadata write bio to be
	 * submitted.
	 *
	 * This would prevent use-after-free if we had dirty pages not
	 * cleaned up, which can still happen by fuzzed images.
	 *
	 * - Bad extent tree
	 *   Allowing existing tree block to be allocated for other trees.
	 *
	 * - Log tree operations
	 *   Exiting tree blocks get allocated to log tree, bumps its
	 *   generation, then get cleaned in tree re-balance.
	 *   Such tree block will not be written back, since it's clean,
	 *   thus no WRITTEN flag set.
	 *   And after log writes back, this tree block is not traced by
	 *   any dirty extent_io_tree.
	 *
	 * - Offending tree block gets re-dirtied from its original owner
	 *   Since it has bumped generation, no WRITTEN flag, it can be
	 *   reused without COWing. This tree block will not be traced
	 *   by btrfs_transaction::dirty_pages.
	 *
	 *   Now such dirty tree block will not be cleaned by any dirty
	 *   extent io tree. Thus we don't want to submit such wild eb
	 *   if the fs already has error.
	 *
	 * We can get ret > 0 from submit_extent_page() indicating how many ebs
	 * were submitted. Reset it to 0 to avoid false alerts for the caller.
	 */
	if (ret > 0)
		ret = 0;
	if (!ret && BTRFS_FS_ERROR(fs_info))
		ret = -EROFS;

	if (ctx.zoned_bg)
		btrfs_put_block_group(ctx.zoned_bg);
	btrfs_zoned_meta_io_unlock(fs_info);
	return ret;
}

/*
 * Walk the list of dirty pages of the given address space and write all of them.
 *
 * @mapping:   address space structure to write
 * @wbc:       subtract the number of written pages from *@wbc->nr_to_write
 * @bio_ctrl:  holds context for the write, namely the bio
 *
 * If a page is already under I/O, write_cache_pages() skips it, even
 * if it's dirty.  This is desirable behaviour for memory-cleaning writeback,
 * but it is INCORRECT for data-integrity system calls such as fsync().  fsync()
 * and msync() need to guarantee that all the data which was dirty at the time
 * the call was made get new I/O started against them.  If wbc->sync_mode is
 * WB_SYNC_ALL then we were called for data integrity and we must wait for
 * existing IO to complete.
 */
static int extent_write_cache_pages(struct address_space *mapping,
			     struct btrfs_bio_ctrl *bio_ctrl)
{
	struct writeback_control *wbc = bio_ctrl->wbc;
	struct inode *inode = mapping->host;
	int ret = 0;
	int done = 0;
	int nr_to_write_done = 0;
	struct folio_batch fbatch;
	unsigned int nr_folios;
	pgoff_t index;
	pgoff_t end;		/* Inclusive */
	pgoff_t done_index;
	int range_whole = 0;
	int scanned = 0;
	xa_mark_t tag;

	/*
	 * We have to hold onto the inode so that ordered extents can do their
	 * work when the IO finishes.  The alternative to this is failing to add
	 * an ordered extent if the igrab() fails there and that is a huge pain
	 * to deal with, so instead just hold onto the inode throughout the
	 * writepages operation.  If it fails here we are freeing up the inode
	 * anyway and we'd rather not waste our time writing out stuff that is
	 * going to be truncated anyway.
	 */
	if (!igrab(inode))
		return 0;

	folio_batch_init(&fbatch);
	if (wbc->range_cyclic) {
		index = mapping->writeback_index; /* Start from prev offset */
		end = -1;
		/*
		 * Start from the beginning does not need to cycle over the
		 * range, mark it as scanned.
		 */
		scanned = (index == 0);
	} else {
		index = wbc->range_start >> PAGE_SHIFT;
		end = wbc->range_end >> PAGE_SHIFT;
		if (wbc->range_start == 0 && wbc->range_end == LLONG_MAX)
			range_whole = 1;
		scanned = 1;
	}

	/*
	 * We do the tagged writepage as long as the snapshot flush bit is set
	 * and we are the first one who do the filemap_flush() on this inode.
	 *
	 * The nr_to_write == LONG_MAX is needed to make sure other flushers do
	 * not race in and drop the bit.
	 */
	if (range_whole && wbc->nr_to_write == LONG_MAX &&
	    test_and_clear_bit(BTRFS_INODE_SNAPSHOT_FLUSH,
			       &BTRFS_I(inode)->runtime_flags))
		wbc->tagged_writepages = 1;

	if (wbc->sync_mode == WB_SYNC_ALL || wbc->tagged_writepages)
		tag = PAGECACHE_TAG_TOWRITE;
	else
		tag = PAGECACHE_TAG_DIRTY;
retry:
	if (wbc->sync_mode == WB_SYNC_ALL || wbc->tagged_writepages)
		tag_pages_for_writeback(mapping, index, end);
	done_index = index;
	while (!done && !nr_to_write_done && (index <= end) &&
			(nr_folios = filemap_get_folios_tag(mapping, &index,
							end, tag, &fbatch))) {
		unsigned i;

		for (i = 0; i < nr_folios; i++) {
			struct folio *folio = fbatch.folios[i];

			done_index = folio_next_index(folio);
			/*
			 * At this point we hold neither the i_pages lock nor
			 * the page lock: the page may be truncated or
			 * invalidated (changing page->mapping to NULL),
			 * or even swizzled back from swapper_space to
			 * tmpfs file mapping
			 */
			if (!folio_trylock(folio)) {
				submit_write_bio(bio_ctrl, 0);
				folio_lock(folio);
			}

			if (unlikely(folio->mapping != mapping)) {
				folio_unlock(folio);
				continue;
			}

			if (!folio_test_dirty(folio)) {
				/* Someone wrote it for us. */
				folio_unlock(folio);
				continue;
			}

			if (wbc->sync_mode != WB_SYNC_NONE) {
				if (folio_test_writeback(folio))
					submit_write_bio(bio_ctrl, 0);
				folio_wait_writeback(folio);
			}

			if (folio_test_writeback(folio) ||
			    !folio_clear_dirty_for_io(folio)) {
				folio_unlock(folio);
				continue;
			}

			ret = __extent_writepage(&folio->page, bio_ctrl);
			if (ret < 0) {
				done = 1;
				break;
			}

			/*
			 * The filesystem may choose to bump up nr_to_write.
			 * We have to make sure to honor the new nr_to_write
			 * at any time.
			 */
			nr_to_write_done = (wbc->sync_mode == WB_SYNC_NONE &&
					    wbc->nr_to_write <= 0);
		}
		folio_batch_release(&fbatch);
		cond_resched();
	}
	if (!scanned && !done) {
		/*
		 * We hit the last page and there is more work to be done: wrap
		 * back to the start of the file
		 */
		scanned = 1;
		index = 0;

		/*
		 * If we're looping we could run into a page that is locked by a
		 * writer and that writer could be waiting on writeback for a
		 * page in our current bio, and thus deadlock, so flush the
		 * write bio here.
		 */
		submit_write_bio(bio_ctrl, 0);
		goto retry;
	}

	if (wbc->range_cyclic || (wbc->nr_to_write > 0 && range_whole))
		mapping->writeback_index = done_index;

	btrfs_add_delayed_iput(BTRFS_I(inode));
	return ret;
}

/*
 * Submit the pages in the range to bio for call sites which delalloc range has
 * already been ran (aka, ordered extent inserted) and all pages are still
 * locked.
 */
void extent_write_locked_range(struct inode *inode, const struct page *locked_page,
			       u64 start, u64 end, struct writeback_control *wbc,
			       bool pages_dirty)
{
	bool found_error = false;
	int ret = 0;
	struct address_space *mapping = inode->i_mapping;
	struct btrfs_fs_info *fs_info = inode_to_fs_info(inode);
	const u32 sectorsize = fs_info->sectorsize;
	loff_t i_size = i_size_read(inode);
	u64 cur = start;
	struct btrfs_bio_ctrl bio_ctrl = {
		.wbc = wbc,
		.opf = REQ_OP_WRITE | wbc_to_write_flags(wbc),
	};

	if (wbc->no_cgroup_owner)
		bio_ctrl.opf |= REQ_BTRFS_CGROUP_PUNT;

	ASSERT(IS_ALIGNED(start, sectorsize) && IS_ALIGNED(end + 1, sectorsize));

	while (cur <= end) {
		u64 cur_end = min(round_down(cur, PAGE_SIZE) + PAGE_SIZE - 1, end);
		u32 cur_len = cur_end + 1 - cur;
		struct page *page;
		int nr = 0;

		page = find_get_page(mapping, cur >> PAGE_SHIFT);
		ASSERT(PageLocked(page));
		if (pages_dirty && page != locked_page)
			ASSERT(PageDirty(page));

		ret = __extent_writepage_io(BTRFS_I(inode), page, cur, cur_len,
					    &bio_ctrl, i_size, &nr);
		if (ret == 1)
			goto next_page;

		/* Make sure the mapping tag for page dirty gets cleared. */
		if (nr == 0) {
			struct folio *folio;

			folio = page_folio(page);
			btrfs_folio_set_writeback(fs_info, folio, cur, cur_len);
			btrfs_folio_clear_writeback(fs_info, folio, cur, cur_len);
		}
		if (ret) {
			btrfs_mark_ordered_io_finished(BTRFS_I(inode), page,
						       cur, cur_len, !ret);
			mapping_set_error(page->mapping, ret);
		}
		btrfs_folio_unlock_writer(fs_info, page_folio(page), cur, cur_len);
		if (ret < 0)
			found_error = true;
next_page:
		put_page(page);
		cur = cur_end + 1;
	}

	submit_write_bio(&bio_ctrl, found_error ? ret : 0);
}

int btrfs_writepages(struct address_space *mapping, struct writeback_control *wbc)
{
	struct inode *inode = mapping->host;
	int ret = 0;
	struct btrfs_bio_ctrl bio_ctrl = {
		.wbc = wbc,
		.opf = REQ_OP_WRITE | wbc_to_write_flags(wbc),
	};

	/*
	 * Allow only a single thread to do the reloc work in zoned mode to
	 * protect the write pointer updates.
	 */
	btrfs_zoned_data_reloc_lock(BTRFS_I(inode));
	ret = extent_write_cache_pages(mapping, &bio_ctrl);
	submit_write_bio(&bio_ctrl, ret);
	btrfs_zoned_data_reloc_unlock(BTRFS_I(inode));
	return ret;
}

void btrfs_readahead(struct readahead_control *rac)
{
	struct btrfs_bio_ctrl bio_ctrl = { .opf = REQ_OP_READ | REQ_RAHEAD };
	struct page *pagepool[16];
	struct extent_map *em_cached = NULL;
	u64 prev_em_start = (u64)-1;
	int nr;

	while ((nr = readahead_page_batch(rac, pagepool))) {
		u64 contig_start = readahead_pos(rac);
		u64 contig_end = contig_start + readahead_batch_length(rac) - 1;

		contiguous_readpages(pagepool, nr, contig_start, contig_end,
				&em_cached, &bio_ctrl, &prev_em_start);
	}

	if (em_cached)
		free_extent_map(em_cached);
	submit_one_bio(&bio_ctrl);
}

/*
 * basic invalidate_folio code, this waits on any locked or writeback
 * ranges corresponding to the folio, and then deletes any extent state
 * records from the tree
 */
int extent_invalidate_folio(struct extent_io_tree *tree,
			  struct folio *folio, size_t offset)
{
	struct extent_state *cached_state = NULL;
	u64 start = folio_pos(folio);
	u64 end = start + folio_size(folio) - 1;
	size_t blocksize = folio_to_fs_info(folio)->sectorsize;

	/* This function is only called for the btree inode */
	ASSERT(tree->owner == IO_TREE_BTREE_INODE_IO);

	start += ALIGN(offset, blocksize);
	if (start > end)
		return 0;

	lock_extent(tree, start, end, &cached_state);
	folio_wait_writeback(folio);

	/*
	 * Currently for btree io tree, only EXTENT_LOCKED is utilized,
	 * so here we only need to unlock the extent range to free any
	 * existing extent state.
	 */
	unlock_extent(tree, start, end, &cached_state);
	return 0;
}

/*
 * a helper for release_folio, this tests for areas of the page that
 * are locked or under IO and drops the related state bits if it is safe
 * to drop the page.
 */
static bool try_release_extent_state(struct extent_io_tree *tree,
				    struct page *page, gfp_t mask)
{
	u64 start = page_offset(page);
	u64 end = start + PAGE_SIZE - 1;
	bool ret;

	if (test_range_bit_exists(tree, start, end, EXTENT_LOCKED)) {
		ret = false;
	} else {
		u32 clear_bits = ~(EXTENT_LOCKED | EXTENT_NODATASUM |
				   EXTENT_DELALLOC_NEW | EXTENT_CTLBITS |
				   EXTENT_QGROUP_RESERVED);
		int ret2;

		/*
		 * At this point we can safely clear everything except the
		 * locked bit, the nodatasum bit and the delalloc new bit.
		 * The delalloc new bit will be cleared by ordered extent
		 * completion.
		 */
		ret2 = __clear_extent_bit(tree, start, end, clear_bits, NULL, NULL);

		/* if clear_extent_bit failed for enomem reasons,
		 * we can't allow the release to continue.
		 */
		if (ret2 < 0)
			ret = false;
		else
			ret = true;
	}
	return ret;
}

/*
 * a helper for release_folio.  As long as there are no locked extents
 * in the range corresponding to the page, both state records and extent
 * map records are removed
 */
bool try_release_extent_mapping(struct page *page, gfp_t mask)
{
	u64 start = page_offset(page);
	u64 end = start + PAGE_SIZE - 1;
	struct btrfs_inode *inode = page_to_inode(page);
	struct extent_io_tree *io_tree = &inode->io_tree;

	while (start <= end) {
		const u64 cur_gen = btrfs_get_fs_generation(inode->root->fs_info);
		const u64 len = end - start + 1;
		struct extent_map_tree *extent_tree = &inode->extent_tree;
		struct extent_map *em;

		write_lock(&extent_tree->lock);
		em = lookup_extent_mapping(extent_tree, start, len);
		if (!em) {
			write_unlock(&extent_tree->lock);
			break;
		}
		if ((em->flags & EXTENT_FLAG_PINNED) || em->start != start) {
			write_unlock(&extent_tree->lock);
			free_extent_map(em);
			break;
		}
		if (test_range_bit_exists(io_tree, em->start,
					  extent_map_end(em) - 1, EXTENT_LOCKED))
			goto next;
		/*
		 * If it's not in the list of modified extents, used by a fast
		 * fsync, we can remove it. If it's being logged we can safely
		 * remove it since fsync took an extra reference on the em.
		 */
		if (list_empty(&em->list) || (em->flags & EXTENT_FLAG_LOGGING))
			goto remove_em;
		/*
		 * If it's in the list of modified extents, remove it only if
		 * its generation is older then the current one, in which case
		 * we don't need it for a fast fsync. Otherwise don't remove it,
		 * we could be racing with an ongoing fast fsync that could miss
		 * the new extent.
		 */
		if (em->generation >= cur_gen)
			goto next;
remove_em:
		/*
		 * We only remove extent maps that are not in the list of
		 * modified extents or that are in the list but with a
		 * generation lower then the current generation, so there is no
		 * need to set the full fsync flag on the inode (it hurts the
		 * fsync performance for workloads with a data size that exceeds
		 * or is close to the system's memory).
		 */
		remove_extent_mapping(inode, em);
		/* Once for the inode's extent map tree. */
		free_extent_map(em);
next:
		start = extent_map_end(em);
		write_unlock(&extent_tree->lock);

		/* Once for us, for the lookup_extent_mapping() reference. */
		free_extent_map(em);

		if (need_resched()) {
			/*
			 * If we need to resched but we can't block just exit
			 * and leave any remaining extent maps.
			 */
			if (!gfpflags_allow_blocking(mask))
				break;

			cond_resched();
		}
	}
	return try_release_extent_state(io_tree, page, mask);
}

static void __free_extent_buffer(struct extent_buffer *eb)
{
	kmem_cache_free(extent_buffer_cache, eb);
}

static int extent_buffer_under_io(const struct extent_buffer *eb)
{
	return (test_bit(EXTENT_BUFFER_WRITEBACK, &eb->bflags) ||
		test_bit(EXTENT_BUFFER_DIRTY, &eb->bflags));
}

static bool folio_range_has_eb(struct btrfs_fs_info *fs_info, struct folio *folio)
{
	struct btrfs_subpage *subpage;

	lockdep_assert_held(&folio->mapping->i_private_lock);

	if (folio_test_private(folio)) {
		subpage = folio_get_private(folio);
		if (atomic_read(&subpage->eb_refs))
			return true;
		/*
		 * Even there is no eb refs here, we may still have
		 * end_page_read() call relying on page::private.
		 */
		if (atomic_read(&subpage->readers))
			return true;
	}
	return false;
}

static void detach_extent_buffer_folio(const struct extent_buffer *eb, struct folio *folio)
{
	struct btrfs_fs_info *fs_info = eb->fs_info;
	const bool mapped = !test_bit(EXTENT_BUFFER_UNMAPPED, &eb->bflags);

	/*
	 * For mapped eb, we're going to change the folio private, which should
	 * be done under the i_private_lock.
	 */
	if (mapped)
		spin_lock(&folio->mapping->i_private_lock);

	if (!folio_test_private(folio)) {
		if (mapped)
			spin_unlock(&folio->mapping->i_private_lock);
		return;
	}

	if (fs_info->nodesize >= PAGE_SIZE) {
		/*
		 * We do this since we'll remove the pages after we've
		 * removed the eb from the radix tree, so we could race
		 * and have this page now attached to the new eb.  So
		 * only clear folio if it's still connected to
		 * this eb.
		 */
		if (folio_test_private(folio) && folio_get_private(folio) == eb) {
			BUG_ON(test_bit(EXTENT_BUFFER_DIRTY, &eb->bflags));
			BUG_ON(folio_test_dirty(folio));
			BUG_ON(folio_test_writeback(folio));
			/* We need to make sure we haven't be attached to a new eb. */
			folio_detach_private(folio);
		}
		if (mapped)
			spin_unlock(&folio->mapping->i_private_lock);
		return;
	}

	/*
	 * For subpage, we can have dummy eb with folio private attached.  In
	 * this case, we can directly detach the private as such folio is only
	 * attached to one dummy eb, no sharing.
	 */
	if (!mapped) {
		btrfs_detach_subpage(fs_info, folio);
		return;
	}

	btrfs_folio_dec_eb_refs(fs_info, folio);

	/*
	 * We can only detach the folio private if there are no other ebs in the
	 * page range and no unfinished IO.
	 */
	if (!folio_range_has_eb(fs_info, folio))
		btrfs_detach_subpage(fs_info, folio);

	spin_unlock(&folio->mapping->i_private_lock);
}

/* Release all pages attached to the extent buffer */
static void btrfs_release_extent_buffer_pages(const struct extent_buffer *eb)
{
	ASSERT(!extent_buffer_under_io(eb));

	for (int i = 0; i < INLINE_EXTENT_BUFFER_PAGES; i++) {
		struct folio *folio = eb->folios[i];

		if (!folio)
			continue;

		detach_extent_buffer_folio(eb, folio);

		/* One for when we allocated the folio. */
		folio_put(folio);
	}
}

/*
 * Helper for releasing the extent buffer.
 */
static inline void btrfs_release_extent_buffer(struct extent_buffer *eb)
{
	btrfs_release_extent_buffer_pages(eb);
	btrfs_leak_debug_del_eb(eb);
	__free_extent_buffer(eb);
}

static struct extent_buffer *
__alloc_extent_buffer(struct btrfs_fs_info *fs_info, u64 start,
		      unsigned long len)
{
	struct extent_buffer *eb = NULL;

	eb = kmem_cache_zalloc(extent_buffer_cache, GFP_NOFS|__GFP_NOFAIL);
	eb->start = start;
	eb->len = len;
	eb->fs_info = fs_info;
	init_rwsem(&eb->lock);

	btrfs_leak_debug_add_eb(eb);

	spin_lock_init(&eb->refs_lock);
	atomic_set(&eb->refs, 1);

	ASSERT(len <= BTRFS_MAX_METADATA_BLOCKSIZE);

	return eb;
}

struct extent_buffer *btrfs_clone_extent_buffer(const struct extent_buffer *src)
{
	struct extent_buffer *new;
	int num_folios = num_extent_folios(src);
	int ret;

	new = __alloc_extent_buffer(src->fs_info, src->start, src->len);
	if (new == NULL)
		return NULL;

	/*
	 * Set UNMAPPED before calling btrfs_release_extent_buffer(), as
	 * btrfs_release_extent_buffer() have different behavior for
	 * UNMAPPED subpage extent buffer.
	 */
	set_bit(EXTENT_BUFFER_UNMAPPED, &new->bflags);

	ret = alloc_eb_folio_array(new, 0);
	if (ret) {
		btrfs_release_extent_buffer(new);
		return NULL;
	}

	for (int i = 0; i < num_folios; i++) {
		struct folio *folio = new->folios[i];

		ret = attach_extent_buffer_folio(new, folio, NULL);
		if (ret < 0) {
			btrfs_release_extent_buffer(new);
			return NULL;
		}
		WARN_ON(folio_test_dirty(folio));
	}
	copy_extent_buffer_full(new, src);
	set_extent_buffer_uptodate(new);

	return new;
}

struct extent_buffer *__alloc_dummy_extent_buffer(struct btrfs_fs_info *fs_info,
						  u64 start, unsigned long len)
{
	struct extent_buffer *eb;
	int num_folios = 0;
	int ret;

	eb = __alloc_extent_buffer(fs_info, start, len);
	if (!eb)
		return NULL;

	ret = alloc_eb_folio_array(eb, 0);
	if (ret)
		goto err;

	num_folios = num_extent_folios(eb);
	for (int i = 0; i < num_folios; i++) {
		ret = attach_extent_buffer_folio(eb, eb->folios[i], NULL);
		if (ret < 0)
			goto err;
	}

	set_extent_buffer_uptodate(eb);
	btrfs_set_header_nritems(eb, 0);
	set_bit(EXTENT_BUFFER_UNMAPPED, &eb->bflags);

	return eb;
err:
	for (int i = 0; i < num_folios; i++) {
		if (eb->folios[i]) {
			detach_extent_buffer_folio(eb, eb->folios[i]);
			__folio_put(eb->folios[i]);
		}
	}
	__free_extent_buffer(eb);
	return NULL;
}

struct extent_buffer *alloc_dummy_extent_buffer(struct btrfs_fs_info *fs_info,
						u64 start)
{
	return __alloc_dummy_extent_buffer(fs_info, start, fs_info->nodesize);
}

static void check_buffer_tree_ref(struct extent_buffer *eb)
{
	int refs;
	/*
	 * The TREE_REF bit is first set when the extent_buffer is added
	 * to the radix tree. It is also reset, if unset, when a new reference
	 * is created by find_extent_buffer.
	 *
	 * It is only cleared in two cases: freeing the last non-tree
	 * reference to the extent_buffer when its STALE bit is set or
	 * calling release_folio when the tree reference is the only reference.
	 *
	 * In both cases, care is taken to ensure that the extent_buffer's
	 * pages are not under io. However, release_folio can be concurrently
	 * called with creating new references, which is prone to race
	 * conditions between the calls to check_buffer_tree_ref in those
	 * codepaths and clearing TREE_REF in try_release_extent_buffer.
	 *
	 * The actual lifetime of the extent_buffer in the radix tree is
	 * adequately protected by the refcount, but the TREE_REF bit and
	 * its corresponding reference are not. To protect against this
	 * class of races, we call check_buffer_tree_ref from the codepaths
	 * which trigger io. Note that once io is initiated, TREE_REF can no
	 * longer be cleared, so that is the moment at which any such race is
	 * best fixed.
	 */
	refs = atomic_read(&eb->refs);
	if (refs >= 2 && test_bit(EXTENT_BUFFER_TREE_REF, &eb->bflags))
		return;

	spin_lock(&eb->refs_lock);
	if (!test_and_set_bit(EXTENT_BUFFER_TREE_REF, &eb->bflags))
		atomic_inc(&eb->refs);
	spin_unlock(&eb->refs_lock);
}

static void mark_extent_buffer_accessed(struct extent_buffer *eb)
{
	int num_folios= num_extent_folios(eb);

	check_buffer_tree_ref(eb);

	for (int i = 0; i < num_folios; i++)
		folio_mark_accessed(eb->folios[i]);
}

struct extent_buffer *find_extent_buffer(struct btrfs_fs_info *fs_info,
					 u64 start)
{
	struct extent_buffer *eb;

	eb = find_extent_buffer_nolock(fs_info, start);
	if (!eb)
		return NULL;
	/*
	 * Lock our eb's refs_lock to avoid races with free_extent_buffer().
	 * When we get our eb it might be flagged with EXTENT_BUFFER_STALE and
	 * another task running free_extent_buffer() might have seen that flag
	 * set, eb->refs == 2, that the buffer isn't under IO (dirty and
	 * writeback flags not set) and it's still in the tree (flag
	 * EXTENT_BUFFER_TREE_REF set), therefore being in the process of
	 * decrementing the extent buffer's reference count twice.  So here we
	 * could race and increment the eb's reference count, clear its stale
	 * flag, mark it as dirty and drop our reference before the other task
	 * finishes executing free_extent_buffer, which would later result in
	 * an attempt to free an extent buffer that is dirty.
	 */
	if (test_bit(EXTENT_BUFFER_STALE, &eb->bflags)) {
		spin_lock(&eb->refs_lock);
		spin_unlock(&eb->refs_lock);
	}
	mark_extent_buffer_accessed(eb);
	return eb;
}

#ifdef CONFIG_BTRFS_FS_RUN_SANITY_TESTS
struct extent_buffer *alloc_test_extent_buffer(struct btrfs_fs_info *fs_info,
					u64 start)
{
	struct extent_buffer *eb, *exists = NULL;
	int ret;

	eb = find_extent_buffer(fs_info, start);
	if (eb)
		return eb;
	eb = alloc_dummy_extent_buffer(fs_info, start);
	if (!eb)
		return ERR_PTR(-ENOMEM);
	eb->fs_info = fs_info;
again:
	ret = radix_tree_preload(GFP_NOFS);
	if (ret) {
		exists = ERR_PTR(ret);
		goto free_eb;
	}
	spin_lock(&fs_info->buffer_lock);
	ret = radix_tree_insert(&fs_info->buffer_radix,
				start >> fs_info->sectorsize_bits, eb);
	spin_unlock(&fs_info->buffer_lock);
	radix_tree_preload_end();
	if (ret == -EEXIST) {
		exists = find_extent_buffer(fs_info, start);
		if (exists)
			goto free_eb;
		else
			goto again;
	}
	check_buffer_tree_ref(eb);
	set_bit(EXTENT_BUFFER_IN_TREE, &eb->bflags);

	return eb;
free_eb:
	btrfs_release_extent_buffer(eb);
	return exists;
}
#endif

static struct extent_buffer *grab_extent_buffer(
		struct btrfs_fs_info *fs_info, struct page *page)
{
	struct folio *folio = page_folio(page);
	struct extent_buffer *exists;

	lockdep_assert_held(&page->mapping->i_private_lock);

	/*
	 * For subpage case, we completely rely on radix tree to ensure we
	 * don't try to insert two ebs for the same bytenr.  So here we always
	 * return NULL and just continue.
	 */
	if (fs_info->nodesize < PAGE_SIZE)
		return NULL;

	/* Page not yet attached to an extent buffer */
	if (!folio_test_private(folio))
		return NULL;

	/*
	 * We could have already allocated an eb for this page and attached one
	 * so lets see if we can get a ref on the existing eb, and if we can we
	 * know it's good and we can just return that one, else we know we can
	 * just overwrite folio private.
	 */
	exists = folio_get_private(folio);
	if (atomic_inc_not_zero(&exists->refs))
		return exists;

	WARN_ON(PageDirty(page));
	folio_detach_private(folio);
	return NULL;
}

static int check_eb_alignment(struct btrfs_fs_info *fs_info, u64 start)
{
	if (!IS_ALIGNED(start, fs_info->sectorsize)) {
		btrfs_err(fs_info, "bad tree block start %llu", start);
		return -EINVAL;
	}

	if (fs_info->nodesize < PAGE_SIZE &&
	    offset_in_page(start) + fs_info->nodesize > PAGE_SIZE) {
		btrfs_err(fs_info,
		"tree block crosses page boundary, start %llu nodesize %u",
			  start, fs_info->nodesize);
		return -EINVAL;
	}
	if (fs_info->nodesize >= PAGE_SIZE &&
	    !PAGE_ALIGNED(start)) {
		btrfs_err(fs_info,
		"tree block is not page aligned, start %llu nodesize %u",
			  start, fs_info->nodesize);
		return -EINVAL;
	}
	if (!IS_ALIGNED(start, fs_info->nodesize) &&
	    !test_and_set_bit(BTRFS_FS_UNALIGNED_TREE_BLOCK, &fs_info->flags)) {
		btrfs_warn(fs_info,
"tree block not nodesize aligned, start %llu nodesize %u, can be resolved by a full metadata balance",
			      start, fs_info->nodesize);
	}
	return 0;
}


/*
 * Return 0 if eb->folios[i] is attached to btree inode successfully.
 * Return >0 if there is already another extent buffer for the range,
 * and @found_eb_ret would be updated.
 * Return -EAGAIN if the filemap has an existing folio but with different size
 * than @eb.
 * The caller needs to free the existing folios and retry using the same order.
 */
static int attach_eb_folio_to_filemap(struct extent_buffer *eb, int i,
				      struct btrfs_subpage *prealloc,
				      struct extent_buffer **found_eb_ret)
{

	struct btrfs_fs_info *fs_info = eb->fs_info;
	struct address_space *mapping = fs_info->btree_inode->i_mapping;
	const unsigned long index = eb->start >> PAGE_SHIFT;
	struct folio *existing_folio = NULL;
	int ret;

	ASSERT(found_eb_ret);

	/* Caller should ensure the folio exists. */
	ASSERT(eb->folios[i]);

retry:
	ret = filemap_add_folio(mapping, eb->folios[i], index + i,
				GFP_NOFS | __GFP_NOFAIL);
	if (!ret)
		goto finish;

	existing_folio = filemap_lock_folio(mapping, index + i);
	/* The page cache only exists for a very short time, just retry. */
	if (IS_ERR(existing_folio)) {
		existing_folio = NULL;
		goto retry;
	}

	/* For now, we should only have single-page folios for btree inode. */
	ASSERT(folio_nr_pages(existing_folio) == 1);

	if (folio_size(existing_folio) != eb->folio_size) {
		folio_unlock(existing_folio);
		folio_put(existing_folio);
		return -EAGAIN;
	}

finish:
	spin_lock(&mapping->i_private_lock);
	if (existing_folio && fs_info->nodesize < PAGE_SIZE) {
<<<<<<< HEAD
		/* We're going to reuse the existing page, can drop our folio now. */
=======
		/*
		 * We're going to reuse the existing page, can drop our folio
		 * now.
		 */
>>>>>>> 1ee85281
		__free_page(folio_page(eb->folios[i], 0));
		eb->folios[i] = existing_folio;
	} else if (existing_folio) {
		struct extent_buffer *existing_eb;

		existing_eb = grab_extent_buffer(fs_info,
						 folio_page(existing_folio, 0));
		if (existing_eb) {
			/* The extent buffer still exists, we can use it directly. */
			*found_eb_ret = existing_eb;
			spin_unlock(&mapping->i_private_lock);
			folio_unlock(existing_folio);
			folio_put(existing_folio);
			return 1;
		}
		/* The extent buffer no longer exists, we can reuse the folio. */
		__free_page(folio_page(eb->folios[i], 0));
		eb->folios[i] = existing_folio;
	}
	eb->folio_size = folio_size(eb->folios[i]);
	eb->folio_shift = folio_shift(eb->folios[i]);
<<<<<<< HEAD
	/* Should not fail, as we have preallocated the memory. */
	ret = attach_extent_buffer_folio(eb, eb->folios[i], prealloc);
	ASSERT(!ret);
	/*
	 * To inform we have an extra eb under allocation, so that
	 * detach_extent_buffer_page() won't release the folio private when the
	 * eb hasn't been inserted into radix tree yet.
	 *
	 * The ref will be decreased when the eb releases the page, in
	 * detach_extent_buffer_page().  Thus needs no special handling in the
=======
	/* Should not fail, as we have preallocated the memory */
	ret = attach_extent_buffer_folio(eb, eb->folios[i], prealloc);
	ASSERT(!ret);
	/*
	 * To inform we have extra eb under allocation, so that
	 * detach_extent_buffer_page() won't release the folio private when the
	 * eb hasn't yet been inserted into radix tree.
	 *
	 * The ref will be decreased when the eb released the page, in
	 * detach_extent_buffer_page().  Thus needs no special handling in
>>>>>>> 1ee85281
	 * error path.
	 */
	btrfs_folio_inc_eb_refs(fs_info, eb->folios[i]);
	spin_unlock(&mapping->i_private_lock);
	return 0;
}

struct extent_buffer *alloc_extent_buffer(struct btrfs_fs_info *fs_info,
					  u64 start, u64 owner_root, int level)
{
	unsigned long len = fs_info->nodesize;
	int num_folios;
	int attached = 0;
	struct extent_buffer *eb;
	struct extent_buffer *existing_eb = NULL;
	struct btrfs_subpage *prealloc = NULL;
	u64 lockdep_owner = owner_root;
	bool page_contig = true;
	int uptodate = 1;
	int ret;

	if (check_eb_alignment(fs_info, start))
		return ERR_PTR(-EINVAL);

#if BITS_PER_LONG == 32
	if (start >= MAX_LFS_FILESIZE) {
		btrfs_err_rl(fs_info,
		"extent buffer %llu is beyond 32bit page cache limit", start);
		btrfs_err_32bit_limit(fs_info);
		return ERR_PTR(-EOVERFLOW);
	}
	if (start >= BTRFS_32BIT_EARLY_WARN_THRESHOLD)
		btrfs_warn_32bit_limit(fs_info);
#endif

	eb = find_extent_buffer(fs_info, start);
	if (eb)
		return eb;

	eb = __alloc_extent_buffer(fs_info, start, len);
	if (!eb)
		return ERR_PTR(-ENOMEM);

	/*
	 * The reloc trees are just snapshots, so we need them to appear to be
	 * just like any other fs tree WRT lockdep.
	 */
	if (lockdep_owner == BTRFS_TREE_RELOC_OBJECTID)
		lockdep_owner = BTRFS_FS_TREE_OBJECTID;

	btrfs_set_buffer_lockdep_class(lockdep_owner, eb, level);

	/*
	 * Preallocate folio private for subpage case, so that we won't
	 * allocate memory with i_private_lock nor page lock hold.
	 *
	 * The memory will be freed by attach_extent_buffer_page() or freed
	 * manually if we exit earlier.
	 */
	if (fs_info->nodesize < PAGE_SIZE) {
		prealloc = btrfs_alloc_subpage(fs_info, BTRFS_SUBPAGE_METADATA);
		if (IS_ERR(prealloc)) {
			ret = PTR_ERR(prealloc);
			goto out;
		}
	}

reallocate:
	/* Allocate all pages first. */
	ret = alloc_eb_folio_array(eb, __GFP_NOFAIL);
	if (ret < 0) {
		btrfs_free_subpage(prealloc);
		goto out;
	}

	num_folios = num_extent_folios(eb);
	/* Attach all pages to the filemap. */
	for (int i = 0; i < num_folios; i++) {
		struct folio *folio;

		ret = attach_eb_folio_to_filemap(eb, i, prealloc, &existing_eb);
		if (ret > 0) {
			ASSERT(existing_eb);
			goto out;
		}

		/*
		 * TODO: Special handling for a corner case where the order of
		 * folios mismatch between the new eb and filemap.
		 *
		 * This happens when:
		 *
		 * - the new eb is using higher order folio
		 *
		 * - the filemap is still using 0-order folios for the range
		 *   This can happen at the previous eb allocation, and we don't
		 *   have higher order folio for the call.
		 *
		 * - the existing eb has already been freed
		 *
		 * In this case, we have to free the existing folios first, and
		 * re-allocate using the same order.
		 * Thankfully this is not going to happen yet, as we're still
		 * using 0-order folios.
		 */
		if (unlikely(ret == -EAGAIN)) {
			ASSERT(0);
			goto reallocate;
		}
		attached++;

		/*
		 * Only after attach_eb_folio_to_filemap(), eb->folios[] is
		 * reliable, as we may choose to reuse the existing page cache
		 * and free the allocated page.
		 */
		folio = eb->folios[i];
		WARN_ON(btrfs_folio_test_dirty(fs_info, folio, eb->start, eb->len));

		/*
		 * Check if the current page is physically contiguous with previous eb
		 * page.
		 * At this stage, either we allocated a large folio, thus @i
		 * would only be 0, or we fall back to per-page allocation.
		 */
		if (i && folio_page(eb->folios[i - 1], 0) + 1 != folio_page(folio, 0))
			page_contig = false;

		if (!btrfs_folio_test_uptodate(fs_info, folio, eb->start, eb->len))
			uptodate = 0;

		/*
		 * We can't unlock the pages just yet since the extent buffer
		 * hasn't been properly inserted in the radix tree, this
		 * opens a race with btree_release_folio which can free a page
		 * while we are still filling in all pages for the buffer and
		 * we could crash.
		 */
	}
	if (uptodate)
		set_bit(EXTENT_BUFFER_UPTODATE, &eb->bflags);
	/* All pages are physically contiguous, can skip cross page handling. */
	if (page_contig)
		eb->addr = folio_address(eb->folios[0]) + offset_in_page(eb->start);
again:
	ret = radix_tree_preload(GFP_NOFS);
	if (ret)
		goto out;

	spin_lock(&fs_info->buffer_lock);
	ret = radix_tree_insert(&fs_info->buffer_radix,
				start >> fs_info->sectorsize_bits, eb);
	spin_unlock(&fs_info->buffer_lock);
	radix_tree_preload_end();
	if (ret == -EEXIST) {
		ret = 0;
		existing_eb = find_extent_buffer(fs_info, start);
		if (existing_eb)
			goto out;
		else
			goto again;
	}
	/* add one reference for the tree */
	check_buffer_tree_ref(eb);
	set_bit(EXTENT_BUFFER_IN_TREE, &eb->bflags);

	/*
	 * Now it's safe to unlock the pages because any calls to
	 * btree_release_folio will correctly detect that a page belongs to a
	 * live buffer and won't free them prematurely.
	 */
	for (int i = 0; i < num_folios; i++)
		unlock_page(folio_page(eb->folios[i], 0));
	return eb;

out:
	WARN_ON(!atomic_dec_and_test(&eb->refs));

	/*
	 * Any attached folios need to be detached before we unlock them.  This
	 * is because when we're inserting our new folios into the mapping, and
	 * then attaching our eb to that folio.  If we fail to insert our folio
	 * we'll lookup the folio for that index, and grab that EB.  We do not
	 * want that to grab this eb, as we're getting ready to free it.  So we
	 * have to detach it first and then unlock it.
	 *
	 * We have to drop our reference and NULL it out here because in the
	 * subpage case detaching does a btrfs_folio_dec_eb_refs() for our eb.
	 * Below when we call btrfs_release_extent_buffer() we will call
	 * detach_extent_buffer_folio() on our remaining pages in the !subpage
	 * case.  If we left eb->folios[i] populated in the subpage case we'd
	 * double put our reference and be super sad.
	 */
	for (int i = 0; i < attached; i++) {
		ASSERT(eb->folios[i]);
		detach_extent_buffer_folio(eb, eb->folios[i]);
		unlock_page(folio_page(eb->folios[i], 0));
		folio_put(eb->folios[i]);
		eb->folios[i] = NULL;
	}
	/*
	 * Now all pages of that extent buffer is unmapped, set UNMAPPED flag,
	 * so it can be cleaned up without utlizing page->mapping.
	 */
	set_bit(EXTENT_BUFFER_UNMAPPED, &eb->bflags);

	btrfs_release_extent_buffer(eb);
	if (ret < 0)
		return ERR_PTR(ret);
	ASSERT(existing_eb);
	return existing_eb;
}

static inline void btrfs_release_extent_buffer_rcu(struct rcu_head *head)
{
	struct extent_buffer *eb =
			container_of(head, struct extent_buffer, rcu_head);

	__free_extent_buffer(eb);
}

static int release_extent_buffer(struct extent_buffer *eb)
	__releases(&eb->refs_lock)
{
	lockdep_assert_held(&eb->refs_lock);

	WARN_ON(atomic_read(&eb->refs) == 0);
	if (atomic_dec_and_test(&eb->refs)) {
		if (test_and_clear_bit(EXTENT_BUFFER_IN_TREE, &eb->bflags)) {
			struct btrfs_fs_info *fs_info = eb->fs_info;

			spin_unlock(&eb->refs_lock);

			spin_lock(&fs_info->buffer_lock);
			radix_tree_delete(&fs_info->buffer_radix,
					  eb->start >> fs_info->sectorsize_bits);
			spin_unlock(&fs_info->buffer_lock);
		} else {
			spin_unlock(&eb->refs_lock);
		}

		btrfs_leak_debug_del_eb(eb);
		/* Should be safe to release our pages at this point */
		btrfs_release_extent_buffer_pages(eb);
#ifdef CONFIG_BTRFS_FS_RUN_SANITY_TESTS
		if (unlikely(test_bit(EXTENT_BUFFER_UNMAPPED, &eb->bflags))) {
			__free_extent_buffer(eb);
			return 1;
		}
#endif
		call_rcu(&eb->rcu_head, btrfs_release_extent_buffer_rcu);
		return 1;
	}
	spin_unlock(&eb->refs_lock);

	return 0;
}

void free_extent_buffer(struct extent_buffer *eb)
{
	int refs;
	if (!eb)
		return;

	refs = atomic_read(&eb->refs);
	while (1) {
		if ((!test_bit(EXTENT_BUFFER_UNMAPPED, &eb->bflags) && refs <= 3)
		    || (test_bit(EXTENT_BUFFER_UNMAPPED, &eb->bflags) &&
			refs == 1))
			break;
		if (atomic_try_cmpxchg(&eb->refs, &refs, refs - 1))
			return;
	}

	spin_lock(&eb->refs_lock);
	if (atomic_read(&eb->refs) == 2 &&
	    test_bit(EXTENT_BUFFER_STALE, &eb->bflags) &&
	    !extent_buffer_under_io(eb) &&
	    test_and_clear_bit(EXTENT_BUFFER_TREE_REF, &eb->bflags))
		atomic_dec(&eb->refs);

	/*
	 * I know this is terrible, but it's temporary until we stop tracking
	 * the uptodate bits and such for the extent buffers.
	 */
	release_extent_buffer(eb);
}

void free_extent_buffer_stale(struct extent_buffer *eb)
{
	if (!eb)
		return;

	spin_lock(&eb->refs_lock);
	set_bit(EXTENT_BUFFER_STALE, &eb->bflags);

	if (atomic_read(&eb->refs) == 2 && !extent_buffer_under_io(eb) &&
	    test_and_clear_bit(EXTENT_BUFFER_TREE_REF, &eb->bflags))
		atomic_dec(&eb->refs);
	release_extent_buffer(eb);
}

static void btree_clear_folio_dirty(struct folio *folio)
{
	ASSERT(folio_test_dirty(folio));
	ASSERT(folio_test_locked(folio));
	folio_clear_dirty_for_io(folio);
	xa_lock_irq(&folio->mapping->i_pages);
	if (!folio_test_dirty(folio))
		__xa_clear_mark(&folio->mapping->i_pages,
				folio_index(folio), PAGECACHE_TAG_DIRTY);
	xa_unlock_irq(&folio->mapping->i_pages);
}

static void clear_subpage_extent_buffer_dirty(const struct extent_buffer *eb)
{
	struct btrfs_fs_info *fs_info = eb->fs_info;
	struct folio *folio = eb->folios[0];
	bool last;

	/* btree_clear_folio_dirty() needs page locked. */
	folio_lock(folio);
	last = btrfs_subpage_clear_and_test_dirty(fs_info, folio, eb->start, eb->len);
	if (last)
		btree_clear_folio_dirty(folio);
	folio_unlock(folio);
	WARN_ON(atomic_read(&eb->refs) == 0);
}

void btrfs_clear_buffer_dirty(struct btrfs_trans_handle *trans,
			      struct extent_buffer *eb)
{
	struct btrfs_fs_info *fs_info = eb->fs_info;
	int num_folios;

	btrfs_assert_tree_write_locked(eb);

	if (trans && btrfs_header_generation(eb) != trans->transid)
		return;

	/*
	 * Instead of clearing the dirty flag off of the buffer, mark it as
	 * EXTENT_BUFFER_ZONED_ZEROOUT. This allows us to preserve
	 * write-ordering in zoned mode, without the need to later re-dirty
	 * the extent_buffer.
	 *
	 * The actual zeroout of the buffer will happen later in
	 * btree_csum_one_bio.
	 */
	if (btrfs_is_zoned(fs_info) && test_bit(EXTENT_BUFFER_DIRTY, &eb->bflags)) {
		set_bit(EXTENT_BUFFER_ZONED_ZEROOUT, &eb->bflags);
		return;
	}

	if (!test_and_clear_bit(EXTENT_BUFFER_DIRTY, &eb->bflags))
		return;

	percpu_counter_add_batch(&fs_info->dirty_metadata_bytes, -eb->len,
				 fs_info->dirty_metadata_batch);

	if (eb->fs_info->nodesize < PAGE_SIZE)
		return clear_subpage_extent_buffer_dirty(eb);

	num_folios = num_extent_folios(eb);
	for (int i = 0; i < num_folios; i++) {
		struct folio *folio = eb->folios[i];

		if (!folio_test_dirty(folio))
			continue;
		folio_lock(folio);
		btree_clear_folio_dirty(folio);
		folio_unlock(folio);
	}
	WARN_ON(atomic_read(&eb->refs) == 0);
}

void set_extent_buffer_dirty(struct extent_buffer *eb)
{
	int num_folios;
	bool was_dirty;

	check_buffer_tree_ref(eb);

	was_dirty = test_and_set_bit(EXTENT_BUFFER_DIRTY, &eb->bflags);

	num_folios = num_extent_folios(eb);
	WARN_ON(atomic_read(&eb->refs) == 0);
	WARN_ON(!test_bit(EXTENT_BUFFER_TREE_REF, &eb->bflags));
	WARN_ON(test_bit(EXTENT_BUFFER_ZONED_ZEROOUT, &eb->bflags));

	if (!was_dirty) {
		bool subpage = eb->fs_info->nodesize < PAGE_SIZE;

		/*
		 * For subpage case, we can have other extent buffers in the
		 * same page, and in clear_subpage_extent_buffer_dirty() we
		 * have to clear page dirty without subpage lock held.
		 * This can cause race where our page gets dirty cleared after
		 * we just set it.
		 *
		 * Thankfully, clear_subpage_extent_buffer_dirty() has locked
		 * its page for other reasons, we can use page lock to prevent
		 * the above race.
		 */
		if (subpage)
			lock_page(folio_page(eb->folios[0], 0));
		for (int i = 0; i < num_folios; i++)
			btrfs_folio_set_dirty(eb->fs_info, eb->folios[i],
					      eb->start, eb->len);
		if (subpage)
			unlock_page(folio_page(eb->folios[0], 0));
		percpu_counter_add_batch(&eb->fs_info->dirty_metadata_bytes,
					 eb->len,
					 eb->fs_info->dirty_metadata_batch);
	}
#ifdef CONFIG_BTRFS_DEBUG
	for (int i = 0; i < num_folios; i++)
		ASSERT(folio_test_dirty(eb->folios[i]));
#endif
}

void clear_extent_buffer_uptodate(struct extent_buffer *eb)
{
	struct btrfs_fs_info *fs_info = eb->fs_info;
	int num_folios = num_extent_folios(eb);

	clear_bit(EXTENT_BUFFER_UPTODATE, &eb->bflags);
	for (int i = 0; i < num_folios; i++) {
		struct folio *folio = eb->folios[i];

		if (!folio)
			continue;

		/*
		 * This is special handling for metadata subpage, as regular
		 * btrfs_is_subpage() can not handle cloned/dummy metadata.
		 */
		if (fs_info->nodesize >= PAGE_SIZE)
			folio_clear_uptodate(folio);
		else
			btrfs_subpage_clear_uptodate(fs_info, folio,
						     eb->start, eb->len);
	}
}

void set_extent_buffer_uptodate(struct extent_buffer *eb)
{
	struct btrfs_fs_info *fs_info = eb->fs_info;
	int num_folios = num_extent_folios(eb);

	set_bit(EXTENT_BUFFER_UPTODATE, &eb->bflags);
	for (int i = 0; i < num_folios; i++) {
		struct folio *folio = eb->folios[i];

		/*
		 * This is special handling for metadata subpage, as regular
		 * btrfs_is_subpage() can not handle cloned/dummy metadata.
		 */
		if (fs_info->nodesize >= PAGE_SIZE)
			folio_mark_uptodate(folio);
		else
			btrfs_subpage_set_uptodate(fs_info, folio,
						   eb->start, eb->len);
	}
}

static void clear_extent_buffer_reading(struct extent_buffer *eb)
{
	clear_bit(EXTENT_BUFFER_READING, &eb->bflags);
	smp_mb__after_atomic();
	wake_up_bit(&eb->bflags, EXTENT_BUFFER_READING);
}

static void end_bbio_meta_read(struct btrfs_bio *bbio)
{
	struct extent_buffer *eb = bbio->private;
	struct btrfs_fs_info *fs_info = eb->fs_info;
	bool uptodate = !bbio->bio.bi_status;
	struct folio_iter fi;
	u32 bio_offset = 0;

	/*
	 * If the extent buffer is marked UPTODATE before the read operation
	 * completes, other calls to read_extent_buffer_pages() will return
	 * early without waiting for the read to finish, causing data races.
	 */
	WARN_ON(test_bit(EXTENT_BUFFER_UPTODATE, &eb->bflags));

	eb->read_mirror = bbio->mirror_num;

	if (uptodate &&
	    btrfs_validate_extent_buffer(eb, &bbio->parent_check) < 0)
		uptodate = false;

	if (uptodate) {
		set_extent_buffer_uptodate(eb);
	} else {
		clear_extent_buffer_uptodate(eb);
		set_bit(EXTENT_BUFFER_READ_ERR, &eb->bflags);
	}

	bio_for_each_folio_all(fi, &bbio->bio) {
		struct folio *folio = fi.folio;
		u64 start = eb->start + bio_offset;
		u32 len = fi.length;

		if (uptodate)
			btrfs_folio_set_uptodate(fs_info, folio, start, len);
		else
			btrfs_folio_clear_uptodate(fs_info, folio, start, len);

		bio_offset += len;
	}

	clear_extent_buffer_reading(eb);
	free_extent_buffer(eb);

	bio_put(&bbio->bio);
}

int read_extent_buffer_pages(struct extent_buffer *eb, int wait, int mirror_num,
			     const struct btrfs_tree_parent_check *check)
{
	struct btrfs_bio *bbio;
	bool ret;

	if (test_bit(EXTENT_BUFFER_UPTODATE, &eb->bflags))
		return 0;

	/*
	 * We could have had EXTENT_BUFFER_UPTODATE cleared by the write
	 * operation, which could potentially still be in flight.  In this case
	 * we simply want to return an error.
	 */
	if (unlikely(test_bit(EXTENT_BUFFER_WRITE_ERR, &eb->bflags)))
		return -EIO;

	/* Someone else is already reading the buffer, just wait for it. */
	if (test_and_set_bit(EXTENT_BUFFER_READING, &eb->bflags))
		goto done;

	/*
	 * Between the initial test_bit(EXTENT_BUFFER_UPTODATE) and the above
	 * test_and_set_bit(EXTENT_BUFFER_READING), someone else could have
	 * started and finished reading the same eb.  In this case, UPTODATE
	 * will now be set, and we shouldn't read it in again.
	 */
	if (unlikely(test_bit(EXTENT_BUFFER_UPTODATE, &eb->bflags))) {
		clear_extent_buffer_reading(eb);
		return 0;
	}

	clear_bit(EXTENT_BUFFER_READ_ERR, &eb->bflags);
	eb->read_mirror = 0;
	check_buffer_tree_ref(eb);
	atomic_inc(&eb->refs);

	bbio = btrfs_bio_alloc(INLINE_EXTENT_BUFFER_PAGES,
			       REQ_OP_READ | REQ_META, eb->fs_info,
			       end_bbio_meta_read, eb);
	bbio->bio.bi_iter.bi_sector = eb->start >> SECTOR_SHIFT;
	bbio->inode = BTRFS_I(eb->fs_info->btree_inode);
	bbio->file_offset = eb->start;
	memcpy(&bbio->parent_check, check, sizeof(*check));
	if (eb->fs_info->nodesize < PAGE_SIZE) {
		ret = bio_add_folio(&bbio->bio, eb->folios[0], eb->len,
				    eb->start - folio_pos(eb->folios[0]));
		ASSERT(ret);
	} else {
		int num_folios = num_extent_folios(eb);

		for (int i = 0; i < num_folios; i++) {
			struct folio *folio = eb->folios[i];

			ret = bio_add_folio(&bbio->bio, folio, eb->folio_size, 0);
			ASSERT(ret);
		}
	}
	btrfs_submit_bio(bbio, mirror_num);

done:
	if (wait == WAIT_COMPLETE) {
		wait_on_bit_io(&eb->bflags, EXTENT_BUFFER_READING, TASK_UNINTERRUPTIBLE);
		if (!test_bit(EXTENT_BUFFER_UPTODATE, &eb->bflags))
			return -EIO;
	}

	return 0;
}

static bool report_eb_range(const struct extent_buffer *eb, unsigned long start,
			    unsigned long len)
{
	btrfs_warn(eb->fs_info,
		"access to eb bytenr %llu len %u out of range start %lu len %lu",
		eb->start, eb->len, start, len);
	WARN_ON(IS_ENABLED(CONFIG_BTRFS_DEBUG));

	return true;
}

/*
 * Check if the [start, start + len) range is valid before reading/writing
 * the eb.
 * NOTE: @start and @len are offset inside the eb, not logical address.
 *
 * Caller should not touch the dst/src memory if this function returns error.
 */
static inline int check_eb_range(const struct extent_buffer *eb,
				 unsigned long start, unsigned long len)
{
	unsigned long offset;

	/* start, start + len should not go beyond eb->len nor overflow */
	if (unlikely(check_add_overflow(start, len, &offset) || offset > eb->len))
		return report_eb_range(eb, start, len);

	return false;
}

void read_extent_buffer(const struct extent_buffer *eb, void *dstv,
			unsigned long start, unsigned long len)
{
	const int unit_size = eb->folio_size;
	size_t cur;
	size_t offset;
	char *dst = (char *)dstv;
	unsigned long i = get_eb_folio_index(eb, start);

	if (check_eb_range(eb, start, len)) {
		/*
		 * Invalid range hit, reset the memory, so callers won't get
		 * some random garbage for their uninitialized memory.
		 */
		memset(dstv, 0, len);
		return;
	}

	if (eb->addr) {
		memcpy(dstv, eb->addr + start, len);
		return;
	}

	offset = get_eb_offset_in_folio(eb, start);

	while (len > 0) {
		char *kaddr;

		cur = min(len, unit_size - offset);
		kaddr = folio_address(eb->folios[i]);
		memcpy(dst, kaddr + offset, cur);

		dst += cur;
		len -= cur;
		offset = 0;
		i++;
	}
}

int read_extent_buffer_to_user_nofault(const struct extent_buffer *eb,
				       void __user *dstv,
				       unsigned long start, unsigned long len)
{
	const int unit_size = eb->folio_size;
	size_t cur;
	size_t offset;
	char __user *dst = (char __user *)dstv;
	unsigned long i = get_eb_folio_index(eb, start);
	int ret = 0;

	WARN_ON(start > eb->len);
	WARN_ON(start + len > eb->start + eb->len);

	if (eb->addr) {
		if (copy_to_user_nofault(dstv, eb->addr + start, len))
			ret = -EFAULT;
		return ret;
	}

	offset = get_eb_offset_in_folio(eb, start);

	while (len > 0) {
		char *kaddr;

		cur = min(len, unit_size - offset);
		kaddr = folio_address(eb->folios[i]);
		if (copy_to_user_nofault(dst, kaddr + offset, cur)) {
			ret = -EFAULT;
			break;
		}

		dst += cur;
		len -= cur;
		offset = 0;
		i++;
	}

	return ret;
}

int memcmp_extent_buffer(const struct extent_buffer *eb, const void *ptrv,
			 unsigned long start, unsigned long len)
{
	const int unit_size = eb->folio_size;
	size_t cur;
	size_t offset;
	char *kaddr;
	char *ptr = (char *)ptrv;
	unsigned long i = get_eb_folio_index(eb, start);
	int ret = 0;

	if (check_eb_range(eb, start, len))
		return -EINVAL;

	if (eb->addr)
		return memcmp(ptrv, eb->addr + start, len);

	offset = get_eb_offset_in_folio(eb, start);

	while (len > 0) {
		cur = min(len, unit_size - offset);
		kaddr = folio_address(eb->folios[i]);
		ret = memcmp(ptr, kaddr + offset, cur);
		if (ret)
			break;

		ptr += cur;
		len -= cur;
		offset = 0;
		i++;
	}
	return ret;
}

/*
 * Check that the extent buffer is uptodate.
 *
 * For regular sector size == PAGE_SIZE case, check if @page is uptodate.
 * For subpage case, check if the range covered by the eb has EXTENT_UPTODATE.
 */
static void assert_eb_folio_uptodate(const struct extent_buffer *eb, int i)
{
	struct btrfs_fs_info *fs_info = eb->fs_info;
	struct folio *folio = eb->folios[i];

	ASSERT(folio);

	/*
	 * If we are using the commit root we could potentially clear a page
	 * Uptodate while we're using the extent buffer that we've previously
	 * looked up.  We don't want to complain in this case, as the page was
	 * valid before, we just didn't write it out.  Instead we want to catch
	 * the case where we didn't actually read the block properly, which
	 * would have !PageUptodate and !EXTENT_BUFFER_WRITE_ERR.
	 */
	if (test_bit(EXTENT_BUFFER_WRITE_ERR, &eb->bflags))
		return;

	if (fs_info->nodesize < PAGE_SIZE) {
		folio = eb->folios[0];
		ASSERT(i == 0);
		if (WARN_ON(!btrfs_subpage_test_uptodate(fs_info, folio,
							 eb->start, eb->len)))
			btrfs_subpage_dump_bitmap(fs_info, folio, eb->start, eb->len);
	} else {
		WARN_ON(!folio_test_uptodate(folio));
	}
}

static void __write_extent_buffer(const struct extent_buffer *eb,
				  const void *srcv, unsigned long start,
				  unsigned long len, bool use_memmove)
{
	const int unit_size = eb->folio_size;
	size_t cur;
	size_t offset;
	char *kaddr;
	const char *src = (const char *)srcv;
	unsigned long i = get_eb_folio_index(eb, start);
	/* For unmapped (dummy) ebs, no need to check their uptodate status. */
	const bool check_uptodate = !test_bit(EXTENT_BUFFER_UNMAPPED, &eb->bflags);

	if (check_eb_range(eb, start, len))
		return;

	if (eb->addr) {
		if (use_memmove)
			memmove(eb->addr + start, srcv, len);
		else
			memcpy(eb->addr + start, srcv, len);
		return;
	}

	offset = get_eb_offset_in_folio(eb, start);

	while (len > 0) {
		if (check_uptodate)
			assert_eb_folio_uptodate(eb, i);

		cur = min(len, unit_size - offset);
		kaddr = folio_address(eb->folios[i]);
		if (use_memmove)
			memmove(kaddr + offset, src, cur);
		else
			memcpy(kaddr + offset, src, cur);

		src += cur;
		len -= cur;
		offset = 0;
		i++;
	}
}

void write_extent_buffer(const struct extent_buffer *eb, const void *srcv,
			 unsigned long start, unsigned long len)
{
	return __write_extent_buffer(eb, srcv, start, len, false);
}

static void memset_extent_buffer(const struct extent_buffer *eb, int c,
				 unsigned long start, unsigned long len)
{
	const int unit_size = eb->folio_size;
	unsigned long cur = start;

	if (eb->addr) {
		memset(eb->addr + start, c, len);
		return;
	}

	while (cur < start + len) {
		unsigned long index = get_eb_folio_index(eb, cur);
		unsigned int offset = get_eb_offset_in_folio(eb, cur);
		unsigned int cur_len = min(start + len - cur, unit_size - offset);

		assert_eb_folio_uptodate(eb, index);
		memset(folio_address(eb->folios[index]) + offset, c, cur_len);

		cur += cur_len;
	}
}

void memzero_extent_buffer(const struct extent_buffer *eb, unsigned long start,
			   unsigned long len)
{
	if (check_eb_range(eb, start, len))
		return;
	return memset_extent_buffer(eb, 0, start, len);
}

void copy_extent_buffer_full(const struct extent_buffer *dst,
			     const struct extent_buffer *src)
{
	const int unit_size = src->folio_size;
	unsigned long cur = 0;

	ASSERT(dst->len == src->len);

	while (cur < src->len) {
		unsigned long index = get_eb_folio_index(src, cur);
		unsigned long offset = get_eb_offset_in_folio(src, cur);
		unsigned long cur_len = min(src->len, unit_size - offset);
		void *addr = folio_address(src->folios[index]) + offset;

		write_extent_buffer(dst, addr, cur, cur_len);

		cur += cur_len;
	}
}

void copy_extent_buffer(const struct extent_buffer *dst,
			const struct extent_buffer *src,
			unsigned long dst_offset, unsigned long src_offset,
			unsigned long len)
{
	const int unit_size = dst->folio_size;
	u64 dst_len = dst->len;
	size_t cur;
	size_t offset;
	char *kaddr;
	unsigned long i = get_eb_folio_index(dst, dst_offset);

	if (check_eb_range(dst, dst_offset, len) ||
	    check_eb_range(src, src_offset, len))
		return;

	WARN_ON(src->len != dst_len);

	offset = get_eb_offset_in_folio(dst, dst_offset);

	while (len > 0) {
		assert_eb_folio_uptodate(dst, i);

		cur = min(len, (unsigned long)(unit_size - offset));

		kaddr = folio_address(dst->folios[i]);
		read_extent_buffer(src, kaddr + offset, src_offset, cur);

		src_offset += cur;
		len -= cur;
		offset = 0;
		i++;
	}
}

/*
 * Calculate the folio and offset of the byte containing the given bit number.
 *
 * @eb:           the extent buffer
 * @start:        offset of the bitmap item in the extent buffer
 * @nr:           bit number
 * @folio_index:  return index of the folio in the extent buffer that contains
 *                the given bit number
 * @folio_offset: return offset into the folio given by folio_index
 *
 * This helper hides the ugliness of finding the byte in an extent buffer which
 * contains a given bit.
 */
static inline void eb_bitmap_offset(const struct extent_buffer *eb,
				    unsigned long start, unsigned long nr,
				    unsigned long *folio_index,
				    size_t *folio_offset)
{
	size_t byte_offset = BIT_BYTE(nr);
	size_t offset;

	/*
	 * The byte we want is the offset of the extent buffer + the offset of
	 * the bitmap item in the extent buffer + the offset of the byte in the
	 * bitmap item.
	 */
	offset = start + offset_in_eb_folio(eb, eb->start) + byte_offset;

	*folio_index = offset >> eb->folio_shift;
	*folio_offset = offset_in_eb_folio(eb, offset);
}

/*
 * Determine whether a bit in a bitmap item is set.
 *
 * @eb:     the extent buffer
 * @start:  offset of the bitmap item in the extent buffer
 * @nr:     bit number to test
 */
int extent_buffer_test_bit(const struct extent_buffer *eb, unsigned long start,
			   unsigned long nr)
{
	unsigned long i;
	size_t offset;
	u8 *kaddr;

	eb_bitmap_offset(eb, start, nr, &i, &offset);
	assert_eb_folio_uptodate(eb, i);
	kaddr = folio_address(eb->folios[i]);
	return 1U & (kaddr[offset] >> (nr & (BITS_PER_BYTE - 1)));
}

static u8 *extent_buffer_get_byte(const struct extent_buffer *eb, unsigned long bytenr)
{
	unsigned long index = get_eb_folio_index(eb, bytenr);

	if (check_eb_range(eb, bytenr, 1))
		return NULL;
	return folio_address(eb->folios[index]) + get_eb_offset_in_folio(eb, bytenr);
}

/*
 * Set an area of a bitmap to 1.
 *
 * @eb:     the extent buffer
 * @start:  offset of the bitmap item in the extent buffer
 * @pos:    bit number of the first bit
 * @len:    number of bits to set
 */
void extent_buffer_bitmap_set(const struct extent_buffer *eb, unsigned long start,
			      unsigned long pos, unsigned long len)
{
	unsigned int first_byte = start + BIT_BYTE(pos);
	unsigned int last_byte = start + BIT_BYTE(pos + len - 1);
	const bool same_byte = (first_byte == last_byte);
	u8 mask = BITMAP_FIRST_BYTE_MASK(pos);
	u8 *kaddr;

	if (same_byte)
		mask &= BITMAP_LAST_BYTE_MASK(pos + len);

	/* Handle the first byte. */
	kaddr = extent_buffer_get_byte(eb, first_byte);
	*kaddr |= mask;
	if (same_byte)
		return;

	/* Handle the byte aligned part. */
	ASSERT(first_byte + 1 <= last_byte);
	memset_extent_buffer(eb, 0xff, first_byte + 1, last_byte - first_byte - 1);

	/* Handle the last byte. */
	kaddr = extent_buffer_get_byte(eb, last_byte);
	*kaddr |= BITMAP_LAST_BYTE_MASK(pos + len);
}


/*
 * Clear an area of a bitmap.
 *
 * @eb:     the extent buffer
 * @start:  offset of the bitmap item in the extent buffer
 * @pos:    bit number of the first bit
 * @len:    number of bits to clear
 */
void extent_buffer_bitmap_clear(const struct extent_buffer *eb,
				unsigned long start, unsigned long pos,
				unsigned long len)
{
	unsigned int first_byte = start + BIT_BYTE(pos);
	unsigned int last_byte = start + BIT_BYTE(pos + len - 1);
	const bool same_byte = (first_byte == last_byte);
	u8 mask = BITMAP_FIRST_BYTE_MASK(pos);
	u8 *kaddr;

	if (same_byte)
		mask &= BITMAP_LAST_BYTE_MASK(pos + len);

	/* Handle the first byte. */
	kaddr = extent_buffer_get_byte(eb, first_byte);
	*kaddr &= ~mask;
	if (same_byte)
		return;

	/* Handle the byte aligned part. */
	ASSERT(first_byte + 1 <= last_byte);
	memset_extent_buffer(eb, 0, first_byte + 1, last_byte - first_byte - 1);

	/* Handle the last byte. */
	kaddr = extent_buffer_get_byte(eb, last_byte);
	*kaddr &= ~BITMAP_LAST_BYTE_MASK(pos + len);
}

static inline bool areas_overlap(unsigned long src, unsigned long dst, unsigned long len)
{
	unsigned long distance = (src > dst) ? src - dst : dst - src;
	return distance < len;
}

void memcpy_extent_buffer(const struct extent_buffer *dst,
			  unsigned long dst_offset, unsigned long src_offset,
			  unsigned long len)
{
	const int unit_size = dst->folio_size;
	unsigned long cur_off = 0;

	if (check_eb_range(dst, dst_offset, len) ||
	    check_eb_range(dst, src_offset, len))
		return;

	if (dst->addr) {
		const bool use_memmove = areas_overlap(src_offset, dst_offset, len);

		if (use_memmove)
			memmove(dst->addr + dst_offset, dst->addr + src_offset, len);
		else
			memcpy(dst->addr + dst_offset, dst->addr + src_offset, len);
		return;
	}

	while (cur_off < len) {
		unsigned long cur_src = cur_off + src_offset;
		unsigned long folio_index = get_eb_folio_index(dst, cur_src);
		unsigned long folio_off = get_eb_offset_in_folio(dst, cur_src);
		unsigned long cur_len = min(src_offset + len - cur_src,
					    unit_size - folio_off);
		void *src_addr = folio_address(dst->folios[folio_index]) + folio_off;
		const bool use_memmove = areas_overlap(src_offset + cur_off,
						       dst_offset + cur_off, cur_len);

		__write_extent_buffer(dst, src_addr, dst_offset + cur_off, cur_len,
				      use_memmove);
		cur_off += cur_len;
	}
}

void memmove_extent_buffer(const struct extent_buffer *dst,
			   unsigned long dst_offset, unsigned long src_offset,
			   unsigned long len)
{
	unsigned long dst_end = dst_offset + len - 1;
	unsigned long src_end = src_offset + len - 1;

	if (check_eb_range(dst, dst_offset, len) ||
	    check_eb_range(dst, src_offset, len))
		return;

	if (dst_offset < src_offset) {
		memcpy_extent_buffer(dst, dst_offset, src_offset, len);
		return;
	}

	if (dst->addr) {
		memmove(dst->addr + dst_offset, dst->addr + src_offset, len);
		return;
	}

	while (len > 0) {
		unsigned long src_i;
		size_t cur;
		size_t dst_off_in_folio;
		size_t src_off_in_folio;
		void *src_addr;
		bool use_memmove;

		src_i = get_eb_folio_index(dst, src_end);

		dst_off_in_folio = get_eb_offset_in_folio(dst, dst_end);
		src_off_in_folio = get_eb_offset_in_folio(dst, src_end);

		cur = min_t(unsigned long, len, src_off_in_folio + 1);
		cur = min(cur, dst_off_in_folio + 1);

		src_addr = folio_address(dst->folios[src_i]) + src_off_in_folio -
					 cur + 1;
		use_memmove = areas_overlap(src_end - cur + 1, dst_end - cur + 1,
					    cur);

		__write_extent_buffer(dst, src_addr, dst_end - cur + 1, cur,
				      use_memmove);

		dst_end -= cur;
		src_end -= cur;
		len -= cur;
	}
}

#define GANG_LOOKUP_SIZE	16
static struct extent_buffer *get_next_extent_buffer(
		const struct btrfs_fs_info *fs_info, struct page *page, u64 bytenr)
{
	struct extent_buffer *gang[GANG_LOOKUP_SIZE];
	struct extent_buffer *found = NULL;
	u64 page_start = page_offset(page);
	u64 cur = page_start;

	ASSERT(in_range(bytenr, page_start, PAGE_SIZE));
	lockdep_assert_held(&fs_info->buffer_lock);

	while (cur < page_start + PAGE_SIZE) {
		int ret;
		int i;

		ret = radix_tree_gang_lookup(&fs_info->buffer_radix,
				(void **)gang, cur >> fs_info->sectorsize_bits,
				min_t(unsigned int, GANG_LOOKUP_SIZE,
				      PAGE_SIZE / fs_info->nodesize));
		if (ret == 0)
			goto out;
		for (i = 0; i < ret; i++) {
			/* Already beyond page end */
			if (gang[i]->start >= page_start + PAGE_SIZE)
				goto out;
			/* Found one */
			if (gang[i]->start >= bytenr) {
				found = gang[i];
				goto out;
			}
		}
		cur = gang[ret - 1]->start + gang[ret - 1]->len;
	}
out:
	return found;
}

static int try_release_subpage_extent_buffer(struct page *page)
{
	struct btrfs_fs_info *fs_info = page_to_fs_info(page);
	u64 cur = page_offset(page);
	const u64 end = page_offset(page) + PAGE_SIZE;
	int ret;

	while (cur < end) {
		struct extent_buffer *eb = NULL;

		/*
		 * Unlike try_release_extent_buffer() which uses folio private
		 * to grab buffer, for subpage case we rely on radix tree, thus
		 * we need to ensure radix tree consistency.
		 *
		 * We also want an atomic snapshot of the radix tree, thus go
		 * with spinlock rather than RCU.
		 */
		spin_lock(&fs_info->buffer_lock);
		eb = get_next_extent_buffer(fs_info, page, cur);
		if (!eb) {
			/* No more eb in the page range after or at cur */
			spin_unlock(&fs_info->buffer_lock);
			break;
		}
		cur = eb->start + eb->len;

		/*
		 * The same as try_release_extent_buffer(), to ensure the eb
		 * won't disappear out from under us.
		 */
		spin_lock(&eb->refs_lock);
		if (atomic_read(&eb->refs) != 1 || extent_buffer_under_io(eb)) {
			spin_unlock(&eb->refs_lock);
			spin_unlock(&fs_info->buffer_lock);
			break;
		}
		spin_unlock(&fs_info->buffer_lock);

		/*
		 * If tree ref isn't set then we know the ref on this eb is a
		 * real ref, so just return, this eb will likely be freed soon
		 * anyway.
		 */
		if (!test_and_clear_bit(EXTENT_BUFFER_TREE_REF, &eb->bflags)) {
			spin_unlock(&eb->refs_lock);
			break;
		}

		/*
		 * Here we don't care about the return value, we will always
		 * check the folio private at the end.  And
		 * release_extent_buffer() will release the refs_lock.
		 */
		release_extent_buffer(eb);
	}
	/*
	 * Finally to check if we have cleared folio private, as if we have
	 * released all ebs in the page, the folio private should be cleared now.
	 */
	spin_lock(&page->mapping->i_private_lock);
	if (!folio_test_private(page_folio(page)))
		ret = 1;
	else
		ret = 0;
	spin_unlock(&page->mapping->i_private_lock);
	return ret;

}

int try_release_extent_buffer(struct page *page)
{
	struct folio *folio = page_folio(page);
	struct extent_buffer *eb;

	if (page_to_fs_info(page)->nodesize < PAGE_SIZE)
		return try_release_subpage_extent_buffer(page);

	/*
	 * We need to make sure nobody is changing folio private, as we rely on
	 * folio private as the pointer to extent buffer.
	 */
	spin_lock(&page->mapping->i_private_lock);
	if (!folio_test_private(folio)) {
		spin_unlock(&page->mapping->i_private_lock);
		return 1;
	}

	eb = folio_get_private(folio);
	BUG_ON(!eb);

	/*
	 * This is a little awful but should be ok, we need to make sure that
	 * the eb doesn't disappear out from under us while we're looking at
	 * this page.
	 */
	spin_lock(&eb->refs_lock);
	if (atomic_read(&eb->refs) != 1 || extent_buffer_under_io(eb)) {
		spin_unlock(&eb->refs_lock);
		spin_unlock(&page->mapping->i_private_lock);
		return 0;
	}
	spin_unlock(&page->mapping->i_private_lock);

	/*
	 * If tree ref isn't set then we know the ref on this eb is a real ref,
	 * so just return, this page will likely be freed soon anyway.
	 */
	if (!test_and_clear_bit(EXTENT_BUFFER_TREE_REF, &eb->bflags)) {
		spin_unlock(&eb->refs_lock);
		return 0;
	}

	return release_extent_buffer(eb);
}

/*
 * Attempt to readahead a child block.
 *
 * @fs_info:	the fs_info
 * @bytenr:	bytenr to read
 * @owner_root: objectid of the root that owns this eb
 * @gen:	generation for the uptodate check, can be 0
 * @level:	level for the eb
 *
 * Attempt to readahead a tree block at @bytenr.  If @gen is 0 then we do a
 * normal uptodate check of the eb, without checking the generation.  If we have
 * to read the block we will not block on anything.
 */
void btrfs_readahead_tree_block(struct btrfs_fs_info *fs_info,
				u64 bytenr, u64 owner_root, u64 gen, int level)
{
	struct btrfs_tree_parent_check check = {
		.has_first_key = 0,
		.level = level,
		.transid = gen
	};
	struct extent_buffer *eb;
	int ret;

	eb = btrfs_find_create_tree_block(fs_info, bytenr, owner_root, level);
	if (IS_ERR(eb))
		return;

	if (btrfs_buffer_uptodate(eb, gen, 1)) {
		free_extent_buffer(eb);
		return;
	}

	ret = read_extent_buffer_pages(eb, WAIT_NONE, 0, &check);
	if (ret < 0)
		free_extent_buffer_stale(eb);
	else
		free_extent_buffer(eb);
}

/*
 * Readahead a node's child block.
 *
 * @node:	parent node we're reading from
 * @slot:	slot in the parent node for the child we want to read
 *
 * A helper for btrfs_readahead_tree_block, we simply read the bytenr pointed at
 * the slot in the node provided.
 */
void btrfs_readahead_node_child(struct extent_buffer *node, int slot)
{
	btrfs_readahead_tree_block(node->fs_info,
				   btrfs_node_blockptr(node, slot),
				   btrfs_header_owner(node),
				   btrfs_node_ptr_generation(node, slot),
				   btrfs_header_level(node) - 1);
}<|MERGE_RESOLUTION|>--- conflicted
+++ resolved
@@ -3022,14 +3022,10 @@
 finish:
 	spin_lock(&mapping->i_private_lock);
 	if (existing_folio && fs_info->nodesize < PAGE_SIZE) {
-<<<<<<< HEAD
-		/* We're going to reuse the existing page, can drop our folio now. */
-=======
 		/*
 		 * We're going to reuse the existing page, can drop our folio
 		 * now.
 		 */
->>>>>>> 1ee85281
 		__free_page(folio_page(eb->folios[i], 0));
 		eb->folios[i] = existing_folio;
 	} else if (existing_folio) {
@@ -3051,18 +3047,6 @@
 	}
 	eb->folio_size = folio_size(eb->folios[i]);
 	eb->folio_shift = folio_shift(eb->folios[i]);
-<<<<<<< HEAD
-	/* Should not fail, as we have preallocated the memory. */
-	ret = attach_extent_buffer_folio(eb, eb->folios[i], prealloc);
-	ASSERT(!ret);
-	/*
-	 * To inform we have an extra eb under allocation, so that
-	 * detach_extent_buffer_page() won't release the folio private when the
-	 * eb hasn't been inserted into radix tree yet.
-	 *
-	 * The ref will be decreased when the eb releases the page, in
-	 * detach_extent_buffer_page().  Thus needs no special handling in the
-=======
 	/* Should not fail, as we have preallocated the memory */
 	ret = attach_extent_buffer_folio(eb, eb->folios[i], prealloc);
 	ASSERT(!ret);
@@ -3073,7 +3057,6 @@
 	 *
 	 * The ref will be decreased when the eb released the page, in
 	 * detach_extent_buffer_page().  Thus needs no special handling in
->>>>>>> 1ee85281
 	 * error path.
 	 */
 	btrfs_folio_inc_eb_refs(fs_info, eb->folios[i]);
