--- conflicted
+++ resolved
@@ -689,21 +689,10 @@
 			reloc_reserved = true;
 		}
 
-<<<<<<< HEAD
-		ret = btrfs_reserve_metadata_bytes(fs_info, rsv, num_bytes, flush);
-		if (ret)
-			goto reserve_fail;
-		if (delayed_refs_bytes) {
-			btrfs_migrate_to_delayed_refs_rsv(fs_info, delayed_refs_bytes);
-			num_bytes -= delayed_refs_bytes;
-		}
-		btrfs_block_rsv_add_bytes(rsv, num_bytes, true);
-=======
 		ret = btrfs_reserve_trans_metadata(fs_info, flush, num_bytes,
 						   &delayed_refs_bytes);
 		if (ret)
 			goto reserve_fail;
->>>>>>> 98f56223
 
 		btrfs_block_rsv_add_bytes(trans_rsv, num_bytes, true);
 
