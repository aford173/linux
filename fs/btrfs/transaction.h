/* SPDX-License-Identifier: GPL-2.0 */
/*
 * Copyright (C) 2007 Oracle.  All rights reserved.
 */

#ifndef BTRFS_TRANSACTION_H
#define BTRFS_TRANSACTION_H

#include <linux/refcount.h>
#include "btrfs_inode.h"
#include "delayed-ref.h"
#include "ctree.h"
#include "misc.h"

enum btrfs_trans_state {
	TRANS_STATE_RUNNING,
	TRANS_STATE_COMMIT_PREP,
	TRANS_STATE_COMMIT_START,
	TRANS_STATE_COMMIT_DOING,
	TRANS_STATE_UNBLOCKED,
	TRANS_STATE_SUPER_COMMITTED,
	TRANS_STATE_COMPLETED,
	TRANS_STATE_MAX,
};

#define BTRFS_TRANS_HAVE_FREE_BGS	0
#define BTRFS_TRANS_DIRTY_BG_RUN	1
#define BTRFS_TRANS_CACHE_ENOSPC	2

struct btrfs_transaction {
	u64 transid;
	/*
	 * total external writers(USERSPACE/START/ATTACH) in this
	 * transaction, it must be zero before the transaction is
	 * being committed
	 */
	atomic_t num_extwriters;
	/*
	 * total writers in this transaction, it must be zero before the
	 * transaction can end
	 */
	atomic_t num_writers;
	refcount_t use_count;

	unsigned long flags;

	/* Be protected by fs_info->trans_lock when we want to change it. */
	enum btrfs_trans_state state;
	int aborted;
	struct list_head list;
	struct extent_io_tree dirty_pages;
	time64_t start_time;
	wait_queue_head_t writer_wait;
	wait_queue_head_t commit_wait;
	struct list_head pending_snapshots;
	struct list_head dev_update_list;
	struct list_head switch_commits;
	struct list_head dirty_bgs;

	/*
	 * There is no explicit lock which protects io_bgs, rather its
	 * consistency is implied by the fact that all the sites which modify
	 * it do so under some form of transaction critical section, namely:
	 *
	 * - btrfs_start_dirty_block_groups - This function can only ever be
	 *   run by one of the transaction committers. Refer to
	 *   BTRFS_TRANS_DIRTY_BG_RUN usage in btrfs_commit_transaction
	 *
	 * - btrfs_write_dirty_blockgroups - this is called by
	 *   commit_cowonly_roots from transaction critical section
	 *   (TRANS_STATE_COMMIT_DOING)
	 *
	 * - btrfs_cleanup_dirty_bgs - called on transaction abort
	 */
	struct list_head io_bgs;
	struct list_head dropped_roots;
	struct extent_io_tree pinned_extents;

	/*
	 * we need to make sure block group deletion doesn't race with
	 * free space cache writeout.  This mutex keeps them from stomping
	 * on each other
	 */
	struct mutex cache_write_mutex;
	spinlock_t dirty_bgs_lock;
	/* Protected by spin lock fs_info->unused_bgs_lock. */
	struct list_head deleted_bgs;
	spinlock_t dropped_roots_lock;
	struct btrfs_delayed_ref_root delayed_refs;
	struct btrfs_fs_info *fs_info;

	/*
	 * Number of ordered extents the transaction must wait for before
	 * committing. These are ordered extents started by a fast fsync.
	 */
	atomic_t pending_ordered;
	wait_queue_head_t pending_wait;
};

enum {
	ENUM_BIT(__TRANS_FREEZABLE),
	ENUM_BIT(__TRANS_START),
	ENUM_BIT(__TRANS_ATTACH),
	ENUM_BIT(__TRANS_JOIN),
	ENUM_BIT(__TRANS_JOIN_NOLOCK),
	ENUM_BIT(__TRANS_DUMMY),
	ENUM_BIT(__TRANS_JOIN_NOSTART),
};

#define TRANS_START		(__TRANS_START | __TRANS_FREEZABLE)
#define TRANS_ATTACH		(__TRANS_ATTACH)
#define TRANS_JOIN		(__TRANS_JOIN | __TRANS_FREEZABLE)
#define TRANS_JOIN_NOLOCK	(__TRANS_JOIN_NOLOCK)
#define TRANS_JOIN_NOSTART	(__TRANS_JOIN_NOSTART)

#define TRANS_EXTWRITERS	(__TRANS_START | __TRANS_ATTACH)

struct btrfs_trans_handle {
	u64 transid;
	u64 bytes_reserved;
	u64 delayed_refs_bytes_reserved;
	u64 chunk_bytes_reserved;
	unsigned long delayed_ref_updates;
	unsigned long delayed_ref_csum_deletions;
	struct btrfs_transaction *transaction;
	struct btrfs_block_rsv *block_rsv;
	struct btrfs_block_rsv *orig_rsv;
	/* Set by a task that wants to create a snapshot. */
	struct btrfs_pending_snapshot *pending_snapshot;
	refcount_t use_count;
	unsigned int type;
	/*
	 * Error code of transaction abort, set outside of locks and must use
	 * the READ_ONCE/WRITE_ONCE access
	 */
	short aborted;
	bool adding_csums;
	bool allocating_chunk;
	bool removing_chunk;
	bool reloc_reserved;
	bool in_fsync;
	struct btrfs_fs_info *fs_info;
	struct list_head new_bgs;
	struct btrfs_block_rsv delayed_rsv;
};

/*
 * The abort status can be changed between calls and is not protected by locks.
 * This accepts btrfs_transaction and btrfs_trans_handle as types. Once it's
 * set to a non-zero value it does not change, so the macro should be in checks
 * but is not necessary for further reads of the value.
 */
#define TRANS_ABORTED(trans)		(unlikely(READ_ONCE((trans)->aborted)))

struct btrfs_pending_snapshot {
	struct dentry *dentry;
	struct inode *dir;
	struct btrfs_root *root;
	struct btrfs_root_item *root_item;
	struct btrfs_root *snap;
	struct btrfs_qgroup_inherit *inherit;
	struct btrfs_path *path;
	/* block reservation for the operation */
	struct btrfs_block_rsv block_rsv;
	/* extra metadata reservation for relocation */
	int error;
	/* Preallocated anonymous block device number */
	dev_t anon_dev;
	bool readonly;
	struct list_head list;
};

static inline void btrfs_set_inode_last_trans(struct btrfs_trans_handle *trans,
					      struct btrfs_inode *inode)
{
	spin_lock(&inode->lock);
	inode->last_trans = trans->transaction->transid;
	inode->last_sub_trans = inode->root->log_transid;
	inode->last_log_commit = inode->last_sub_trans - 1;
	spin_unlock(&inode->lock);
}

/*
 * Make qgroup codes to skip given qgroupid, means the old/new_roots for
 * qgroup won't contain the qgroupid in it.
 */
static inline void btrfs_set_skip_qgroup(struct btrfs_trans_handle *trans,
					 u64 qgroupid)
{
	struct btrfs_delayed_ref_root *delayed_refs;

	delayed_refs = &trans->transaction->delayed_refs;
	WARN_ON(delayed_refs->qgroup_to_skip);
	delayed_refs->qgroup_to_skip = qgroupid;
}

static inline void btrfs_clear_skip_qgroup(struct btrfs_trans_handle *trans)
{
	struct btrfs_delayed_ref_root *delayed_refs;

	delayed_refs = &trans->transaction->delayed_refs;
	WARN_ON(!delayed_refs->qgroup_to_skip);
	delayed_refs->qgroup_to_skip = 0;
}

bool __cold abort_should_print_stack(int error);

/*
 * Call btrfs_abort_transaction as early as possible when an error condition is
 * detected, that way the exact stack trace is reported for some errors.
 */
#define btrfs_abort_transaction(trans, error)		\
do {								\
	bool first = false;					\
	/* Report first abort since mount */			\
	if (!test_and_set_bit(BTRFS_FS_STATE_TRANS_ABORTED,	\
			&((trans)->fs_info->fs_state))) {	\
		first = true;					\
		if (WARN(abort_should_print_stack(error),	\
			KERN_ERR				\
			"BTRFS: Transaction aborted (error %d)\n",	\
			(error))) {					\
			/* Stack trace printed. */			\
		} else {						\
<<<<<<< HEAD
			btrfs_err((trans)->fs_info,			\
				  "Transaction aborted (error %d)",	\
				  (errno));			\
=======
			btrfs_debug((trans)->fs_info,			\
				    "Transaction aborted (error %d)", \
				  (error));			\
>>>>>>> 395e0989
		}						\
	}							\
	__btrfs_abort_transaction((trans), __func__,		\
				  __LINE__, (error), first);	\
} while (0)

int btrfs_end_transaction(struct btrfs_trans_handle *trans);
struct btrfs_trans_handle *btrfs_start_transaction(struct btrfs_root *root,
						   unsigned int num_items);
struct btrfs_trans_handle *btrfs_start_transaction_fallback_global_rsv(
					struct btrfs_root *root,
					unsigned int num_items);
struct btrfs_trans_handle *btrfs_join_transaction(struct btrfs_root *root);
struct btrfs_trans_handle *btrfs_join_transaction_spacecache(struct btrfs_root *root);
struct btrfs_trans_handle *btrfs_join_transaction_nostart(struct btrfs_root *root);
struct btrfs_trans_handle *btrfs_attach_transaction(struct btrfs_root *root);
struct btrfs_trans_handle *btrfs_attach_transaction_barrier(
					struct btrfs_root *root);
int btrfs_wait_for_commit(struct btrfs_fs_info *fs_info, u64 transid);

void btrfs_add_dead_root(struct btrfs_root *root);
void btrfs_maybe_wake_unfinished_drop(struct btrfs_fs_info *fs_info);
int btrfs_clean_one_deleted_snapshot(struct btrfs_fs_info *fs_info);
int btrfs_commit_transaction(struct btrfs_trans_handle *trans);
void btrfs_commit_transaction_async(struct btrfs_trans_handle *trans);
int btrfs_end_transaction_throttle(struct btrfs_trans_handle *trans);
bool btrfs_should_end_transaction(struct btrfs_trans_handle *trans);
void btrfs_throttle(struct btrfs_fs_info *fs_info);
int btrfs_record_root_in_trans(struct btrfs_trans_handle *trans,
				struct btrfs_root *root);
int btrfs_write_marked_extents(struct btrfs_fs_info *fs_info,
				struct extent_io_tree *dirty_pages, int mark);
int btrfs_wait_tree_log_extents(struct btrfs_root *root, int mark);
int btrfs_transaction_blocked(struct btrfs_fs_info *info);
int btrfs_transaction_in_commit(struct btrfs_fs_info *info);
void btrfs_put_transaction(struct btrfs_transaction *transaction);
void btrfs_add_dropped_root(struct btrfs_trans_handle *trans,
			    struct btrfs_root *root);
void btrfs_trans_release_chunk_metadata(struct btrfs_trans_handle *trans);
void __cold __btrfs_abort_transaction(struct btrfs_trans_handle *trans,
				      const char *function,
				      unsigned int line, int error, bool first_hit);

int __init btrfs_transaction_init(void);
void __cold btrfs_transaction_exit(void);

#endif<|MERGE_RESOLUTION|>--- conflicted
+++ resolved
@@ -222,15 +222,9 @@
 			(error))) {					\
 			/* Stack trace printed. */			\
 		} else {						\
-<<<<<<< HEAD
 			btrfs_err((trans)->fs_info,			\
 				  "Transaction aborted (error %d)",	\
-				  (errno));			\
-=======
-			btrfs_debug((trans)->fs_info,			\
-				    "Transaction aborted (error %d)", \
 				  (error));			\
->>>>>>> 395e0989
 		}						\
 	}							\
 	__btrfs_abort_transaction((trans), __func__,		\
