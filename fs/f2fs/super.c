--- conflicted
+++ resolved
@@ -4206,15 +4206,9 @@
 			} else {
 				FDEV(i).start_blk = FDEV(i - 1).end_blk + 1;
 				FDEV(i).end_blk = FDEV(i).start_blk +
-<<<<<<< HEAD
 						SEGS_TO_BLKS(sbi,
 						FDEV(i).total_segments) - 1;
-				FDEV(i).bdev_handle = bdev_open_by_path(
-=======
-					(FDEV(i).total_segments <<
-					sbi->log_blocks_per_seg) - 1;
 				FDEV(i).bdev_file = bdev_file_open_by_path(
->>>>>>> df619d9f
 					FDEV(i).path, mode, sbi->sb, NULL);
 			}
 		}
