// SPDX-License-Identifier: GPL-2.0
/*
 * This is rewrite of original c2c tool introduced in here:
 *   http://lwn.net/Articles/588866/
 *
 * The original tool was changed to fit in current perf state.
 *
 * Original authors:
 *   Don Zickus <dzickus@redhat.com>
 *   Dick Fowles <fowles@inreach.com>
 *   Joe Mario <jmario@redhat.com>
 */
#include <errno.h>
#include <inttypes.h>
#include <linux/compiler.h>
#include <linux/err.h>
#include <linux/kernel.h>
#include <linux/stringify.h>
#include <linux/zalloc.h>
#include <asm/bug.h>
#include <sys/param.h>
#include "debug.h"
#include "builtin.h"
#include <perf/cpumap.h>
#include <subcmd/pager.h>
#include <subcmd/parse-options.h>
#include "map_symbol.h"
#include "mem-events.h"
#include "session.h"
#include "hist.h"
#include "sort.h"
#include "tool.h"
#include "cacheline.h"
#include "data.h"
#include "event.h"
#include "evlist.h"
#include "evsel.h"
#include "ui/browsers/hists.h"
#include "thread.h"
#include "mem2node.h"
#include "symbol.h"
#include "ui/ui.h"
#include "ui/progress.h"
#include "../perf.h"
#include "pmu.h"
#include "pmu-hybrid.h"
#include "string2.h"

struct c2c_hists {
	struct hists		hists;
	struct perf_hpp_list	list;
	struct c2c_stats	stats;
};

struct compute_stats {
	struct stats		 lcl_hitm;
	struct stats		 rmt_hitm;
	struct stats		 lcl_peer;
	struct stats		 rmt_peer;
	struct stats		 load;
};

struct c2c_hist_entry {
	struct c2c_hists	*hists;
	struct c2c_stats	 stats;
	unsigned long		*cpuset;
	unsigned long		*nodeset;
	struct c2c_stats	*node_stats;
	unsigned int		 cacheline_idx;

	struct compute_stats	 cstats;

	unsigned long		 paddr;
	unsigned long		 paddr_cnt;
	bool			 paddr_zero;
	char			*nodestr;

	/*
	 * must be at the end,
	 * because of its callchain dynamic entry
	 */
	struct hist_entry	he;
};

static char const *coalesce_default = "iaddr";

struct perf_c2c {
	struct perf_tool	tool;
	struct c2c_hists	hists;
	struct mem2node		mem2node;

	unsigned long		**nodes;
	int			 nodes_cnt;
	int			 cpus_cnt;
	int			*cpu2node;
	int			 node_info;

	bool			 show_src;
	bool			 show_all;
	bool			 use_stdio;
	bool			 stats_only;
	bool			 symbol_full;
	bool			 stitch_lbr;

	/* Shared cache line stats */
	struct c2c_stats	shared_clines_stats;
	int			shared_clines;

	int			 display;

	const char		*coalesce;
	char			*cl_sort;
	char			*cl_resort;
	char			*cl_output;
};

enum {
	DISPLAY_LCL_HITM,
	DISPLAY_RMT_HITM,
	DISPLAY_TOT_HITM,
	DISPLAY_SNP_PEER,
	DISPLAY_MAX,
};

static const char *display_str[DISPLAY_MAX] = {
	[DISPLAY_LCL_HITM] = "Local HITMs",
	[DISPLAY_RMT_HITM] = "Remote HITMs",
	[DISPLAY_TOT_HITM] = "Total HITMs",
	[DISPLAY_SNP_PEER] = "Peer Snoop",
};

static const struct option c2c_options[] = {
	OPT_INCR('v', "verbose", &verbose, "be more verbose (show counter open errors, etc)"),
	OPT_END()
};

static struct perf_c2c c2c;

static void *c2c_he_zalloc(size_t size)
{
	struct c2c_hist_entry *c2c_he;

	c2c_he = zalloc(size + sizeof(*c2c_he));
	if (!c2c_he)
		return NULL;

	c2c_he->cpuset = bitmap_zalloc(c2c.cpus_cnt);
	if (!c2c_he->cpuset)
		goto out_free;

	c2c_he->nodeset = bitmap_zalloc(c2c.nodes_cnt);
	if (!c2c_he->nodeset)
		goto out_free;

	c2c_he->node_stats = zalloc(c2c.nodes_cnt * sizeof(*c2c_he->node_stats));
	if (!c2c_he->node_stats)
		goto out_free;

	init_stats(&c2c_he->cstats.lcl_hitm);
	init_stats(&c2c_he->cstats.rmt_hitm);
	init_stats(&c2c_he->cstats.lcl_peer);
	init_stats(&c2c_he->cstats.rmt_peer);
	init_stats(&c2c_he->cstats.load);

	return &c2c_he->he;

out_free:
	free(c2c_he->nodeset);
	free(c2c_he->cpuset);
	free(c2c_he);
	return NULL;
}

static void c2c_he_free(void *he)
{
	struct c2c_hist_entry *c2c_he;

	c2c_he = container_of(he, struct c2c_hist_entry, he);
	if (c2c_he->hists) {
		hists__delete_entries(&c2c_he->hists->hists);
		free(c2c_he->hists);
	}

	free(c2c_he->cpuset);
	free(c2c_he->nodeset);
	free(c2c_he->nodestr);
	free(c2c_he->node_stats);
	free(c2c_he);
}

static struct hist_entry_ops c2c_entry_ops = {
	.new	= c2c_he_zalloc,
	.free	= c2c_he_free,
};

static int c2c_hists__init(struct c2c_hists *hists,
			   const char *sort,
			   int nr_header_lines);

static struct c2c_hists*
he__get_c2c_hists(struct hist_entry *he,
		  const char *sort,
		  int nr_header_lines)
{
	struct c2c_hist_entry *c2c_he;
	struct c2c_hists *hists;
	int ret;

	c2c_he = container_of(he, struct c2c_hist_entry, he);
	if (c2c_he->hists)
		return c2c_he->hists;

	hists = c2c_he->hists = zalloc(sizeof(*hists));
	if (!hists)
		return NULL;

	ret = c2c_hists__init(hists, sort, nr_header_lines);
	if (ret) {
		free(hists);
		return NULL;
	}

	return hists;
}

static void c2c_he__set_cpu(struct c2c_hist_entry *c2c_he,
			    struct perf_sample *sample)
{
	if (WARN_ONCE(sample->cpu == (unsigned int) -1,
		      "WARNING: no sample cpu value"))
		return;

	set_bit(sample->cpu, c2c_he->cpuset);
}

static void c2c_he__set_node(struct c2c_hist_entry *c2c_he,
			     struct perf_sample *sample)
{
	int node;

	if (!sample->phys_addr) {
		c2c_he->paddr_zero = true;
		return;
	}

	node = mem2node__node(&c2c.mem2node, sample->phys_addr);
	if (WARN_ONCE(node < 0, "WARNING: failed to find node\n"))
		return;

	set_bit(node, c2c_he->nodeset);

	if (c2c_he->paddr != sample->phys_addr) {
		c2c_he->paddr_cnt++;
		c2c_he->paddr = sample->phys_addr;
	}
}

static void compute_stats(struct c2c_hist_entry *c2c_he,
			  struct c2c_stats *stats,
			  u64 weight)
{
	struct compute_stats *cstats = &c2c_he->cstats;

	if (stats->rmt_hitm)
		update_stats(&cstats->rmt_hitm, weight);
	else if (stats->lcl_hitm)
		update_stats(&cstats->lcl_hitm, weight);
	else if (stats->rmt_peer)
		update_stats(&cstats->rmt_peer, weight);
	else if (stats->lcl_peer)
		update_stats(&cstats->lcl_peer, weight);
	else if (stats->load)
		update_stats(&cstats->load, weight);
}

static int process_sample_event(struct perf_tool *tool __maybe_unused,
				union perf_event *event,
				struct perf_sample *sample,
				struct evsel *evsel,
				struct machine *machine)
{
	struct c2c_hists *c2c_hists = &c2c.hists;
	struct c2c_hist_entry *c2c_he;
	struct c2c_stats stats = { .nr_entries = 0, };
	struct hist_entry *he;
	struct addr_location al;
	struct mem_info *mi, *mi_dup;
	int ret;

	if (machine__resolve(machine, &al, sample) < 0) {
		pr_debug("problem processing %d event, skipping it.\n",
			 event->header.type);
		return -1;
	}

	if (c2c.stitch_lbr)
		al.thread->lbr_stitch_enable = true;

	ret = sample__resolve_callchain(sample, &callchain_cursor, NULL,
					evsel, &al, sysctl_perf_event_max_stack);
	if (ret)
		goto out;

	mi = sample__resolve_mem(sample, &al);
	if (mi == NULL)
		return -ENOMEM;

	/*
	 * The mi object is released in hists__add_entry_ops,
	 * if it gets sorted out into existing data, so we need
	 * to take the copy now.
	 */
	mi_dup = mem_info__get(mi);

	c2c_decode_stats(&stats, mi);

	he = hists__add_entry_ops(&c2c_hists->hists, &c2c_entry_ops,
				  &al, NULL, NULL, mi,
				  sample, true);
	if (he == NULL)
		goto free_mi;

	c2c_he = container_of(he, struct c2c_hist_entry, he);
	c2c_add_stats(&c2c_he->stats, &stats);
	c2c_add_stats(&c2c_hists->stats, &stats);

	c2c_he__set_cpu(c2c_he, sample);
	c2c_he__set_node(c2c_he, sample);

	hists__inc_nr_samples(&c2c_hists->hists, he->filtered);
	ret = hist_entry__append_callchain(he, sample);

	if (!ret) {
		/*
		 * There's already been warning about missing
		 * sample's cpu value. Let's account all to
		 * node 0 in this case, without any further
		 * warning.
		 *
		 * Doing node stats only for single callchain data.
		 */
		int cpu = sample->cpu == (unsigned int) -1 ? 0 : sample->cpu;
		int node = c2c.cpu2node[cpu];

		mi = mi_dup;

		c2c_hists = he__get_c2c_hists(he, c2c.cl_sort, 2);
		if (!c2c_hists)
			goto free_mi;

		he = hists__add_entry_ops(&c2c_hists->hists, &c2c_entry_ops,
					  &al, NULL, NULL, mi,
					  sample, true);
		if (he == NULL)
			goto free_mi;

		c2c_he = container_of(he, struct c2c_hist_entry, he);
		c2c_add_stats(&c2c_he->stats, &stats);
		c2c_add_stats(&c2c_hists->stats, &stats);
		c2c_add_stats(&c2c_he->node_stats[node], &stats);

		compute_stats(c2c_he, &stats, sample->weight);

		c2c_he__set_cpu(c2c_he, sample);
		c2c_he__set_node(c2c_he, sample);

		hists__inc_nr_samples(&c2c_hists->hists, he->filtered);
		ret = hist_entry__append_callchain(he, sample);
	}

out:
	addr_location__put(&al);
	return ret;

free_mi:
	mem_info__put(mi_dup);
	mem_info__put(mi);
	ret = -ENOMEM;
	goto out;
}

static struct perf_c2c c2c = {
	.tool = {
		.sample		= process_sample_event,
		.mmap		= perf_event__process_mmap,
		.mmap2		= perf_event__process_mmap2,
		.comm		= perf_event__process_comm,
		.exit		= perf_event__process_exit,
		.fork		= perf_event__process_fork,
		.lost		= perf_event__process_lost,
		.attr		= perf_event__process_attr,
		.auxtrace_info  = perf_event__process_auxtrace_info,
		.auxtrace       = perf_event__process_auxtrace,
		.auxtrace_error = perf_event__process_auxtrace_error,
		.ordered_events	= true,
		.ordering_requires_timestamps = true,
	},
};

static const char * const c2c_usage[] = {
	"perf c2c {record|report}",
	NULL
};

static const char * const __usage_report[] = {
	"perf c2c report",
	NULL
};

static const char * const *report_c2c_usage = __usage_report;

#define C2C_HEADER_MAX 2

struct c2c_header {
	struct {
		const char *text;
		int	    span;
	} line[C2C_HEADER_MAX];
};

struct c2c_dimension {
	struct c2c_header	 header;
	const char		*name;
	int			 width;
	struct sort_entry	*se;

	int64_t (*cmp)(struct perf_hpp_fmt *fmt,
		       struct hist_entry *, struct hist_entry *);
	int   (*entry)(struct perf_hpp_fmt *fmt, struct perf_hpp *hpp,
		       struct hist_entry *he);
	int   (*color)(struct perf_hpp_fmt *fmt, struct perf_hpp *hpp,
		       struct hist_entry *he);
};

struct c2c_fmt {
	struct perf_hpp_fmt	 fmt;
	struct c2c_dimension	*dim;
};

#define SYMBOL_WIDTH 30

static struct c2c_dimension dim_symbol;
static struct c2c_dimension dim_srcline;

static int symbol_width(struct hists *hists, struct sort_entry *se)
{
	int width = hists__col_len(hists, se->se_width_idx);

	if (!c2c.symbol_full)
		width = MIN(width, SYMBOL_WIDTH);

	return width;
}

static int c2c_width(struct perf_hpp_fmt *fmt,
		     struct perf_hpp *hpp __maybe_unused,
		     struct hists *hists)
{
	struct c2c_fmt *c2c_fmt;
	struct c2c_dimension *dim;

	c2c_fmt = container_of(fmt, struct c2c_fmt, fmt);
	dim = c2c_fmt->dim;

	if (dim == &dim_symbol || dim == &dim_srcline)
		return symbol_width(hists, dim->se);

	return dim->se ? hists__col_len(hists, dim->se->se_width_idx) :
			 c2c_fmt->dim->width;
}

static int c2c_header(struct perf_hpp_fmt *fmt, struct perf_hpp *hpp,
		      struct hists *hists, int line, int *span)
{
	struct perf_hpp_list *hpp_list = hists->hpp_list;
	struct c2c_fmt *c2c_fmt;
	struct c2c_dimension *dim;
	const char *text = NULL;
	int width = c2c_width(fmt, hpp, hists);

	c2c_fmt = container_of(fmt, struct c2c_fmt, fmt);
	dim = c2c_fmt->dim;

	if (dim->se) {
		text = dim->header.line[line].text;
		/* Use the last line from sort_entry if not defined. */
		if (!text && (line == hpp_list->nr_header_lines - 1))
			text = dim->se->se_header;
	} else {
		text = dim->header.line[line].text;

		if (*span) {
			(*span)--;
			return 0;
		} else {
			*span = dim->header.line[line].span;
		}
	}

	if (text == NULL)
		text = "";

	return scnprintf(hpp->buf, hpp->size, "%*s", width, text);
}

#define HEX_STR(__s, __v)				\
({							\
	scnprintf(__s, sizeof(__s), "0x%" PRIx64, __v);	\
	__s;						\
})

static int64_t
dcacheline_cmp(struct perf_hpp_fmt *fmt __maybe_unused,
	       struct hist_entry *left, struct hist_entry *right)
{
	return sort__dcacheline_cmp(left, right);
}

static int dcacheline_entry(struct perf_hpp_fmt *fmt, struct perf_hpp *hpp,
			    struct hist_entry *he)
{
	uint64_t addr = 0;
	int width = c2c_width(fmt, hpp, he->hists);
	char buf[20];

	if (he->mem_info)
		addr = cl_address(he->mem_info->daddr.addr);

	return scnprintf(hpp->buf, hpp->size, "%*s", width, HEX_STR(buf, addr));
}

static int
dcacheline_node_entry(struct perf_hpp_fmt *fmt, struct perf_hpp *hpp,
		      struct hist_entry *he)
{
	struct c2c_hist_entry *c2c_he;
	int width = c2c_width(fmt, hpp, he->hists);

	c2c_he = container_of(he, struct c2c_hist_entry, he);
	if (WARN_ON_ONCE(!c2c_he->nodestr))
		return 0;

	return scnprintf(hpp->buf, hpp->size, "%*s", width, c2c_he->nodestr);
}

static int
dcacheline_node_count(struct perf_hpp_fmt *fmt, struct perf_hpp *hpp,
		      struct hist_entry *he)
{
	struct c2c_hist_entry *c2c_he;
	int width = c2c_width(fmt, hpp, he->hists);

	c2c_he = container_of(he, struct c2c_hist_entry, he);
	return scnprintf(hpp->buf, hpp->size, "%*lu", width, c2c_he->paddr_cnt);
}

static int offset_entry(struct perf_hpp_fmt *fmt, struct perf_hpp *hpp,
			struct hist_entry *he)
{
	uint64_t addr = 0;
	int width = c2c_width(fmt, hpp, he->hists);
	char buf[20];

	if (he->mem_info)
		addr = cl_offset(he->mem_info->daddr.al_addr);

	return scnprintf(hpp->buf, hpp->size, "%*s", width, HEX_STR(buf, addr));
}

static int64_t
offset_cmp(struct perf_hpp_fmt *fmt __maybe_unused,
	   struct hist_entry *left, struct hist_entry *right)
{
	uint64_t l = 0, r = 0;

	if (left->mem_info)
		l = cl_offset(left->mem_info->daddr.addr);
	if (right->mem_info)
		r = cl_offset(right->mem_info->daddr.addr);

	return (int64_t)(r - l);
}

static int
iaddr_entry(struct perf_hpp_fmt *fmt, struct perf_hpp *hpp,
	    struct hist_entry *he)
{
	uint64_t addr = 0;
	int width = c2c_width(fmt, hpp, he->hists);
	char buf[20];

	if (he->mem_info)
		addr = he->mem_info->iaddr.addr;

	return scnprintf(hpp->buf, hpp->size, "%*s", width, HEX_STR(buf, addr));
}

static int64_t
iaddr_cmp(struct perf_hpp_fmt *fmt __maybe_unused,
	  struct hist_entry *left, struct hist_entry *right)
{
	return sort__iaddr_cmp(left, right);
}

static int
tot_hitm_entry(struct perf_hpp_fmt *fmt, struct perf_hpp *hpp,
	       struct hist_entry *he)
{
	struct c2c_hist_entry *c2c_he;
	int width = c2c_width(fmt, hpp, he->hists);
	unsigned int tot_hitm;

	c2c_he = container_of(he, struct c2c_hist_entry, he);
	tot_hitm = c2c_he->stats.lcl_hitm + c2c_he->stats.rmt_hitm;

	return scnprintf(hpp->buf, hpp->size, "%*u", width, tot_hitm);
}

static int64_t
tot_hitm_cmp(struct perf_hpp_fmt *fmt __maybe_unused,
	     struct hist_entry *left, struct hist_entry *right)
{
	struct c2c_hist_entry *c2c_left;
	struct c2c_hist_entry *c2c_right;
	uint64_t tot_hitm_left;
	uint64_t tot_hitm_right;

	c2c_left  = container_of(left, struct c2c_hist_entry, he);
	c2c_right = container_of(right, struct c2c_hist_entry, he);

	tot_hitm_left  = c2c_left->stats.lcl_hitm + c2c_left->stats.rmt_hitm;
	tot_hitm_right = c2c_right->stats.lcl_hitm + c2c_right->stats.rmt_hitm;

	return tot_hitm_left - tot_hitm_right;
}

#define STAT_FN_ENTRY(__f)					\
static int							\
__f ## _entry(struct perf_hpp_fmt *fmt, struct perf_hpp *hpp,	\
	      struct hist_entry *he)				\
{								\
	struct c2c_hist_entry *c2c_he;				\
	int width = c2c_width(fmt, hpp, he->hists);		\
								\
	c2c_he = container_of(he, struct c2c_hist_entry, he);	\
	return scnprintf(hpp->buf, hpp->size, "%*u", width,	\
			 c2c_he->stats.__f);			\
}

#define STAT_FN_CMP(__f)						\
static int64_t								\
__f ## _cmp(struct perf_hpp_fmt *fmt __maybe_unused,			\
	    struct hist_entry *left, struct hist_entry *right)		\
{									\
	struct c2c_hist_entry *c2c_left, *c2c_right;			\
									\
	c2c_left  = container_of(left, struct c2c_hist_entry, he);	\
	c2c_right = container_of(right, struct c2c_hist_entry, he);	\
	return (uint64_t) c2c_left->stats.__f -				\
	       (uint64_t) c2c_right->stats.__f;				\
}

#define STAT_FN(__f)		\
	STAT_FN_ENTRY(__f)	\
	STAT_FN_CMP(__f)

STAT_FN(rmt_hitm)
STAT_FN(lcl_hitm)
STAT_FN(rmt_peer)
STAT_FN(lcl_peer)
STAT_FN(tot_peer)
STAT_FN(store)
STAT_FN(st_l1hit)
STAT_FN(st_l1miss)
STAT_FN(st_na)
STAT_FN(ld_fbhit)
STAT_FN(ld_l1hit)
STAT_FN(ld_l2hit)
STAT_FN(ld_llchit)
STAT_FN(rmt_hit)

static uint64_t total_records(struct c2c_stats *stats)
{
	uint64_t lclmiss, ldcnt, total;

	lclmiss  = stats->lcl_dram +
		   stats->rmt_dram +
		   stats->rmt_hitm +
		   stats->rmt_hit;

	ldcnt    = lclmiss +
		   stats->ld_fbhit +
		   stats->ld_l1hit +
		   stats->ld_l2hit +
		   stats->ld_llchit +
		   stats->lcl_hitm;

	total    = ldcnt +
		   stats->st_l1hit +
		   stats->st_l1miss +
		   stats->st_na;

	return total;
}

static int
tot_recs_entry(struct perf_hpp_fmt *fmt, struct perf_hpp *hpp,
		struct hist_entry *he)
{
	struct c2c_hist_entry *c2c_he;
	int width = c2c_width(fmt, hpp, he->hists);
	uint64_t tot_recs;

	c2c_he = container_of(he, struct c2c_hist_entry, he);
	tot_recs = total_records(&c2c_he->stats);

	return scnprintf(hpp->buf, hpp->size, "%*" PRIu64, width, tot_recs);
}

static int64_t
tot_recs_cmp(struct perf_hpp_fmt *fmt __maybe_unused,
	     struct hist_entry *left, struct hist_entry *right)
{
	struct c2c_hist_entry *c2c_left;
	struct c2c_hist_entry *c2c_right;
	uint64_t tot_recs_left;
	uint64_t tot_recs_right;

	c2c_left  = container_of(left, struct c2c_hist_entry, he);
	c2c_right = container_of(right, struct c2c_hist_entry, he);

	tot_recs_left  = total_records(&c2c_left->stats);
	tot_recs_right = total_records(&c2c_right->stats);

	return tot_recs_left - tot_recs_right;
}

static uint64_t total_loads(struct c2c_stats *stats)
{
	uint64_t lclmiss, ldcnt;

	lclmiss  = stats->lcl_dram +
		   stats->rmt_dram +
		   stats->rmt_hitm +
		   stats->rmt_hit;

	ldcnt    = lclmiss +
		   stats->ld_fbhit +
		   stats->ld_l1hit +
		   stats->ld_l2hit +
		   stats->ld_llchit +
		   stats->lcl_hitm;

	return ldcnt;
}

static int
tot_loads_entry(struct perf_hpp_fmt *fmt, struct perf_hpp *hpp,
		struct hist_entry *he)
{
	struct c2c_hist_entry *c2c_he;
	int width = c2c_width(fmt, hpp, he->hists);
	uint64_t tot_recs;

	c2c_he = container_of(he, struct c2c_hist_entry, he);
	tot_recs = total_loads(&c2c_he->stats);

	return scnprintf(hpp->buf, hpp->size, "%*" PRIu64, width, tot_recs);
}

static int64_t
tot_loads_cmp(struct perf_hpp_fmt *fmt __maybe_unused,
	      struct hist_entry *left, struct hist_entry *right)
{
	struct c2c_hist_entry *c2c_left;
	struct c2c_hist_entry *c2c_right;
	uint64_t tot_recs_left;
	uint64_t tot_recs_right;

	c2c_left  = container_of(left, struct c2c_hist_entry, he);
	c2c_right = container_of(right, struct c2c_hist_entry, he);

	tot_recs_left  = total_loads(&c2c_left->stats);
	tot_recs_right = total_loads(&c2c_right->stats);

	return tot_recs_left - tot_recs_right;
}

typedef double (get_percent_cb)(struct c2c_hist_entry *);

static int
percent_color(struct perf_hpp_fmt *fmt, struct perf_hpp *hpp,
	      struct hist_entry *he, get_percent_cb get_percent)
{
	struct c2c_hist_entry *c2c_he;
	int width = c2c_width(fmt, hpp, he->hists);
	double per;

	c2c_he = container_of(he, struct c2c_hist_entry, he);
	per = get_percent(c2c_he);

#ifdef HAVE_SLANG_SUPPORT
	if (use_browser)
		return __hpp__slsmg_color_printf(hpp, "%*.2f%%", width - 1, per);
#endif
	return hpp_color_scnprintf(hpp, "%*.2f%%", width - 1, per);
}

static double percent_costly_snoop(struct c2c_hist_entry *c2c_he)
{
	struct c2c_hists *hists;
	struct c2c_stats *stats;
	struct c2c_stats *total;
	int tot = 0, st = 0;
	double p;

	hists = container_of(c2c_he->he.hists, struct c2c_hists, hists);
	stats = &c2c_he->stats;
	total = &hists->stats;

	switch (c2c.display) {
	case DISPLAY_RMT_HITM:
		st  = stats->rmt_hitm;
		tot = total->rmt_hitm;
		break;
	case DISPLAY_LCL_HITM:
		st  = stats->lcl_hitm;
		tot = total->lcl_hitm;
		break;
	case DISPLAY_TOT_HITM:
		st  = stats->tot_hitm;
		tot = total->tot_hitm;
		break;
	case DISPLAY_SNP_PEER:
		st  = stats->tot_peer;
		tot = total->tot_peer;
		break;
	default:
		break;
	}

	p = tot ? (double) st / tot : 0;

	return 100 * p;
}

#define PERC_STR(__s, __v)				\
({							\
	scnprintf(__s, sizeof(__s), "%.2F%%", __v);	\
	__s;						\
})

static int
percent_costly_snoop_entry(struct perf_hpp_fmt *fmt, struct perf_hpp *hpp,
			   struct hist_entry *he)
{
	struct c2c_hist_entry *c2c_he;
	int width = c2c_width(fmt, hpp, he->hists);
	char buf[10];
	double per;

	c2c_he = container_of(he, struct c2c_hist_entry, he);
	per = percent_costly_snoop(c2c_he);
	return scnprintf(hpp->buf, hpp->size, "%*s", width, PERC_STR(buf, per));
}

static int
percent_costly_snoop_color(struct perf_hpp_fmt *fmt, struct perf_hpp *hpp,
			   struct hist_entry *he)
{
	return percent_color(fmt, hpp, he, percent_costly_snoop);
}

static int64_t
percent_costly_snoop_cmp(struct perf_hpp_fmt *fmt __maybe_unused,
			 struct hist_entry *left, struct hist_entry *right)
{
	struct c2c_hist_entry *c2c_left;
	struct c2c_hist_entry *c2c_right;
	double per_left;
	double per_right;

	c2c_left  = container_of(left, struct c2c_hist_entry, he);
	c2c_right = container_of(right, struct c2c_hist_entry, he);

	per_left  = percent_costly_snoop(c2c_left);
	per_right = percent_costly_snoop(c2c_right);

	return per_left - per_right;
}

static struct c2c_stats *he_stats(struct hist_entry *he)
{
	struct c2c_hist_entry *c2c_he;

	c2c_he = container_of(he, struct c2c_hist_entry, he);
	return &c2c_he->stats;
}

static struct c2c_stats *total_stats(struct hist_entry *he)
{
	struct c2c_hists *hists;

	hists = container_of(he->hists, struct c2c_hists, hists);
	return &hists->stats;
}

static double percent(u32 st, u32 tot)
{
	return tot ? 100. * (double) st / (double) tot : 0;
}

#define PERCENT(__h, __f) percent(he_stats(__h)->__f, total_stats(__h)->__f)

#define PERCENT_FN(__f)								\
static double percent_ ## __f(struct c2c_hist_entry *c2c_he)			\
{										\
	struct c2c_hists *hists;						\
										\
	hists = container_of(c2c_he->he.hists, struct c2c_hists, hists);	\
	return percent(c2c_he->stats.__f, hists->stats.__f);			\
}

PERCENT_FN(rmt_hitm)
PERCENT_FN(lcl_hitm)
PERCENT_FN(rmt_peer)
PERCENT_FN(lcl_peer)
PERCENT_FN(st_l1hit)
PERCENT_FN(st_l1miss)
PERCENT_FN(st_na)

static int
percent_rmt_hitm_entry(struct perf_hpp_fmt *fmt, struct perf_hpp *hpp,
		       struct hist_entry *he)
{
	int width = c2c_width(fmt, hpp, he->hists);
	double per = PERCENT(he, rmt_hitm);
	char buf[10];

	return scnprintf(hpp->buf, hpp->size, "%*s", width, PERC_STR(buf, per));
}

static int
percent_rmt_hitm_color(struct perf_hpp_fmt *fmt, struct perf_hpp *hpp,
		       struct hist_entry *he)
{
	return percent_color(fmt, hpp, he, percent_rmt_hitm);
}

static int64_t
percent_rmt_hitm_cmp(struct perf_hpp_fmt *fmt __maybe_unused,
		     struct hist_entry *left, struct hist_entry *right)
{
	double per_left;
	double per_right;

	per_left  = PERCENT(left, rmt_hitm);
	per_right = PERCENT(right, rmt_hitm);

	return per_left - per_right;
}

static int
percent_lcl_hitm_entry(struct perf_hpp_fmt *fmt, struct perf_hpp *hpp,
		       struct hist_entry *he)
{
	int width = c2c_width(fmt, hpp, he->hists);
	double per = PERCENT(he, lcl_hitm);
	char buf[10];

	return scnprintf(hpp->buf, hpp->size, "%*s", width, PERC_STR(buf, per));
}

static int
percent_lcl_hitm_color(struct perf_hpp_fmt *fmt, struct perf_hpp *hpp,
		       struct hist_entry *he)
{
	return percent_color(fmt, hpp, he, percent_lcl_hitm);
}

static int64_t
percent_lcl_hitm_cmp(struct perf_hpp_fmt *fmt __maybe_unused,
		     struct hist_entry *left, struct hist_entry *right)
{
	double per_left;
	double per_right;

	per_left  = PERCENT(left, lcl_hitm);
	per_right = PERCENT(right, lcl_hitm);

	return per_left - per_right;
}

static int
percent_lcl_peer_entry(struct perf_hpp_fmt *fmt, struct perf_hpp *hpp,
		       struct hist_entry *he)
{
	int width = c2c_width(fmt, hpp, he->hists);
	double per = PERCENT(he, lcl_peer);
	char buf[10];

	return scnprintf(hpp->buf, hpp->size, "%*s", width, PERC_STR(buf, per));
}

static int
percent_lcl_peer_color(struct perf_hpp_fmt *fmt, struct perf_hpp *hpp,
		       struct hist_entry *he)
{
	return percent_color(fmt, hpp, he, percent_lcl_peer);
}

static int64_t
percent_lcl_peer_cmp(struct perf_hpp_fmt *fmt __maybe_unused,
		     struct hist_entry *left, struct hist_entry *right)
{
	double per_left;
	double per_right;

	per_left  = PERCENT(left, lcl_peer);
	per_right = PERCENT(right, lcl_peer);

	return per_left - per_right;
}

static int
percent_rmt_peer_entry(struct perf_hpp_fmt *fmt, struct perf_hpp *hpp,
		       struct hist_entry *he)
{
	int width = c2c_width(fmt, hpp, he->hists);
	double per = PERCENT(he, rmt_peer);
	char buf[10];

	return scnprintf(hpp->buf, hpp->size, "%*s", width, PERC_STR(buf, per));
}

static int
percent_rmt_peer_color(struct perf_hpp_fmt *fmt, struct perf_hpp *hpp,
		       struct hist_entry *he)
{
	return percent_color(fmt, hpp, he, percent_rmt_peer);
}

static int64_t
percent_rmt_peer_cmp(struct perf_hpp_fmt *fmt __maybe_unused,
		     struct hist_entry *left, struct hist_entry *right)
{
	double per_left;
	double per_right;

	per_left  = PERCENT(left, rmt_peer);
	per_right = PERCENT(right, rmt_peer);

	return per_left - per_right;
}

static int
percent_stores_l1hit_entry(struct perf_hpp_fmt *fmt, struct perf_hpp *hpp,
			   struct hist_entry *he)
{
	int width = c2c_width(fmt, hpp, he->hists);
	double per = PERCENT(he, st_l1hit);
	char buf[10];

	return scnprintf(hpp->buf, hpp->size, "%*s", width, PERC_STR(buf, per));
}

static int
percent_stores_l1hit_color(struct perf_hpp_fmt *fmt, struct perf_hpp *hpp,
			   struct hist_entry *he)
{
	return percent_color(fmt, hpp, he, percent_st_l1hit);
}

static int64_t
percent_stores_l1hit_cmp(struct perf_hpp_fmt *fmt __maybe_unused,
			struct hist_entry *left, struct hist_entry *right)
{
	double per_left;
	double per_right;

	per_left  = PERCENT(left, st_l1hit);
	per_right = PERCENT(right, st_l1hit);

	return per_left - per_right;
}

static int
percent_stores_l1miss_entry(struct perf_hpp_fmt *fmt, struct perf_hpp *hpp,
			   struct hist_entry *he)
{
	int width = c2c_width(fmt, hpp, he->hists);
	double per = PERCENT(he, st_l1miss);
	char buf[10];

	return scnprintf(hpp->buf, hpp->size, "%*s", width, PERC_STR(buf, per));
}

static int
percent_stores_l1miss_color(struct perf_hpp_fmt *fmt, struct perf_hpp *hpp,
			    struct hist_entry *he)
{
	return percent_color(fmt, hpp, he, percent_st_l1miss);
}

static int64_t
percent_stores_l1miss_cmp(struct perf_hpp_fmt *fmt __maybe_unused,
			  struct hist_entry *left, struct hist_entry *right)
{
	double per_left;
	double per_right;

	per_left  = PERCENT(left, st_l1miss);
	per_right = PERCENT(right, st_l1miss);

	return per_left - per_right;
}

static int
percent_stores_na_entry(struct perf_hpp_fmt *fmt, struct perf_hpp *hpp,
			struct hist_entry *he)
{
	int width = c2c_width(fmt, hpp, he->hists);
	double per = PERCENT(he, st_na);
	char buf[10];

	return scnprintf(hpp->buf, hpp->size, "%*s", width, PERC_STR(buf, per));
}

static int
percent_stores_na_color(struct perf_hpp_fmt *fmt, struct perf_hpp *hpp,
			struct hist_entry *he)
{
	return percent_color(fmt, hpp, he, percent_st_na);
}

static int64_t
percent_stores_na_cmp(struct perf_hpp_fmt *fmt __maybe_unused,
		      struct hist_entry *left, struct hist_entry *right)
{
	double per_left;
	double per_right;

	per_left  = PERCENT(left, st_na);
	per_right = PERCENT(right, st_na);

	return per_left - per_right;
}

STAT_FN(lcl_dram)
STAT_FN(rmt_dram)

static int
pid_entry(struct perf_hpp_fmt *fmt, struct perf_hpp *hpp,
	  struct hist_entry *he)
{
	int width = c2c_width(fmt, hpp, he->hists);

	return scnprintf(hpp->buf, hpp->size, "%*d", width, he->thread->pid_);
}

static int64_t
pid_cmp(struct perf_hpp_fmt *fmt __maybe_unused,
	struct hist_entry *left, struct hist_entry *right)
{
	return left->thread->pid_ - right->thread->pid_;
}

static int64_t
empty_cmp(struct perf_hpp_fmt *fmt __maybe_unused,
	  struct hist_entry *left __maybe_unused,
	  struct hist_entry *right __maybe_unused)
{
	return 0;
}

static int display_metrics(struct perf_hpp *hpp, u32 val, u32 sum)
{
	int ret;

	if (sum != 0)
		ret = scnprintf(hpp->buf, hpp->size, "%5.1f%% ",
				percent(val, sum));
	else
		ret = scnprintf(hpp->buf, hpp->size, "%6s ", "n/a");

	return ret;
}

static int
node_entry(struct perf_hpp_fmt *fmt __maybe_unused, struct perf_hpp *hpp,
	   struct hist_entry *he)
{
	struct c2c_hist_entry *c2c_he;
	bool first = true;
	int node;
	int ret = 0;

	c2c_he = container_of(he, struct c2c_hist_entry, he);

	for (node = 0; node < c2c.nodes_cnt; node++) {
		DECLARE_BITMAP(set, c2c.cpus_cnt);

		bitmap_zero(set, c2c.cpus_cnt);
		bitmap_and(set, c2c_he->cpuset, c2c.nodes[node], c2c.cpus_cnt);

		if (bitmap_empty(set, c2c.cpus_cnt)) {
			if (c2c.node_info == 1) {
				ret = scnprintf(hpp->buf, hpp->size, "%21s", " ");
				advance_hpp(hpp, ret);
			}
			continue;
		}

		if (!first) {
			ret = scnprintf(hpp->buf, hpp->size, " ");
			advance_hpp(hpp, ret);
		}

		switch (c2c.node_info) {
		case 0:
			ret = scnprintf(hpp->buf, hpp->size, "%2d", node);
			advance_hpp(hpp, ret);
			break;
		case 1:
		{
			int num = bitmap_weight(set, c2c.cpus_cnt);
			struct c2c_stats *stats = &c2c_he->node_stats[node];

			ret = scnprintf(hpp->buf, hpp->size, "%2d{%2d ", node, num);
			advance_hpp(hpp, ret);

			switch (c2c.display) {
			case DISPLAY_RMT_HITM:
				ret = display_metrics(hpp, stats->rmt_hitm,
						      c2c_he->stats.rmt_hitm);
				break;
			case DISPLAY_LCL_HITM:
				ret = display_metrics(hpp, stats->lcl_hitm,
						      c2c_he->stats.lcl_hitm);
				break;
			case DISPLAY_TOT_HITM:
				ret = display_metrics(hpp, stats->tot_hitm,
						      c2c_he->stats.tot_hitm);
				break;
			case DISPLAY_SNP_PEER:
				ret = display_metrics(hpp, stats->tot_peer,
						      c2c_he->stats.tot_peer);
				break;
			default:
				break;
			}

			advance_hpp(hpp, ret);

			if (c2c_he->stats.store > 0) {
				ret = scnprintf(hpp->buf, hpp->size, "%5.1f%%}",
						percent(stats->store, c2c_he->stats.store));
			} else {
				ret = scnprintf(hpp->buf, hpp->size, "%6s}", "n/a");
			}

			advance_hpp(hpp, ret);
			break;
		}
		case 2:
			ret = scnprintf(hpp->buf, hpp->size, "%2d{", node);
			advance_hpp(hpp, ret);

			ret = bitmap_scnprintf(set, c2c.cpus_cnt, hpp->buf, hpp->size);
			advance_hpp(hpp, ret);

			ret = scnprintf(hpp->buf, hpp->size, "}");
			advance_hpp(hpp, ret);
			break;
		default:
			break;
		}

		first = false;
	}

	return 0;
}

static int
mean_entry(struct perf_hpp_fmt *fmt, struct perf_hpp *hpp,
	   struct hist_entry *he, double mean)
{
	int width = c2c_width(fmt, hpp, he->hists);
	char buf[10];

	scnprintf(buf, 10, "%6.0f", mean);
	return scnprintf(hpp->buf, hpp->size, "%*s", width, buf);
}

#define MEAN_ENTRY(__func, __val)						\
static int									\
__func(struct perf_hpp_fmt *fmt, struct perf_hpp *hpp, struct hist_entry *he)	\
{										\
	struct c2c_hist_entry *c2c_he;						\
	c2c_he = container_of(he, struct c2c_hist_entry, he);			\
	return mean_entry(fmt, hpp, he, avg_stats(&c2c_he->cstats.__val));	\
}

MEAN_ENTRY(mean_rmt_entry,  rmt_hitm);
MEAN_ENTRY(mean_lcl_entry,  lcl_hitm);
MEAN_ENTRY(mean_load_entry, load);
MEAN_ENTRY(mean_rmt_peer_entry, rmt_peer);
MEAN_ENTRY(mean_lcl_peer_entry, lcl_peer);

static int
cpucnt_entry(struct perf_hpp_fmt *fmt, struct perf_hpp *hpp,
	     struct hist_entry *he)
{
	struct c2c_hist_entry *c2c_he;
	int width = c2c_width(fmt, hpp, he->hists);
	char buf[10];

	c2c_he = container_of(he, struct c2c_hist_entry, he);

	scnprintf(buf, 10, "%d", bitmap_weight(c2c_he->cpuset, c2c.cpus_cnt));
	return scnprintf(hpp->buf, hpp->size, "%*s", width, buf);
}

static int
cl_idx_entry(struct perf_hpp_fmt *fmt, struct perf_hpp *hpp,
	     struct hist_entry *he)
{
	struct c2c_hist_entry *c2c_he;
	int width = c2c_width(fmt, hpp, he->hists);
	char buf[10];

	c2c_he = container_of(he, struct c2c_hist_entry, he);

	scnprintf(buf, 10, "%u", c2c_he->cacheline_idx);
	return scnprintf(hpp->buf, hpp->size, "%*s", width, buf);
}

static int
cl_idx_empty_entry(struct perf_hpp_fmt *fmt, struct perf_hpp *hpp,
		   struct hist_entry *he)
{
	int width = c2c_width(fmt, hpp, he->hists);

	return scnprintf(hpp->buf, hpp->size, "%*s", width, "");
}

#define HEADER_LOW(__h)			\
	{				\
		.line[1] = {		\
			.text = __h,	\
		},			\
	}

#define HEADER_BOTH(__h0, __h1)		\
	{				\
		.line[0] = {		\
			.text = __h0,	\
		},			\
		.line[1] = {		\
			.text = __h1,	\
		},			\
	}

#define HEADER_SPAN(__h0, __h1, __s)	\
	{				\
		.line[0] = {		\
			.text = __h0,	\
			.span = __s,	\
		},			\
		.line[1] = {		\
			.text = __h1,	\
		},			\
	}

#define HEADER_SPAN_LOW(__h)		\
	{				\
		.line[1] = {		\
			.text = __h,	\
		},			\
	}

static struct c2c_dimension dim_dcacheline = {
	.header		= HEADER_SPAN("--- Cacheline ----", "Address", 2),
	.name		= "dcacheline",
	.cmp		= dcacheline_cmp,
	.entry		= dcacheline_entry,
	.width		= 18,
};

static struct c2c_dimension dim_dcacheline_node = {
	.header		= HEADER_LOW("Node"),
	.name		= "dcacheline_node",
	.cmp		= empty_cmp,
	.entry		= dcacheline_node_entry,
	.width		= 4,
};

static struct c2c_dimension dim_dcacheline_count = {
	.header		= HEADER_LOW("PA cnt"),
	.name		= "dcacheline_count",
	.cmp		= empty_cmp,
	.entry		= dcacheline_node_count,
	.width		= 6,
};

static struct c2c_header header_offset_tui = HEADER_SPAN("-----", "Off", 2);

static struct c2c_dimension dim_offset = {
	.header		= HEADER_SPAN("--- Data address -", "Offset", 2),
	.name		= "offset",
	.cmp		= offset_cmp,
	.entry		= offset_entry,
	.width		= 18,
};

static struct c2c_dimension dim_offset_node = {
	.header		= HEADER_LOW("Node"),
	.name		= "offset_node",
	.cmp		= empty_cmp,
	.entry		= dcacheline_node_entry,
	.width		= 4,
};

static struct c2c_dimension dim_iaddr = {
	.header		= HEADER_LOW("Code address"),
	.name		= "iaddr",
	.cmp		= iaddr_cmp,
	.entry		= iaddr_entry,
	.width		= 18,
};

static struct c2c_dimension dim_tot_hitm = {
	.header		= HEADER_SPAN("------- Load Hitm -------", "Total", 2),
	.name		= "tot_hitm",
	.cmp		= tot_hitm_cmp,
	.entry		= tot_hitm_entry,
	.width		= 7,
};

static struct c2c_dimension dim_lcl_hitm = {
	.header		= HEADER_SPAN_LOW("LclHitm"),
	.name		= "lcl_hitm",
	.cmp		= lcl_hitm_cmp,
	.entry		= lcl_hitm_entry,
	.width		= 7,
};

static struct c2c_dimension dim_rmt_hitm = {
	.header		= HEADER_SPAN_LOW("RmtHitm"),
	.name		= "rmt_hitm",
	.cmp		= rmt_hitm_cmp,
	.entry		= rmt_hitm_entry,
	.width		= 7,
};

static struct c2c_dimension dim_tot_peer = {
	.header		= HEADER_SPAN("------- Load Peer -------", "Total", 2),
	.name		= "tot_peer",
	.cmp		= tot_peer_cmp,
	.entry		= tot_peer_entry,
	.width		= 7,
};

static struct c2c_dimension dim_lcl_peer = {
	.header		= HEADER_SPAN_LOW("Local"),
	.name		= "lcl_peer",
	.cmp		= lcl_peer_cmp,
	.entry		= lcl_peer_entry,
	.width		= 7,
};

static struct c2c_dimension dim_rmt_peer = {
	.header		= HEADER_SPAN_LOW("Remote"),
	.name		= "rmt_peer",
	.cmp		= rmt_peer_cmp,
	.entry		= rmt_peer_entry,
	.width		= 7,
};

static struct c2c_dimension dim_cl_rmt_hitm = {
	.header		= HEADER_SPAN("----- HITM -----", "Rmt", 1),
	.name		= "cl_rmt_hitm",
	.cmp		= rmt_hitm_cmp,
	.entry		= rmt_hitm_entry,
	.width		= 7,
};

static struct c2c_dimension dim_cl_lcl_hitm = {
	.header		= HEADER_SPAN_LOW("Lcl"),
	.name		= "cl_lcl_hitm",
	.cmp		= lcl_hitm_cmp,
	.entry		= lcl_hitm_entry,
	.width		= 7,
};

static struct c2c_dimension dim_cl_rmt_peer = {
	.header		= HEADER_SPAN("----- Peer -----", "Rmt", 1),
	.name		= "cl_rmt_peer",
	.cmp		= rmt_peer_cmp,
	.entry		= rmt_peer_entry,
	.width		= 7,
};

static struct c2c_dimension dim_cl_lcl_peer = {
	.header		= HEADER_SPAN_LOW("Lcl"),
	.name		= "cl_lcl_peer",
	.cmp		= lcl_peer_cmp,
	.entry		= lcl_peer_entry,
	.width		= 7,
};

static struct c2c_dimension dim_tot_stores = {
	.header		= HEADER_BOTH("Total", "Stores"),
	.name		= "tot_stores",
	.cmp		= store_cmp,
	.entry		= store_entry,
	.width		= 7,
};

static struct c2c_dimension dim_stores_l1hit = {
	.header		= HEADER_SPAN("--------- Stores --------", "L1Hit", 2),
	.name		= "stores_l1hit",
	.cmp		= st_l1hit_cmp,
	.entry		= st_l1hit_entry,
	.width		= 7,
};

static struct c2c_dimension dim_stores_l1miss = {
	.header		= HEADER_SPAN_LOW("L1Miss"),
	.name		= "stores_l1miss",
	.cmp		= st_l1miss_cmp,
	.entry		= st_l1miss_entry,
	.width		= 7,
};

static struct c2c_dimension dim_stores_na = {
	.header		= HEADER_SPAN_LOW("N/A"),
	.name		= "stores_na",
	.cmp		= st_na_cmp,
	.entry		= st_na_entry,
	.width		= 7,
};

static struct c2c_dimension dim_cl_stores_l1hit = {
	.header		= HEADER_SPAN("------- Store Refs ------", "L1 Hit", 2),
	.name		= "cl_stores_l1hit",
	.cmp		= st_l1hit_cmp,
	.entry		= st_l1hit_entry,
	.width		= 7,
};

static struct c2c_dimension dim_cl_stores_l1miss = {
	.header		= HEADER_SPAN_LOW("L1 Miss"),
	.name		= "cl_stores_l1miss",
	.cmp		= st_l1miss_cmp,
	.entry		= st_l1miss_entry,
	.width		= 7,
};

static struct c2c_dimension dim_cl_stores_na = {
	.header		= HEADER_SPAN_LOW("N/A"),
	.name		= "cl_stores_na",
	.cmp		= st_na_cmp,
	.entry		= st_na_entry,
	.width		= 7,
};

static struct c2c_dimension dim_ld_fbhit = {
	.header		= HEADER_SPAN("----- Core Load Hit -----", "FB", 2),
	.name		= "ld_fbhit",
	.cmp		= ld_fbhit_cmp,
	.entry		= ld_fbhit_entry,
	.width		= 7,
};

static struct c2c_dimension dim_ld_l1hit = {
	.header		= HEADER_SPAN_LOW("L1"),
	.name		= "ld_l1hit",
	.cmp		= ld_l1hit_cmp,
	.entry		= ld_l1hit_entry,
	.width		= 7,
};

static struct c2c_dimension dim_ld_l2hit = {
	.header		= HEADER_SPAN_LOW("L2"),
	.name		= "ld_l2hit",
	.cmp		= ld_l2hit_cmp,
	.entry		= ld_l2hit_entry,
	.width		= 7,
};

static struct c2c_dimension dim_ld_llchit = {
	.header		= HEADER_SPAN("- LLC Load Hit --", "LclHit", 1),
	.name		= "ld_lclhit",
	.cmp		= ld_llchit_cmp,
	.entry		= ld_llchit_entry,
	.width		= 8,
};

static struct c2c_dimension dim_ld_rmthit = {
	.header		= HEADER_SPAN("- RMT Load Hit --", "RmtHit", 1),
	.name		= "ld_rmthit",
	.cmp		= rmt_hit_cmp,
	.entry		= rmt_hit_entry,
	.width		= 8,
};

static struct c2c_dimension dim_tot_recs = {
	.header		= HEADER_BOTH("Total", "records"),
	.name		= "tot_recs",
	.cmp		= tot_recs_cmp,
	.entry		= tot_recs_entry,
	.width		= 7,
};

static struct c2c_dimension dim_tot_loads = {
	.header		= HEADER_BOTH("Total", "Loads"),
	.name		= "tot_loads",
	.cmp		= tot_loads_cmp,
	.entry		= tot_loads_entry,
	.width		= 7,
};

static struct c2c_header percent_costly_snoop_header[] = {
	[DISPLAY_LCL_HITM] = HEADER_BOTH("Lcl", "Hitm"),
	[DISPLAY_RMT_HITM] = HEADER_BOTH("Rmt", "Hitm"),
	[DISPLAY_TOT_HITM] = HEADER_BOTH("Tot", "Hitm"),
	[DISPLAY_SNP_PEER] = HEADER_BOTH("Peer", "Snoop"),
};

static struct c2c_dimension dim_percent_costly_snoop = {
	.name		= "percent_costly_snoop",
	.cmp		= percent_costly_snoop_cmp,
	.entry		= percent_costly_snoop_entry,
	.color		= percent_costly_snoop_color,
	.width		= 7,
};

static struct c2c_dimension dim_percent_rmt_hitm = {
	.header		= HEADER_SPAN("----- HITM -----", "RmtHitm", 1),
	.name		= "percent_rmt_hitm",
	.cmp		= percent_rmt_hitm_cmp,
	.entry		= percent_rmt_hitm_entry,
	.color		= percent_rmt_hitm_color,
	.width		= 7,
};

static struct c2c_dimension dim_percent_lcl_hitm = {
	.header		= HEADER_SPAN_LOW("LclHitm"),
	.name		= "percent_lcl_hitm",
	.cmp		= percent_lcl_hitm_cmp,
	.entry		= percent_lcl_hitm_entry,
	.color		= percent_lcl_hitm_color,
	.width		= 7,
};

static struct c2c_dimension dim_percent_rmt_peer = {
	.header		= HEADER_SPAN("-- Peer Snoop --", "Rmt", 1),
	.name		= "percent_rmt_peer",
	.cmp		= percent_rmt_peer_cmp,
	.entry		= percent_rmt_peer_entry,
	.color		= percent_rmt_peer_color,
	.width		= 7,
};

static struct c2c_dimension dim_percent_lcl_peer = {
	.header		= HEADER_SPAN_LOW("Lcl"),
	.name		= "percent_lcl_peer",
	.cmp		= percent_lcl_peer_cmp,
	.entry		= percent_lcl_peer_entry,
	.color		= percent_lcl_peer_color,
	.width		= 7,
};

static struct c2c_dimension dim_percent_stores_l1hit = {
	.header		= HEADER_SPAN("------- Store Refs ------", "L1 Hit", 2),
	.name		= "percent_stores_l1hit",
	.cmp		= percent_stores_l1hit_cmp,
	.entry		= percent_stores_l1hit_entry,
	.color		= percent_stores_l1hit_color,
	.width		= 7,
};

static struct c2c_dimension dim_percent_stores_l1miss = {
	.header		= HEADER_SPAN_LOW("L1 Miss"),
	.name		= "percent_stores_l1miss",
	.cmp		= percent_stores_l1miss_cmp,
	.entry		= percent_stores_l1miss_entry,
	.color		= percent_stores_l1miss_color,
	.width		= 7,
};

static struct c2c_dimension dim_percent_stores_na = {
	.header		= HEADER_SPAN_LOW("N/A"),
	.name		= "percent_stores_na",
	.cmp		= percent_stores_na_cmp,
	.entry		= percent_stores_na_entry,
	.color		= percent_stores_na_color,
	.width		= 7,
};

static struct c2c_dimension dim_dram_lcl = {
	.header		= HEADER_SPAN("--- Load Dram ----", "Lcl", 1),
	.name		= "dram_lcl",
	.cmp		= lcl_dram_cmp,
	.entry		= lcl_dram_entry,
	.width		= 8,
};

static struct c2c_dimension dim_dram_rmt = {
	.header		= HEADER_SPAN_LOW("Rmt"),
	.name		= "dram_rmt",
	.cmp		= rmt_dram_cmp,
	.entry		= rmt_dram_entry,
	.width		= 8,
};

static struct c2c_dimension dim_pid = {
	.header		= HEADER_LOW("Pid"),
	.name		= "pid",
	.cmp		= pid_cmp,
	.entry		= pid_entry,
	.width		= 7,
};

static struct c2c_dimension dim_tid = {
	.header		= HEADER_LOW("Tid"),
	.name		= "tid",
	.se		= &sort_thread,
};

static struct c2c_dimension dim_symbol = {
	.name		= "symbol",
	.se		= &sort_sym,
};

static struct c2c_dimension dim_dso = {
	.header		= HEADER_BOTH("Shared", "Object"),
	.name		= "dso",
	.se		= &sort_dso,
};

static struct c2c_dimension dim_node = {
	.name		= "node",
	.cmp		= empty_cmp,
	.entry		= node_entry,
	.width		= 4,
};

static struct c2c_dimension dim_mean_rmt = {
	.header		= HEADER_SPAN("---------- cycles ----------", "rmt hitm", 2),
	.name		= "mean_rmt",
	.cmp		= empty_cmp,
	.entry		= mean_rmt_entry,
	.width		= 8,
};

static struct c2c_dimension dim_mean_lcl = {
	.header		= HEADER_SPAN_LOW("lcl hitm"),
	.name		= "mean_lcl",
	.cmp		= empty_cmp,
	.entry		= mean_lcl_entry,
	.width		= 8,
};

static struct c2c_dimension dim_mean_load = {
	.header		= HEADER_SPAN_LOW("load"),
	.name		= "mean_load",
	.cmp		= empty_cmp,
	.entry		= mean_load_entry,
	.width		= 8,
};

static struct c2c_dimension dim_mean_rmt_peer = {
	.header		= HEADER_SPAN("---------- cycles ----------", "rmt peer", 2),
	.name		= "mean_rmt_peer",
	.cmp		= empty_cmp,
	.entry		= mean_rmt_peer_entry,
	.width		= 8,
};

static struct c2c_dimension dim_mean_lcl_peer = {
	.header		= HEADER_SPAN_LOW("lcl peer"),
	.name		= "mean_lcl_peer",
	.cmp		= empty_cmp,
	.entry		= mean_lcl_peer_entry,
	.width		= 8,
};

static struct c2c_dimension dim_cpucnt = {
	.header		= HEADER_BOTH("cpu", "cnt"),
	.name		= "cpucnt",
	.cmp		= empty_cmp,
	.entry		= cpucnt_entry,
	.width		= 8,
};

static struct c2c_dimension dim_srcline = {
	.name		= "cl_srcline",
	.se		= &sort_srcline,
};

static struct c2c_dimension dim_dcacheline_idx = {
	.header		= HEADER_LOW("Index"),
	.name		= "cl_idx",
	.cmp		= empty_cmp,
	.entry		= cl_idx_entry,
	.width		= 5,
};

static struct c2c_dimension dim_dcacheline_num = {
	.header		= HEADER_LOW("Num"),
	.name		= "cl_num",
	.cmp		= empty_cmp,
	.entry		= cl_idx_entry,
	.width		= 5,
};

static struct c2c_dimension dim_dcacheline_num_empty = {
	.header		= HEADER_LOW("Num"),
	.name		= "cl_num_empty",
	.cmp		= empty_cmp,
	.entry		= cl_idx_empty_entry,
	.width		= 5,
};

static struct c2c_dimension *dimensions[] = {
	&dim_dcacheline,
	&dim_dcacheline_node,
	&dim_dcacheline_count,
	&dim_offset,
	&dim_offset_node,
	&dim_iaddr,
	&dim_tot_hitm,
	&dim_lcl_hitm,
	&dim_rmt_hitm,
	&dim_tot_peer,
	&dim_lcl_peer,
	&dim_rmt_peer,
	&dim_cl_lcl_hitm,
	&dim_cl_rmt_hitm,
	&dim_cl_lcl_peer,
	&dim_cl_rmt_peer,
	&dim_tot_stores,
	&dim_stores_l1hit,
	&dim_stores_l1miss,
	&dim_stores_na,
	&dim_cl_stores_l1hit,
	&dim_cl_stores_l1miss,
	&dim_cl_stores_na,
	&dim_ld_fbhit,
	&dim_ld_l1hit,
	&dim_ld_l2hit,
	&dim_ld_llchit,
	&dim_ld_rmthit,
	&dim_tot_recs,
	&dim_tot_loads,
	&dim_percent_costly_snoop,
	&dim_percent_rmt_hitm,
	&dim_percent_lcl_hitm,
	&dim_percent_rmt_peer,
	&dim_percent_lcl_peer,
	&dim_percent_stores_l1hit,
	&dim_percent_stores_l1miss,
	&dim_percent_stores_na,
	&dim_dram_lcl,
	&dim_dram_rmt,
	&dim_pid,
	&dim_tid,
	&dim_symbol,
	&dim_dso,
	&dim_node,
	&dim_mean_rmt,
	&dim_mean_lcl,
	&dim_mean_rmt_peer,
	&dim_mean_lcl_peer,
	&dim_mean_load,
	&dim_cpucnt,
	&dim_srcline,
	&dim_dcacheline_idx,
	&dim_dcacheline_num,
	&dim_dcacheline_num_empty,
	NULL,
};

static void fmt_free(struct perf_hpp_fmt *fmt)
{
	struct c2c_fmt *c2c_fmt;

	c2c_fmt = container_of(fmt, struct c2c_fmt, fmt);
	free(c2c_fmt);
}

static bool fmt_equal(struct perf_hpp_fmt *a, struct perf_hpp_fmt *b)
{
	struct c2c_fmt *c2c_a = container_of(a, struct c2c_fmt, fmt);
	struct c2c_fmt *c2c_b = container_of(b, struct c2c_fmt, fmt);

	return c2c_a->dim == c2c_b->dim;
}

static struct c2c_dimension *get_dimension(const char *name)
{
	unsigned int i;

	for (i = 0; dimensions[i]; i++) {
		struct c2c_dimension *dim = dimensions[i];

		if (!strcmp(dim->name, name))
			return dim;
	}

	return NULL;
}

static int c2c_se_entry(struct perf_hpp_fmt *fmt, struct perf_hpp *hpp,
			struct hist_entry *he)
{
	struct c2c_fmt *c2c_fmt = container_of(fmt, struct c2c_fmt, fmt);
	struct c2c_dimension *dim = c2c_fmt->dim;
	size_t len = fmt->user_len;

	if (!len) {
		len = hists__col_len(he->hists, dim->se->se_width_idx);

		if (dim == &dim_symbol || dim == &dim_srcline)
			len = symbol_width(he->hists, dim->se);
	}

	return dim->se->se_snprintf(he, hpp->buf, hpp->size, len);
}

static int64_t c2c_se_cmp(struct perf_hpp_fmt *fmt,
			  struct hist_entry *a, struct hist_entry *b)
{
	struct c2c_fmt *c2c_fmt = container_of(fmt, struct c2c_fmt, fmt);
	struct c2c_dimension *dim = c2c_fmt->dim;

	return dim->se->se_cmp(a, b);
}

static int64_t c2c_se_collapse(struct perf_hpp_fmt *fmt,
			       struct hist_entry *a, struct hist_entry *b)
{
	struct c2c_fmt *c2c_fmt = container_of(fmt, struct c2c_fmt, fmt);
	struct c2c_dimension *dim = c2c_fmt->dim;
	int64_t (*collapse_fn)(struct hist_entry *, struct hist_entry *);

	collapse_fn = dim->se->se_collapse ?: dim->se->se_cmp;
	return collapse_fn(a, b);
}

static struct c2c_fmt *get_format(const char *name)
{
	struct c2c_dimension *dim = get_dimension(name);
	struct c2c_fmt *c2c_fmt;
	struct perf_hpp_fmt *fmt;

	if (!dim)
		return NULL;

	c2c_fmt = zalloc(sizeof(*c2c_fmt));
	if (!c2c_fmt)
		return NULL;

	c2c_fmt->dim = dim;

	fmt = &c2c_fmt->fmt;
	INIT_LIST_HEAD(&fmt->list);
	INIT_LIST_HEAD(&fmt->sort_list);

	fmt->cmp	= dim->se ? c2c_se_cmp   : dim->cmp;
	fmt->sort	= dim->se ? c2c_se_cmp   : dim->cmp;
	fmt->color	= dim->se ? NULL	 : dim->color;
	fmt->entry	= dim->se ? c2c_se_entry : dim->entry;
	fmt->header	= c2c_header;
	fmt->width	= c2c_width;
	fmt->collapse	= dim->se ? c2c_se_collapse : dim->cmp;
	fmt->equal	= fmt_equal;
	fmt->free	= fmt_free;

	return c2c_fmt;
}

static int c2c_hists__init_output(struct perf_hpp_list *hpp_list, char *name)
{
	struct c2c_fmt *c2c_fmt = get_format(name);

	if (!c2c_fmt) {
		reset_dimensions();
		return output_field_add(hpp_list, name);
	}

	perf_hpp_list__column_register(hpp_list, &c2c_fmt->fmt);
	return 0;
}

static int c2c_hists__init_sort(struct perf_hpp_list *hpp_list, char *name)
{
	struct c2c_fmt *c2c_fmt = get_format(name);
	struct c2c_dimension *dim;

	if (!c2c_fmt) {
		reset_dimensions();
		return sort_dimension__add(hpp_list, name, NULL, 0);
	}

	dim = c2c_fmt->dim;
	if (dim == &dim_dso)
		hpp_list->dso = 1;

	perf_hpp_list__register_sort_field(hpp_list, &c2c_fmt->fmt);
	return 0;
}

#define PARSE_LIST(_list, _fn)							\
	do {									\
		char *tmp, *tok;						\
		ret = 0;							\
										\
		if (!_list)							\
			break;							\
										\
		for (tok = strtok_r((char *)_list, ", ", &tmp);			\
				tok; tok = strtok_r(NULL, ", ", &tmp)) {	\
			ret = _fn(hpp_list, tok);				\
			if (ret == -EINVAL) {					\
				pr_err("Invalid --fields key: `%s'", tok);	\
				break;						\
			} else if (ret == -ESRCH) {				\
				pr_err("Unknown --fields key: `%s'", tok);	\
				break;						\
			}							\
		}								\
	} while (0)

static int hpp_list__parse(struct perf_hpp_list *hpp_list,
			   const char *output_,
			   const char *sort_)
{
	char *output = output_ ? strdup(output_) : NULL;
	char *sort   = sort_   ? strdup(sort_) : NULL;
	int ret;

	PARSE_LIST(output, c2c_hists__init_output);
	PARSE_LIST(sort,   c2c_hists__init_sort);

	/* copy sort keys to output fields */
	perf_hpp__setup_output_field(hpp_list);

	/*
	 * We dont need other sorting keys other than those
	 * we already specified. It also really slows down
	 * the processing a lot with big number of output
	 * fields, so switching this off for c2c.
	 */

#if 0
	/* and then copy output fields to sort keys */
	perf_hpp__append_sort_keys(&hists->list);
#endif

	free(output);
	free(sort);
	return ret;
}

static int c2c_hists__init(struct c2c_hists *hists,
			   const char *sort,
			   int nr_header_lines)
{
	__hists__init(&hists->hists, &hists->list);

	/*
	 * Initialize only with sort fields, we need to resort
	 * later anyway, and that's where we add output fields
	 * as well.
	 */
	perf_hpp_list__init(&hists->list);

	/* Overload number of header lines.*/
	hists->list.nr_header_lines = nr_header_lines;

	return hpp_list__parse(&hists->list, NULL, sort);
}

static int c2c_hists__reinit(struct c2c_hists *c2c_hists,
			     const char *output,
			     const char *sort)
{
	perf_hpp__reset_output_field(&c2c_hists->list);
	return hpp_list__parse(&c2c_hists->list, output, sort);
}

#define DISPLAY_LINE_LIMIT  0.001

static u8 filter_display(u32 val, u32 sum)
{
	if (sum == 0 || ((double)val / sum) < DISPLAY_LINE_LIMIT)
		return HIST_FILTER__C2C;

	return 0;
}

static bool he__display(struct hist_entry *he, struct c2c_stats *stats)
{
	struct c2c_hist_entry *c2c_he;

	if (c2c.show_all)
		return true;

	c2c_he = container_of(he, struct c2c_hist_entry, he);

	switch (c2c.display) {
	case DISPLAY_LCL_HITM:
		he->filtered = filter_display(c2c_he->stats.lcl_hitm,
					      stats->lcl_hitm);
		break;
	case DISPLAY_RMT_HITM:
		he->filtered = filter_display(c2c_he->stats.rmt_hitm,
					      stats->rmt_hitm);
		break;
	case DISPLAY_TOT_HITM:
		he->filtered = filter_display(c2c_he->stats.tot_hitm,
					      stats->tot_hitm);
		break;
	case DISPLAY_SNP_PEER:
		he->filtered = filter_display(c2c_he->stats.tot_peer,
					      stats->tot_peer);
		break;
	default:
		break;
	}

	return he->filtered == 0;
}

static inline bool is_valid_hist_entry(struct hist_entry *he)
{
	struct c2c_hist_entry *c2c_he;
	bool has_record = false;

	c2c_he = container_of(he, struct c2c_hist_entry, he);

	/* It's a valid entry if contains stores */
	if (c2c_he->stats.store)
		return true;

	switch (c2c.display) {
	case DISPLAY_LCL_HITM:
		has_record = !!c2c_he->stats.lcl_hitm;
		break;
	case DISPLAY_RMT_HITM:
		has_record = !!c2c_he->stats.rmt_hitm;
		break;
	case DISPLAY_TOT_HITM:
		has_record = !!c2c_he->stats.tot_hitm;
		break;
	case DISPLAY_SNP_PEER:
		has_record = !!c2c_he->stats.tot_peer;
	default:
		break;
	}

	return has_record;
}

static void set_node_width(struct c2c_hist_entry *c2c_he, int len)
{
	struct c2c_dimension *dim;

	dim = &c2c.hists == c2c_he->hists ?
	      &dim_dcacheline_node : &dim_offset_node;

	if (len > dim->width)
		dim->width = len;
}

static int set_nodestr(struct c2c_hist_entry *c2c_he)
{
	char buf[30];
	int len;

	if (c2c_he->nodestr)
		return 0;

	if (!bitmap_empty(c2c_he->nodeset, c2c.nodes_cnt)) {
		len = bitmap_scnprintf(c2c_he->nodeset, c2c.nodes_cnt,
				      buf, sizeof(buf));
	} else {
		len = scnprintf(buf, sizeof(buf), "N/A");
	}

	set_node_width(c2c_he, len);
	c2c_he->nodestr = strdup(buf);
	return c2c_he->nodestr ? 0 : -ENOMEM;
}

static void calc_width(struct c2c_hist_entry *c2c_he)
{
	struct c2c_hists *c2c_hists;

	c2c_hists = container_of(c2c_he->he.hists, struct c2c_hists, hists);
	hists__calc_col_len(&c2c_hists->hists, &c2c_he->he);
	set_nodestr(c2c_he);
}

static int filter_cb(struct hist_entry *he, void *arg __maybe_unused)
{
	struct c2c_hist_entry *c2c_he;

	c2c_he = container_of(he, struct c2c_hist_entry, he);

	if (c2c.show_src && !he->srcline)
		he->srcline = hist_entry__srcline(he);

	calc_width(c2c_he);

	if (!is_valid_hist_entry(he))
		he->filtered = HIST_FILTER__C2C;

	return 0;
}

static int resort_cl_cb(struct hist_entry *he, void *arg __maybe_unused)
{
	struct c2c_hist_entry *c2c_he;
	struct c2c_hists *c2c_hists;
	bool display = he__display(he, &c2c.shared_clines_stats);

	c2c_he = container_of(he, struct c2c_hist_entry, he);
	c2c_hists = c2c_he->hists;

	if (display && c2c_hists) {
		static unsigned int idx;

		c2c_he->cacheline_idx = idx++;
		calc_width(c2c_he);

		c2c_hists__reinit(c2c_hists, c2c.cl_output, c2c.cl_resort);

		hists__collapse_resort(&c2c_hists->hists, NULL);
		hists__output_resort_cb(&c2c_hists->hists, NULL, filter_cb);
	}

	return 0;
}

static struct c2c_header header_node_0 = HEADER_LOW("Node");
static struct c2c_header header_node_1_hitms_stores =
		HEADER_LOW("Node{cpus %hitms %stores}");
static struct c2c_header header_node_1_peers_stores =
		HEADER_LOW("Node{cpus %peers %stores}");
static struct c2c_header header_node_2 = HEADER_LOW("Node{cpu list}");

static void setup_nodes_header(void)
{
	switch (c2c.node_info) {
	case 0:
		dim_node.header = header_node_0;
		break;
	case 1:
		if (c2c.display == DISPLAY_SNP_PEER)
			dim_node.header = header_node_1_peers_stores;
		else
			dim_node.header = header_node_1_hitms_stores;
		break;
	case 2:
		dim_node.header = header_node_2;
		break;
	default:
		break;
	}

	return;
}

static int setup_nodes(struct perf_session *session)
{
	struct numa_node *n;
	unsigned long **nodes;
	int node, idx;
	struct perf_cpu cpu;
	int *cpu2node;

	if (c2c.node_info > 2)
		c2c.node_info = 2;

	c2c.nodes_cnt = session->header.env.nr_numa_nodes;
	c2c.cpus_cnt  = session->header.env.nr_cpus_avail;

	n = session->header.env.numa_nodes;
	if (!n)
		return -EINVAL;

	nodes = zalloc(sizeof(unsigned long *) * c2c.nodes_cnt);
	if (!nodes)
		return -ENOMEM;

	c2c.nodes = nodes;

	cpu2node = zalloc(sizeof(int) * c2c.cpus_cnt);
	if (!cpu2node)
		return -ENOMEM;

	for (idx = 0; idx < c2c.cpus_cnt; idx++)
		cpu2node[idx] = -1;

	c2c.cpu2node = cpu2node;

	for (node = 0; node < c2c.nodes_cnt; node++) {
		struct perf_cpu_map *map = n[node].map;
		unsigned long *set;

		set = bitmap_zalloc(c2c.cpus_cnt);
		if (!set)
			return -ENOMEM;

		nodes[node] = set;

		/* empty node, skip */
		if (perf_cpu_map__empty(map))
			continue;

		perf_cpu_map__for_each_cpu(cpu, idx, map) {
			set_bit(cpu.cpu, set);

			if (WARN_ONCE(cpu2node[cpu.cpu] != -1, "node/cpu topology bug"))
				return -EINVAL;

			cpu2node[cpu.cpu] = node;
		}
	}

	setup_nodes_header();
	return 0;
}

#define HAS_HITMS(__h) ((__h)->stats.lcl_hitm || (__h)->stats.rmt_hitm)
#define HAS_PEER(__h) ((__h)->stats.lcl_peer || (__h)->stats.rmt_peer)

static int resort_shared_cl_cb(struct hist_entry *he, void *arg __maybe_unused)
{
	struct c2c_hist_entry *c2c_he;
	c2c_he = container_of(he, struct c2c_hist_entry, he);

	if (HAS_HITMS(c2c_he) || HAS_PEER(c2c_he)) {
		c2c.shared_clines++;
		c2c_add_stats(&c2c.shared_clines_stats, &c2c_he->stats);
	}

	return 0;
}

static int hists__iterate_cb(struct hists *hists, hists__resort_cb_t cb)
{
	struct rb_node *next = rb_first_cached(&hists->entries);
	int ret = 0;

	while (next) {
		struct hist_entry *he;

		he = rb_entry(next, struct hist_entry, rb_node);
		ret = cb(he, NULL);
		if (ret)
			break;
		next = rb_next(&he->rb_node);
	}

	return ret;
}

static void print_c2c__display_stats(FILE *out)
{
	int llc_misses;
	struct c2c_stats *stats = &c2c.hists.stats;

	llc_misses = stats->lcl_dram +
		     stats->rmt_dram +
		     stats->rmt_hit +
		     stats->rmt_hitm;

	fprintf(out, "=================================================\n");
	fprintf(out, "            Trace Event Information              \n");
	fprintf(out, "=================================================\n");
	fprintf(out, "  Total records                     : %10d\n", stats->nr_entries);
	fprintf(out, "  Locked Load/Store Operations      : %10d\n", stats->locks);
	fprintf(out, "  Load Operations                   : %10d\n", stats->load);
	fprintf(out, "  Loads - uncacheable               : %10d\n", stats->ld_uncache);
	fprintf(out, "  Loads - IO                        : %10d\n", stats->ld_io);
	fprintf(out, "  Loads - Miss                      : %10d\n", stats->ld_miss);
	fprintf(out, "  Loads - no mapping                : %10d\n", stats->ld_noadrs);
	fprintf(out, "  Load Fill Buffer Hit              : %10d\n", stats->ld_fbhit);
	fprintf(out, "  Load L1D hit                      : %10d\n", stats->ld_l1hit);
	fprintf(out, "  Load L2D hit                      : %10d\n", stats->ld_l2hit);
	fprintf(out, "  Load LLC hit                      : %10d\n", stats->ld_llchit + stats->lcl_hitm);
	fprintf(out, "  Load Local HITM                   : %10d\n", stats->lcl_hitm);
	fprintf(out, "  Load Remote HITM                  : %10d\n", stats->rmt_hitm);
	fprintf(out, "  Load Remote HIT                   : %10d\n", stats->rmt_hit);
	fprintf(out, "  Load Local DRAM                   : %10d\n", stats->lcl_dram);
	fprintf(out, "  Load Remote DRAM                  : %10d\n", stats->rmt_dram);
	fprintf(out, "  Load MESI State Exclusive         : %10d\n", stats->ld_excl);
	fprintf(out, "  Load MESI State Shared            : %10d\n", stats->ld_shared);
	fprintf(out, "  Load LLC Misses                   : %10d\n", llc_misses);
	fprintf(out, "  Load access blocked by data       : %10d\n", stats->blk_data);
	fprintf(out, "  Load access blocked by address    : %10d\n", stats->blk_addr);
	fprintf(out, "  Load HIT Local Peer               : %10d\n", stats->lcl_peer);
	fprintf(out, "  Load HIT Remote Peer              : %10d\n", stats->rmt_peer);
	fprintf(out, "  LLC Misses to Local DRAM          : %10.1f%%\n", ((double)stats->lcl_dram/(double)llc_misses) * 100.);
	fprintf(out, "  LLC Misses to Remote DRAM         : %10.1f%%\n", ((double)stats->rmt_dram/(double)llc_misses) * 100.);
	fprintf(out, "  LLC Misses to Remote cache (HIT)  : %10.1f%%\n", ((double)stats->rmt_hit /(double)llc_misses) * 100.);
	fprintf(out, "  LLC Misses to Remote cache (HITM) : %10.1f%%\n", ((double)stats->rmt_hitm/(double)llc_misses) * 100.);
	fprintf(out, "  Store Operations                  : %10d\n", stats->store);
	fprintf(out, "  Store - uncacheable               : %10d\n", stats->st_uncache);
	fprintf(out, "  Store - no mapping                : %10d\n", stats->st_noadrs);
	fprintf(out, "  Store L1D Hit                     : %10d\n", stats->st_l1hit);
	fprintf(out, "  Store L1D Miss                    : %10d\n", stats->st_l1miss);
	fprintf(out, "  Store No available memory level   : %10d\n", stats->st_na);
	fprintf(out, "  No Page Map Rejects               : %10d\n", stats->nomap);
	fprintf(out, "  Unable to parse data source       : %10d\n", stats->noparse);
}

static void print_shared_cacheline_info(FILE *out)
{
	struct c2c_stats *stats = &c2c.shared_clines_stats;
	int hitm_cnt = stats->lcl_hitm + stats->rmt_hitm;

	fprintf(out, "=================================================\n");
	fprintf(out, "    Global Shared Cache Line Event Information   \n");
	fprintf(out, "=================================================\n");
	fprintf(out, "  Total Shared Cache Lines          : %10d\n", c2c.shared_clines);
	fprintf(out, "  Load HITs on shared lines         : %10d\n", stats->load);
	fprintf(out, "  Fill Buffer Hits on shared lines  : %10d\n", stats->ld_fbhit);
	fprintf(out, "  L1D hits on shared lines          : %10d\n", stats->ld_l1hit);
	fprintf(out, "  L2D hits on shared lines          : %10d\n", stats->ld_l2hit);
	fprintf(out, "  LLC hits on shared lines          : %10d\n", stats->ld_llchit + stats->lcl_hitm);
	fprintf(out, "  Load hits on peer cache or nodes  : %10d\n", stats->lcl_peer + stats->rmt_peer);
	fprintf(out, "  Locked Access on shared lines     : %10d\n", stats->locks);
	fprintf(out, "  Blocked Access on shared lines    : %10d\n", stats->blk_data + stats->blk_addr);
	fprintf(out, "  Store HITs on shared lines        : %10d\n", stats->store);
	fprintf(out, "  Store L1D hits on shared lines    : %10d\n", stats->st_l1hit);
	fprintf(out, "  Store No available memory level   : %10d\n", stats->st_na);
	fprintf(out, "  Total Merged records              : %10d\n", hitm_cnt + stats->store);
}

static void print_cacheline(struct c2c_hists *c2c_hists,
			    struct hist_entry *he_cl,
			    struct perf_hpp_list *hpp_list,
			    FILE *out)
{
	char bf[1000];
	struct perf_hpp hpp = {
		.buf            = bf,
		.size           = 1000,
	};
	static bool once;

	if (!once) {
		hists__fprintf_headers(&c2c_hists->hists, out);
		once = true;
	} else {
		fprintf(out, "\n");
	}

	fprintf(out, "  ----------------------------------------------------------------------\n");
	__hist_entry__snprintf(he_cl, &hpp, hpp_list);
	fprintf(out, "%s\n", bf);
	fprintf(out, "  ----------------------------------------------------------------------\n");

	hists__fprintf(&c2c_hists->hists, false, 0, 0, 0, out, false);
}

static void print_pareto(FILE *out)
{
	struct perf_hpp_list hpp_list;
	struct rb_node *nd;
	int ret;
	const char *cl_output;

<<<<<<< HEAD
	cl_output = "cl_num,"
		    "cl_rmt_hitm,"
		    "cl_lcl_hitm,"
		    "cl_stores_l1hit,"
		    "cl_stores_l1miss,"
		    "cl_stores_na,"
		    "dcacheline";
=======
	if (c2c.display != DISPLAY_SNP_PEER)
		cl_output = "cl_num,"
			    "cl_rmt_hitm,"
			    "cl_lcl_hitm,"
			    "cl_stores_l1hit,"
			    "cl_stores_l1miss,"
			    "cl_stores_na,"
			    "dcacheline";
	else
		cl_output = "cl_num,"
			    "cl_rmt_peer,"
			    "cl_lcl_peer,"
			    "cl_stores_l1hit,"
			    "cl_stores_l1miss,"
			    "cl_stores_na,"
			    "dcacheline";
>>>>>>> 7365df19

	perf_hpp_list__init(&hpp_list);
	ret = hpp_list__parse(&hpp_list, cl_output, NULL);

	if (WARN_ONCE(ret, "failed to setup sort entries\n"))
		return;

	nd = rb_first_cached(&c2c.hists.hists.entries);

	for (; nd; nd = rb_next(nd)) {
		struct hist_entry *he = rb_entry(nd, struct hist_entry, rb_node);
		struct c2c_hist_entry *c2c_he;

		if (he->filtered)
			continue;

		c2c_he = container_of(he, struct c2c_hist_entry, he);
		print_cacheline(c2c_he->hists, he, &hpp_list, out);
	}
}

static void print_c2c_info(FILE *out, struct perf_session *session)
{
	struct evlist *evlist = session->evlist;
	struct evsel *evsel;
	bool first = true;

	fprintf(out, "=================================================\n");
	fprintf(out, "                 c2c details                     \n");
	fprintf(out, "=================================================\n");

	evlist__for_each_entry(evlist, evsel) {
		fprintf(out, "%-36s: %s\n", first ? "  Events" : "", evsel__name(evsel));
		first = false;
	}
	fprintf(out, "  Cachelines sort on                : %s\n",
		display_str[c2c.display]);
	fprintf(out, "  Cacheline data grouping           : %s\n", c2c.cl_sort);
}

static void perf_c2c__hists_fprintf(FILE *out, struct perf_session *session)
{
	setup_pager();

	print_c2c__display_stats(out);
	fprintf(out, "\n");
	print_shared_cacheline_info(out);
	fprintf(out, "\n");
	print_c2c_info(out, session);

	if (c2c.stats_only)
		return;

	fprintf(out, "\n");
	fprintf(out, "=================================================\n");
	fprintf(out, "           Shared Data Cache Line Table          \n");
	fprintf(out, "=================================================\n");
	fprintf(out, "#\n");

	hists__fprintf(&c2c.hists.hists, true, 0, 0, 0, stdout, true);

	fprintf(out, "\n");
	fprintf(out, "=================================================\n");
	fprintf(out, "      Shared Cache Line Distribution Pareto      \n");
	fprintf(out, "=================================================\n");
	fprintf(out, "#\n");

	print_pareto(out);
}

#ifdef HAVE_SLANG_SUPPORT
static void c2c_browser__update_nr_entries(struct hist_browser *hb)
{
	u64 nr_entries = 0;
	struct rb_node *nd = rb_first_cached(&hb->hists->entries);

	while (nd) {
		struct hist_entry *he = rb_entry(nd, struct hist_entry, rb_node);

		if (!he->filtered)
			nr_entries++;

		nd = rb_next(nd);
	}

	hb->nr_non_filtered_entries = nr_entries;
}

struct c2c_cacheline_browser {
	struct hist_browser	 hb;
	struct hist_entry	*he;
};

static int
perf_c2c_cacheline_browser__title(struct hist_browser *browser,
				  char *bf, size_t size)
{
	struct c2c_cacheline_browser *cl_browser;
	struct hist_entry *he;
	uint64_t addr = 0;

	cl_browser = container_of(browser, struct c2c_cacheline_browser, hb);
	he = cl_browser->he;

	if (he->mem_info)
		addr = cl_address(he->mem_info->daddr.addr);

	scnprintf(bf, size, "Cacheline 0x%lx", addr);
	return 0;
}

static struct c2c_cacheline_browser*
c2c_cacheline_browser__new(struct hists *hists, struct hist_entry *he)
{
	struct c2c_cacheline_browser *browser;

	browser = zalloc(sizeof(*browser));
	if (browser) {
		hist_browser__init(&browser->hb, hists);
		browser->hb.c2c_filter	= true;
		browser->hb.title	= perf_c2c_cacheline_browser__title;
		browser->he		= he;
	}

	return browser;
}

static int perf_c2c__browse_cacheline(struct hist_entry *he)
{
	struct c2c_hist_entry *c2c_he;
	struct c2c_hists *c2c_hists;
	struct c2c_cacheline_browser *cl_browser;
	struct hist_browser *browser;
	int key = -1;
	static const char help[] =
	" ENTER         Toggle callchains (if present) \n"
	" n             Toggle Node details info \n"
	" s             Toggle full length of symbol and source line columns \n"
	" q             Return back to cacheline list \n";

	if (!he)
		return 0;

	/* Display compact version first. */
	c2c.symbol_full = false;

	c2c_he = container_of(he, struct c2c_hist_entry, he);
	c2c_hists = c2c_he->hists;

	cl_browser = c2c_cacheline_browser__new(&c2c_hists->hists, he);
	if (cl_browser == NULL)
		return -1;

	browser = &cl_browser->hb;

	/* reset abort key so that it can get Ctrl-C as a key */
	SLang_reset_tty();
	SLang_init_tty(0, 0, 0);

	c2c_browser__update_nr_entries(browser);

	while (1) {
		key = hist_browser__run(browser, "? - help", true, 0);

		switch (key) {
		case 's':
			c2c.symbol_full = !c2c.symbol_full;
			break;
		case 'n':
			c2c.node_info = (c2c.node_info + 1) % 3;
			setup_nodes_header();
			break;
		case 'q':
			goto out;
		case '?':
			ui_browser__help_window(&browser->b, help);
			break;
		default:
			break;
		}
	}

out:
	free(cl_browser);
	return 0;
}

static int perf_c2c_browser__title(struct hist_browser *browser,
				   char *bf, size_t size)
{
	scnprintf(bf, size,
		  "Shared Data Cache Line Table     "
		  "(%lu entries, sorted on %s)",
		  browser->nr_non_filtered_entries,
		  display_str[c2c.display]);
	return 0;
}

static struct hist_browser*
perf_c2c_browser__new(struct hists *hists)
{
	struct hist_browser *browser = hist_browser__new(hists);

	if (browser) {
		browser->title = perf_c2c_browser__title;
		browser->c2c_filter = true;
	}

	return browser;
}

static int perf_c2c__hists_browse(struct hists *hists)
{
	struct hist_browser *browser;
	int key = -1;
	static const char help[] =
	" d             Display cacheline details \n"
	" ENTER         Toggle callchains (if present) \n"
	" q             Quit \n";

	browser = perf_c2c_browser__new(hists);
	if (browser == NULL)
		return -1;

	/* reset abort key so that it can get Ctrl-C as a key */
	SLang_reset_tty();
	SLang_init_tty(0, 0, 0);

	c2c_browser__update_nr_entries(browser);

	while (1) {
		key = hist_browser__run(browser, "? - help", true, 0);

		switch (key) {
		case 'q':
			goto out;
		case 'd':
			perf_c2c__browse_cacheline(browser->he_selection);
			break;
		case '?':
			ui_browser__help_window(&browser->b, help);
			break;
		default:
			break;
		}
	}

out:
	hist_browser__delete(browser);
	return 0;
}

static void perf_c2c_display(struct perf_session *session)
{
	if (use_browser == 0)
		perf_c2c__hists_fprintf(stdout, session);
	else
		perf_c2c__hists_browse(&c2c.hists.hists);
}
#else
static void perf_c2c_display(struct perf_session *session)
{
	use_browser = 0;
	perf_c2c__hists_fprintf(stdout, session);
}
#endif /* HAVE_SLANG_SUPPORT */

static char *fill_line(const char *orig, int len)
{
	int i, j, olen = strlen(orig);
	char *buf;

	buf = zalloc(len + 1);
	if (!buf)
		return NULL;

	j = len / 2 - olen / 2;

	for (i = 0; i < j - 1; i++)
		buf[i] = '-';

	buf[i++] = ' ';

	strcpy(buf + i, orig);

	i += olen;

	buf[i++] = ' ';

	for (; i < len; i++)
		buf[i] = '-';

	return buf;
}

static int ui_quirks(void)
{
	const char *nodestr = "Data address";
	char *buf;

	if (!c2c.use_stdio) {
		dim_offset.width  = 5;
		dim_offset.header = header_offset_tui;
		nodestr = "CL";
	}

	dim_percent_costly_snoop.header = percent_costly_snoop_header[c2c.display];

	/* Fix the zero line for dcacheline column. */
	buf = fill_line("Cacheline", dim_dcacheline.width +
				     dim_dcacheline_node.width +
				     dim_dcacheline_count.width + 4);
	if (!buf)
		return -ENOMEM;

	dim_dcacheline.header.line[0].text = buf;

	/* Fix the zero line for offset column. */
	buf = fill_line(nodestr, dim_offset.width +
			         dim_offset_node.width +
				 dim_dcacheline_count.width + 4);
	if (!buf)
		return -ENOMEM;

	dim_offset.header.line[0].text = buf;

	return 0;
}

#define CALLCHAIN_DEFAULT_OPT  "graph,0.5,caller,function,percent"

const char callchain_help[] = "Display call graph (stack chain/backtrace):\n\n"
				CALLCHAIN_REPORT_HELP
				"\n\t\t\t\tDefault: " CALLCHAIN_DEFAULT_OPT;

static int
parse_callchain_opt(const struct option *opt, const char *arg, int unset)
{
	struct callchain_param *callchain = opt->value;

	callchain->enabled = !unset;
	/*
	 * --no-call-graph
	 */
	if (unset) {
		symbol_conf.use_callchain = false;
		callchain->mode = CHAIN_NONE;
		return 0;
	}

	return parse_callchain_report_opt(arg);
}

static int setup_callchain(struct evlist *evlist)
{
	u64 sample_type = evlist__combined_sample_type(evlist);
	enum perf_call_graph_mode mode = CALLCHAIN_NONE;

	if ((sample_type & PERF_SAMPLE_REGS_USER) &&
	    (sample_type & PERF_SAMPLE_STACK_USER)) {
		mode = CALLCHAIN_DWARF;
		dwarf_callchain_users = true;
	} else if (sample_type & PERF_SAMPLE_BRANCH_STACK)
		mode = CALLCHAIN_LBR;
	else if (sample_type & PERF_SAMPLE_CALLCHAIN)
		mode = CALLCHAIN_FP;

	if (!callchain_param.enabled &&
	    callchain_param.mode != CHAIN_NONE &&
	    mode != CALLCHAIN_NONE) {
		symbol_conf.use_callchain = true;
		if (callchain_register_param(&callchain_param) < 0) {
			ui__error("Can't register callchain params.\n");
			return -EINVAL;
		}
	}

	if (c2c.stitch_lbr && (mode != CALLCHAIN_LBR)) {
		ui__warning("Can't find LBR callchain. Switch off --stitch-lbr.\n"
			    "Please apply --call-graph lbr when recording.\n");
		c2c.stitch_lbr = false;
	}

	callchain_param.record_mode = mode;
	callchain_param.min_percent = 0;
	return 0;
}

static int setup_display(const char *str)
{
	const char *display = str;

	if (!strcmp(display, "tot"))
		c2c.display = DISPLAY_TOT_HITM;
	else if (!strcmp(display, "rmt"))
		c2c.display = DISPLAY_RMT_HITM;
	else if (!strcmp(display, "lcl"))
		c2c.display = DISPLAY_LCL_HITM;
	else if (!strcmp(display, "peer"))
		c2c.display = DISPLAY_SNP_PEER;
	else {
		pr_err("failed: unknown display type: %s\n", str);
		return -1;
	}

	return 0;
}

#define for_each_token(__tok, __buf, __sep, __tmp)		\
	for (__tok = strtok_r(__buf, __sep, &__tmp); __tok;	\
	     __tok = strtok_r(NULL,  __sep, &__tmp))

static int build_cl_output(char *cl_sort, bool no_source)
{
	char *tok, *tmp, *buf = strdup(cl_sort);
	bool add_pid   = false;
	bool add_tid   = false;
	bool add_iaddr = false;
	bool add_sym   = false;
	bool add_dso   = false;
	bool add_src   = false;
	int ret = 0;

	if (!buf)
		return -ENOMEM;

	for_each_token(tok, buf, ",", tmp) {
		if (!strcmp(tok, "tid")) {
			add_tid = true;
		} else if (!strcmp(tok, "pid")) {
			add_pid = true;
		} else if (!strcmp(tok, "iaddr")) {
			add_iaddr = true;
			add_sym   = true;
			add_dso   = true;
			add_src   = no_source ? false : true;
		} else if (!strcmp(tok, "dso")) {
			add_dso = true;
		} else if (strcmp(tok, "offset")) {
			pr_err("unrecognized sort token: %s\n", tok);
			ret = -EINVAL;
			goto err;
		}
	}

	if (asprintf(&c2c.cl_output,
		"%s%s%s%s%s%s%s%s%s%s%s%s",
		c2c.use_stdio ? "cl_num_empty," : "",
		c2c.display == DISPLAY_SNP_PEER ? "percent_rmt_peer,"
						  "percent_lcl_peer," :
						  "percent_rmt_hitm,"
						  "percent_lcl_hitm,",
		"percent_stores_l1hit,"
		"percent_stores_l1miss,"
		"percent_stores_na,"
		"offset,offset_node,dcacheline_count,",
		add_pid   ? "pid," : "",
		add_tid   ? "tid," : "",
		add_iaddr ? "iaddr," : "",
		c2c.display == DISPLAY_SNP_PEER ? "mean_rmt_peer,"
						  "mean_lcl_peer," :
						  "mean_rmt,"
						  "mean_lcl,",
		"mean_load,"
		"tot_recs,"
		"cpucnt,",
		add_sym ? "symbol," : "",
		add_dso ? "dso," : "",
		add_src ? "cl_srcline," : "",
		"node") < 0) {
		ret = -ENOMEM;
		goto err;
	}

	c2c.show_src = add_src;
err:
	free(buf);
	return ret;
}

static int setup_coalesce(const char *coalesce, bool no_source)
{
	const char *c = coalesce ?: coalesce_default;
	const char *sort_str = NULL;

	if (asprintf(&c2c.cl_sort, "offset,%s", c) < 0)
		return -ENOMEM;

	if (build_cl_output(c2c.cl_sort, no_source))
		return -1;

	if (c2c.display == DISPLAY_TOT_HITM)
		sort_str = "tot_hitm";
	else if (c2c.display == DISPLAY_RMT_HITM)
		sort_str = "rmt_hitm,lcl_hitm";
	else if (c2c.display == DISPLAY_LCL_HITM)
		sort_str = "lcl_hitm,rmt_hitm";
	else if (c2c.display == DISPLAY_SNP_PEER)
		sort_str = "tot_peer";

	if (asprintf(&c2c.cl_resort, "offset,%s", sort_str) < 0)
		return -ENOMEM;

	pr_debug("coalesce sort   fields: %s\n", c2c.cl_sort);
	pr_debug("coalesce resort fields: %s\n", c2c.cl_resort);
	pr_debug("coalesce output fields: %s\n", c2c.cl_output);
	return 0;
}

static int perf_c2c__report(int argc, const char **argv)
{
	struct itrace_synth_opts itrace_synth_opts = {
		.set = true,
		.mem = true,	/* Only enable memory event */
		.default_no_sample = true,
	};

	struct perf_session *session;
	struct ui_progress prog;
	struct perf_data data = {
		.mode = PERF_DATA_MODE_READ,
	};
	char callchain_default_opt[] = CALLCHAIN_DEFAULT_OPT;
	const char *display = NULL;
	const char *coalesce = NULL;
	bool no_source = false;
	const struct option options[] = {
	OPT_STRING('k', "vmlinux", &symbol_conf.vmlinux_name,
		   "file", "vmlinux pathname"),
	OPT_STRING('i', "input", &input_name, "file",
		   "the input file to process"),
	OPT_INCR('N', "node-info", &c2c.node_info,
		 "show extra node info in report (repeat for more info)"),
	OPT_BOOLEAN(0, "stdio", &c2c.use_stdio, "Use the stdio interface"),
	OPT_BOOLEAN(0, "stats", &c2c.stats_only,
		    "Display only statistic tables (implies --stdio)"),
	OPT_BOOLEAN(0, "full-symbols", &c2c.symbol_full,
		    "Display full length of symbols"),
	OPT_BOOLEAN(0, "no-source", &no_source,
		    "Do not display Source Line column"),
	OPT_BOOLEAN(0, "show-all", &c2c.show_all,
		    "Show all captured HITM lines."),
	OPT_CALLBACK_DEFAULT('g', "call-graph", &callchain_param,
			     "print_type,threshold[,print_limit],order,sort_key[,branch],value",
			     callchain_help, &parse_callchain_opt,
			     callchain_default_opt),
	OPT_STRING('d', "display", &display, "Switch HITM output type", "tot,lcl,rmt,peer"),
	OPT_STRING('c', "coalesce", &coalesce, "coalesce fields",
		   "coalesce fields: pid,tid,iaddr,dso"),
	OPT_BOOLEAN('f', "force", &symbol_conf.force, "don't complain, do it"),
	OPT_BOOLEAN(0, "stitch-lbr", &c2c.stitch_lbr,
		    "Enable LBR callgraph stitching approach"),
	OPT_PARENT(c2c_options),
	OPT_END()
	};
	int err = 0;
	const char *output_str, *sort_str = NULL;

	argc = parse_options(argc, argv, options, report_c2c_usage,
			     PARSE_OPT_STOP_AT_NON_OPTION);
	if (argc)
		usage_with_options(report_c2c_usage, options);

#ifndef HAVE_SLANG_SUPPORT
	c2c.use_stdio = true;
#endif

	if (c2c.stats_only)
		c2c.use_stdio = true;

	err = symbol__validate_sym_arguments();
	if (err)
		goto out;

	if (!input_name || !strlen(input_name))
		input_name = "perf.data";

	data.path  = input_name;
	data.force = symbol_conf.force;

	session = perf_session__new(&data, &c2c.tool);
	if (IS_ERR(session)) {
		err = PTR_ERR(session);
		pr_debug("Error creating perf session\n");
		goto out;
	}

	/*
	 * Use the 'tot' as default display type if user doesn't specify it;
	 * since Arm64 platform doesn't support HITMs flag, use 'peer' as the
	 * default display type.
	 */
	if (!display) {
		if (!strcmp(perf_env__arch(&session->header.env), "arm64"))
			display = "peer";
		else
			display = "tot";
	}

	err = setup_display(display);
	if (err)
		goto out_session;

	err = setup_coalesce(coalesce, no_source);
	if (err) {
		pr_debug("Failed to initialize hists\n");
		goto out_session;
	}

	err = c2c_hists__init(&c2c.hists, "dcacheline", 2);
	if (err) {
		pr_debug("Failed to initialize hists\n");
		goto out_session;
	}

	session->itrace_synth_opts = &itrace_synth_opts;

	err = setup_nodes(session);
	if (err) {
		pr_err("Failed setup nodes\n");
		goto out_session;
	}

	err = mem2node__init(&c2c.mem2node, &session->header.env);
	if (err)
		goto out_session;

	err = setup_callchain(session->evlist);
	if (err)
		goto out_mem2node;

	if (symbol__init(&session->header.env) < 0)
		goto out_mem2node;

	/* No pipe support at the moment. */
	if (perf_data__is_pipe(session->data)) {
		pr_debug("No pipe support at the moment.\n");
		goto out_mem2node;
	}

	if (c2c.use_stdio)
		use_browser = 0;
	else
		use_browser = 1;

	setup_browser(false);

	err = perf_session__process_events(session);
	if (err) {
		pr_err("failed to process sample\n");
		goto out_mem2node;
	}

<<<<<<< HEAD
	output_str = "cl_idx,"
		     "dcacheline,"
		     "dcacheline_node,"
		     "dcacheline_count,"
		     "percent_hitm,"
		     "tot_hitm,lcl_hitm,rmt_hitm,"
		     "tot_recs,"
		     "tot_loads,"
		     "tot_stores,"
		     "stores_l1hit,stores_l1miss,stores_na,"
		     "ld_fbhit,ld_l1hit,ld_l2hit,"
		     "ld_lclhit,lcl_hitm,"
		     "ld_rmthit,rmt_hitm,"
		     "dram_lcl,dram_rmt";

	if (c2c.display == DISPLAY_TOT)
=======
	if (c2c.display != DISPLAY_SNP_PEER)
		output_str = "cl_idx,"
			     "dcacheline,"
			     "dcacheline_node,"
			     "dcacheline_count,"
			     "percent_costly_snoop,"
			     "tot_hitm,lcl_hitm,rmt_hitm,"
			     "tot_recs,"
			     "tot_loads,"
			     "tot_stores,"
			     "stores_l1hit,stores_l1miss,stores_na,"
			     "ld_fbhit,ld_l1hit,ld_l2hit,"
			     "ld_lclhit,lcl_hitm,"
			     "ld_rmthit,rmt_hitm,"
			     "dram_lcl,dram_rmt";
	else
		output_str = "cl_idx,"
			     "dcacheline,"
			     "dcacheline_node,"
			     "dcacheline_count,"
			     "percent_costly_snoop,"
			     "tot_peer,lcl_peer,rmt_peer,"
			     "tot_recs,"
			     "tot_loads,"
			     "tot_stores,"
			     "stores_l1hit,stores_l1miss,stores_na,"
			     "ld_fbhit,ld_l1hit,ld_l2hit,"
			     "ld_lclhit,lcl_hitm,"
			     "ld_rmthit,rmt_hitm,"
			     "dram_lcl,dram_rmt";

	if (c2c.display == DISPLAY_TOT_HITM)
>>>>>>> 7365df19
		sort_str = "tot_hitm";
	else if (c2c.display == DISPLAY_RMT_HITM)
		sort_str = "rmt_hitm";
	else if (c2c.display == DISPLAY_LCL_HITM)
		sort_str = "lcl_hitm";
	else if (c2c.display == DISPLAY_SNP_PEER)
		sort_str = "tot_peer";

	c2c_hists__reinit(&c2c.hists, output_str, sort_str);

	ui_progress__init(&prog, c2c.hists.hists.nr_entries, "Sorting...");

	hists__collapse_resort(&c2c.hists.hists, NULL);
	hists__output_resort_cb(&c2c.hists.hists, &prog, resort_shared_cl_cb);
	hists__iterate_cb(&c2c.hists.hists, resort_cl_cb);

	ui_progress__finish();

	if (ui_quirks()) {
		pr_err("failed to setup UI\n");
		goto out_mem2node;
	}

	perf_c2c_display(session);

out_mem2node:
	mem2node__exit(&c2c.mem2node);
out_session:
	perf_session__delete(session);
out:
	return err;
}

static int parse_record_events(const struct option *opt,
			       const char *str, int unset __maybe_unused)
{
	bool *event_set = (bool *) opt->value;

	if (!strcmp(str, "list")) {
		perf_mem_events__list();
		exit(0);
	}
	if (perf_mem_events__parse(str))
		exit(-1);

	*event_set = true;
	return 0;
}


static const char * const __usage_record[] = {
	"perf c2c record [<options>] [<command>]",
	"perf c2c record [<options>] -- <command> [<options>]",
	NULL
};

static const char * const *record_mem_usage = __usage_record;

static int perf_c2c__record(int argc, const char **argv)
{
	int rec_argc, i = 0, j, rec_tmp_nr = 0;
	const char **rec_argv;
	char **rec_tmp;
	int ret;
	bool all_user = false, all_kernel = false;
	bool event_set = false;
	struct perf_mem_event *e;
	struct option options[] = {
	OPT_CALLBACK('e', "event", &event_set, "event",
		     "event selector. Use 'perf c2c record -e list' to list available events",
		     parse_record_events),
	OPT_BOOLEAN('u', "all-user", &all_user, "collect only user level data"),
	OPT_BOOLEAN('k', "all-kernel", &all_kernel, "collect only kernel level data"),
	OPT_UINTEGER('l', "ldlat", &perf_mem_events__loads_ldlat, "setup mem-loads latency"),
	OPT_PARENT(c2c_options),
	OPT_END()
	};

	if (perf_mem_events__init()) {
		pr_err("failed: memory events not supported\n");
		return -1;
	}

	argc = parse_options(argc, argv, options, record_mem_usage,
			     PARSE_OPT_KEEP_UNKNOWN);

	if (!perf_pmu__has_hybrid())
		rec_argc = argc + 11; /* max number of arguments */
	else
		rec_argc = argc + 11 * perf_pmu__hybrid_pmu_num();

	rec_argv = calloc(rec_argc + 1, sizeof(char *));
	if (!rec_argv)
		return -1;

	rec_tmp = calloc(rec_argc + 1, sizeof(char *));
	if (!rec_tmp) {
		free(rec_argv);
		return -1;
	}

	rec_argv[i++] = "record";

	if (!event_set) {
		e = perf_mem_events__ptr(PERF_MEM_EVENTS__LOAD_STORE);
		/*
		 * The load and store operations are required, use the event
		 * PERF_MEM_EVENTS__LOAD_STORE if it is supported.
		 */
		if (e->tag) {
			e->record = true;
		} else {
			e = perf_mem_events__ptr(PERF_MEM_EVENTS__LOAD);
			e->record = true;

			e = perf_mem_events__ptr(PERF_MEM_EVENTS__STORE);
			e->record = true;
		}
	}

	e = perf_mem_events__ptr(PERF_MEM_EVENTS__LOAD);
	if (e->record)
		rec_argv[i++] = "-W";

	rec_argv[i++] = "-d";
	rec_argv[i++] = "--phys-data";
	rec_argv[i++] = "--sample-cpu";

	ret = perf_mem_events__record_args(rec_argv, &i, rec_tmp, &rec_tmp_nr);
	if (ret)
		goto out;

	if (all_user)
		rec_argv[i++] = "--all-user";

	if (all_kernel)
		rec_argv[i++] = "--all-kernel";

	for (j = 0; j < argc; j++, i++)
		rec_argv[i] = argv[j];

	if (verbose > 0) {
		pr_debug("calling: ");

		j = 0;

		while (rec_argv[j]) {
			pr_debug("%s ", rec_argv[j]);
			j++;
		}
		pr_debug("\n");
	}

	ret = cmd_record(i, rec_argv);
out:
	for (i = 0; i < rec_tmp_nr; i++)
		free(rec_tmp[i]);

	free(rec_tmp);
	free(rec_argv);
	return ret;
}

int cmd_c2c(int argc, const char **argv)
{
	argc = parse_options(argc, argv, c2c_options, c2c_usage,
			     PARSE_OPT_STOP_AT_NON_OPTION);

	if (!argc)
		usage_with_options(c2c_usage, c2c_options);

	if (strlen(argv[0]) > 2 && strstarts("record", argv[0])) {
		return perf_c2c__record(argc, argv);
	} else if (strlen(argv[0]) > 2 && strstarts("report", argv[0])) {
		return perf_c2c__report(argc, argv);
	} else {
		usage_with_options(c2c_usage, c2c_options);
	}

	return 0;
}<|MERGE_RESOLUTION|>--- conflicted
+++ resolved
@@ -2478,15 +2478,6 @@
 	int ret;
 	const char *cl_output;
 
-<<<<<<< HEAD
-	cl_output = "cl_num,"
-		    "cl_rmt_hitm,"
-		    "cl_lcl_hitm,"
-		    "cl_stores_l1hit,"
-		    "cl_stores_l1miss,"
-		    "cl_stores_na,"
-		    "dcacheline";
-=======
 	if (c2c.display != DISPLAY_SNP_PEER)
 		cl_output = "cl_num,"
 			    "cl_rmt_hitm,"
@@ -2503,7 +2494,6 @@
 			    "cl_stores_l1miss,"
 			    "cl_stores_na,"
 			    "dcacheline";
->>>>>>> 7365df19
 
 	perf_hpp_list__init(&hpp_list);
 	ret = hpp_list__parse(&hpp_list, cl_output, NULL);
@@ -3157,24 +3147,6 @@
 		goto out_mem2node;
 	}
 
-<<<<<<< HEAD
-	output_str = "cl_idx,"
-		     "dcacheline,"
-		     "dcacheline_node,"
-		     "dcacheline_count,"
-		     "percent_hitm,"
-		     "tot_hitm,lcl_hitm,rmt_hitm,"
-		     "tot_recs,"
-		     "tot_loads,"
-		     "tot_stores,"
-		     "stores_l1hit,stores_l1miss,stores_na,"
-		     "ld_fbhit,ld_l1hit,ld_l2hit,"
-		     "ld_lclhit,lcl_hitm,"
-		     "ld_rmthit,rmt_hitm,"
-		     "dram_lcl,dram_rmt";
-
-	if (c2c.display == DISPLAY_TOT)
-=======
 	if (c2c.display != DISPLAY_SNP_PEER)
 		output_str = "cl_idx,"
 			     "dcacheline,"
@@ -3207,7 +3179,6 @@
 			     "dram_lcl,dram_rmt";
 
 	if (c2c.display == DISPLAY_TOT_HITM)
->>>>>>> 7365df19
 		sort_str = "tot_hitm";
 	else if (c2c.display == DISPLAY_RMT_HITM)
 		sort_str = "rmt_hitm";
