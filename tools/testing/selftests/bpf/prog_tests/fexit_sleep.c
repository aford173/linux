// SPDX-License-Identifier: GPL-2.0
/* Copyright (c) 2021 Facebook */
#define _GNU_SOURCE
#include <sched.h>
#include <test_progs.h>
#include <time.h>
#include <sys/mman.h>
#include <sys/syscall.h>
#include "fexit_sleep.lskel.h"

static int do_sleep(void *skel)
{
	struct fexit_sleep_lskel *fexit_skel = skel;
	struct timespec ts1 = { .tv_nsec = 1 };
	struct timespec ts2 = { .tv_sec = 10 };

	fexit_skel->bss->pid = getpid();
	(void)syscall(__NR_nanosleep, &ts1, NULL);
	(void)syscall(__NR_nanosleep, &ts2, NULL);
	return 0;
}

#define STACK_SIZE (1024 * 1024)
static char child_stack[STACK_SIZE];

void test_fexit_sleep(void)
{
	struct fexit_sleep_lskel *fexit_skel = NULL;
	int wstatus, duration = 0;
	pid_t cpid;
	int err, fexit_cnt;

	fexit_skel = fexit_sleep_lskel__open_and_load();
	if (CHECK(!fexit_skel, "fexit_skel_load", "fexit skeleton failed\n"))
		goto cleanup;

	err = fexit_sleep_lskel__attach(fexit_skel);
	if (CHECK(err, "fexit_attach", "fexit attach failed: %d\n", err))
		goto cleanup;

	cpid = clone(do_sleep, child_stack + STACK_SIZE, CLONE_FILES | SIGCHLD, fexit_skel);
	if (CHECK(cpid == -1, "clone", "%s\n", strerror(errno)))
		goto cleanup;

	/* wait until first sys_nanosleep ends and second sys_nanosleep starts */
	while (READ_ONCE(fexit_skel->bss->fentry_cnt) != 2);
	fexit_cnt = READ_ONCE(fexit_skel->bss->fexit_cnt);
	if (CHECK(fexit_cnt != 1, "fexit_cnt", "%d", fexit_cnt))
		goto cleanup;

	/* close progs and detach them. That will trigger two nop5->jmp5 rewrites
	 * in the trampolines to skip nanosleep_fexit prog.
	 * The nanosleep_fentry prog will get detached first.
	 * The nanosleep_fexit prog will get detached second.
	 * Detaching will trigger freeing of both progs JITed images.
	 * There will be two dying bpf_tramp_image-s, but only the initial
	 * bpf_tramp_image (with both _fentry and _fexit progs will be stuck
	 * waiting for percpu_ref_kill to confirm). The other one
	 * will be freed quickly.
	 */
	close(fexit_skel->progs.nanosleep_fentry.prog_fd);
	close(fexit_skel->progs.nanosleep_fexit.prog_fd);
<<<<<<< HEAD
	fexit_sleep__detach(fexit_skel);
=======
	fexit_sleep_lskel__detach(fexit_skel);
>>>>>>> df0cc57e

	/* kill the thread to unwind sys_nanosleep stack through the trampoline */
	kill(cpid, 9);

	if (CHECK(waitpid(cpid, &wstatus, 0) == -1, "waitpid", "%s\n", strerror(errno)))
		goto cleanup;
	if (CHECK(WEXITSTATUS(wstatus) != 0, "exitstatus", "failed"))
		goto cleanup;

	/* The bypassed nanosleep_fexit prog shouldn't have executed.
	 * Unlike progs the maps were not freed and directly accessible.
	 */
	fexit_cnt = READ_ONCE(fexit_skel->bss->fexit_cnt);
	if (CHECK(fexit_cnt != 1, "fexit_cnt", "%d", fexit_cnt))
		goto cleanup;

cleanup:
	fexit_sleep_lskel__destroy(fexit_skel);
}<|MERGE_RESOLUTION|>--- conflicted
+++ resolved
@@ -60,11 +60,7 @@
 	 */
 	close(fexit_skel->progs.nanosleep_fentry.prog_fd);
 	close(fexit_skel->progs.nanosleep_fexit.prog_fd);
-<<<<<<< HEAD
-	fexit_sleep__detach(fexit_skel);
-=======
 	fexit_sleep_lskel__detach(fexit_skel);
->>>>>>> df0cc57e
 
 	/* kill the thread to unwind sys_nanosleep stack through the trampoline */
 	kill(cpid, 9);
