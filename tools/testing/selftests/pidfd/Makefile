--- conflicted
+++ resolved
@@ -1,9 +1,5 @@
 # SPDX-License-Identifier: GPL-2.0-only
-<<<<<<< HEAD
-CFLAGS += -g -I../../../../usr/include/
-=======
 CFLAGS += -g -I../../../../usr/include/ -lpthread
->>>>>>> 172bb24a
 
 TEST_GEN_PROGS := pidfd_test pidfd_open_test
 
