// SPDX-License-Identifier: GPL-2.0

#define _GNU_SOURCE
#include <errno.h>
#include <fcntl.h>
#include <linux/kernel.h>
#include <limits.h>
#include <stdbool.h>
#include <stdio.h>
#include <stdlib.h>
#include <string.h>
#include <syscall.h>
#include <unistd.h>
#include <sys/resource.h>
#include <linux/close_range.h>

#include "../kselftest_harness.h"
#include "../clone3/clone3_selftests.h"


#ifndef F_LINUX_SPECIFIC_BASE
#define F_LINUX_SPECIFIC_BASE 1024
#endif

#ifndef F_DUPFD_QUERY
#define F_DUPFD_QUERY (F_LINUX_SPECIFIC_BASE + 3)
#endif

#ifndef F_CREATED_QUERY
#define F_CREATED_QUERY (F_LINUX_SPECIFIC_BASE + 4)
#endif

static inline int sys_close_range(unsigned int fd, unsigned int max_fd,
				  unsigned int flags)
{
	return syscall(__NR_close_range, fd, max_fd, flags);
}

TEST(core_close_range)
{
	int i, ret;
	int open_fds[101];

	for (i = 0; i < ARRAY_SIZE(open_fds); i++) {
		int fd;

		fd = open("/dev/null", O_RDONLY | O_CLOEXEC);
		ASSERT_GE(fd, 0) {
			if (errno == ENOENT)
				SKIP(return, "Skipping test since /dev/null does not exist");
		}

		open_fds[i] = fd;
	}

	EXPECT_EQ(-1, sys_close_range(open_fds[0], open_fds[100], -1)) {
		if (errno == ENOSYS)
			SKIP(return, "close_range() syscall not supported");
	}

	for (i = 0; i < 100; i++) {
		ret = fcntl(open_fds[i], F_DUPFD_QUERY, open_fds[i + 1]);
		if (ret < 0) {
			EXPECT_EQ(errno, EINVAL);
		} else {
			EXPECT_EQ(ret, 0);
		}
	}

	EXPECT_EQ(0, sys_close_range(open_fds[0], open_fds[50], 0));

	for (i = 0; i <= 50; i++)
		EXPECT_EQ(-1, fcntl(open_fds[i], F_GETFL));

	for (i = 51; i <= 100; i++)
		EXPECT_GT(fcntl(open_fds[i], F_GETFL), -1);

	/* create a couple of gaps */
	close(57);
	close(78);
	close(81);
	close(82);
	close(84);
	close(90);

	EXPECT_EQ(0, sys_close_range(open_fds[51], open_fds[92], 0));

	for (i = 51; i <= 92; i++)
		EXPECT_EQ(-1, fcntl(open_fds[i], F_GETFL));

	for (i = 93; i <= 100; i++)
		EXPECT_GT(fcntl(open_fds[i], F_GETFL), -1);

	/* test that the kernel caps and still closes all fds */
	EXPECT_EQ(0, sys_close_range(open_fds[93], open_fds[99], 0));

	for (i = 93; i <= 99; i++)
		EXPECT_EQ(-1, fcntl(open_fds[i], F_GETFL));

	EXPECT_GT(fcntl(open_fds[i], F_GETFL), -1);

	EXPECT_EQ(0, sys_close_range(open_fds[100], open_fds[100], 0));

	EXPECT_EQ(-1, fcntl(open_fds[100], F_GETFL));
}

TEST(close_range_unshare)
{
	int i, ret, status;
	pid_t pid;
	int open_fds[101];
	struct __clone_args args = {
		.flags = CLONE_FILES,
		.exit_signal = SIGCHLD,
	};

	for (i = 0; i < ARRAY_SIZE(open_fds); i++) {
		int fd;

		fd = open("/dev/null", O_RDONLY | O_CLOEXEC);
		ASSERT_GE(fd, 0) {
			if (errno == ENOENT)
				SKIP(return, "Skipping test since /dev/null does not exist");
		}

		open_fds[i] = fd;
	}

	pid = sys_clone3(&args, sizeof(args));
	ASSERT_GE(pid, 0);

	if (pid == 0) {
		ret = sys_close_range(open_fds[0], open_fds[50],
				      CLOSE_RANGE_UNSHARE);
		if (ret)
			exit(EXIT_FAILURE);

		for (i = 0; i <= 50; i++)
			if (fcntl(open_fds[i], F_GETFL) != -1)
				exit(EXIT_FAILURE);

		for (i = 51; i <= 100; i++)
			if (fcntl(open_fds[i], F_GETFL) == -1)
				exit(EXIT_FAILURE);

		/* create a couple of gaps */
		close(57);
		close(78);
		close(81);
		close(82);
		close(84);
		close(90);

		ret = sys_close_range(open_fds[51], open_fds[92],
				      CLOSE_RANGE_UNSHARE);
		if (ret)
			exit(EXIT_FAILURE);

		for (i = 51; i <= 92; i++)
			if (fcntl(open_fds[i], F_GETFL) != -1)
				exit(EXIT_FAILURE);

		for (i = 93; i <= 100; i++)
			if (fcntl(open_fds[i], F_GETFL) == -1)
				exit(EXIT_FAILURE);

		/* test that the kernel caps and still closes all fds */
		ret = sys_close_range(open_fds[93], open_fds[99],
				      CLOSE_RANGE_UNSHARE);
		if (ret)
			exit(EXIT_FAILURE);

		for (i = 93; i <= 99; i++)
			if (fcntl(open_fds[i], F_GETFL) != -1)
				exit(EXIT_FAILURE);

		if (fcntl(open_fds[100], F_GETFL) == -1)
			exit(EXIT_FAILURE);

		ret = sys_close_range(open_fds[100], open_fds[100],
				      CLOSE_RANGE_UNSHARE);
		if (ret)
			exit(EXIT_FAILURE);

		if (fcntl(open_fds[100], F_GETFL) != -1)
			exit(EXIT_FAILURE);

		exit(EXIT_SUCCESS);
	}

	EXPECT_EQ(waitpid(pid, &status, 0), pid);
	EXPECT_EQ(true, WIFEXITED(status));
	EXPECT_EQ(0, WEXITSTATUS(status));
}

TEST(close_range_unshare_capped)
{
	int i, ret, status;
	pid_t pid;
	int open_fds[101];
	struct __clone_args args = {
		.flags = CLONE_FILES,
		.exit_signal = SIGCHLD,
	};

	for (i = 0; i < ARRAY_SIZE(open_fds); i++) {
		int fd;

		fd = open("/dev/null", O_RDONLY | O_CLOEXEC);
		ASSERT_GE(fd, 0) {
			if (errno == ENOENT)
				SKIP(return, "Skipping test since /dev/null does not exist");
		}

		open_fds[i] = fd;
	}

	pid = sys_clone3(&args, sizeof(args));
	ASSERT_GE(pid, 0);

	if (pid == 0) {
		ret = sys_close_range(open_fds[0], UINT_MAX,
				      CLOSE_RANGE_UNSHARE);
		if (ret)
			exit(EXIT_FAILURE);

		for (i = 0; i <= 100; i++)
			if (fcntl(open_fds[i], F_GETFL) != -1)
				exit(EXIT_FAILURE);

		exit(EXIT_SUCCESS);
	}

	EXPECT_EQ(waitpid(pid, &status, 0), pid);
	EXPECT_EQ(true, WIFEXITED(status));
	EXPECT_EQ(0, WEXITSTATUS(status));
}

TEST(close_range_cloexec)
{
	int i, ret;
	int open_fds[101];
	struct rlimit rlimit;

	for (i = 0; i < ARRAY_SIZE(open_fds); i++) {
		int fd;

		fd = open("/dev/null", O_RDONLY);
		ASSERT_GE(fd, 0) {
			if (errno == ENOENT)
				SKIP(return, "Skipping test since /dev/null does not exist");
		}

		open_fds[i] = fd;
	}

	ret = sys_close_range(1000, 1000, CLOSE_RANGE_CLOEXEC);
	if (ret < 0) {
		if (errno == ENOSYS)
			SKIP(return, "close_range() syscall not supported");
		if (errno == EINVAL)
			SKIP(return, "close_range() doesn't support CLOSE_RANGE_CLOEXEC");
	}

	/* Ensure the FD_CLOEXEC bit is set also with a resource limit in place.  */
	ASSERT_EQ(0, getrlimit(RLIMIT_NOFILE, &rlimit));
	rlimit.rlim_cur = 25;
	ASSERT_EQ(0, setrlimit(RLIMIT_NOFILE, &rlimit));

	/* Set close-on-exec for two ranges: [0-50] and [75-100].  */
	ret = sys_close_range(open_fds[0], open_fds[50], CLOSE_RANGE_CLOEXEC);
	ASSERT_EQ(0, ret);
	ret = sys_close_range(open_fds[75], open_fds[100], CLOSE_RANGE_CLOEXEC);
	ASSERT_EQ(0, ret);

	for (i = 0; i <= 50; i++) {
		int flags = fcntl(open_fds[i], F_GETFD);

		EXPECT_GT(flags, -1);
		EXPECT_EQ(flags & FD_CLOEXEC, FD_CLOEXEC);
	}

	for (i = 51; i <= 74; i++) {
		int flags = fcntl(open_fds[i], F_GETFD);

		EXPECT_GT(flags, -1);
		EXPECT_EQ(flags & FD_CLOEXEC, 0);
	}

	for (i = 75; i <= 100; i++) {
		int flags = fcntl(open_fds[i], F_GETFD);

		EXPECT_GT(flags, -1);
		EXPECT_EQ(flags & FD_CLOEXEC, FD_CLOEXEC);
	}

	/* Test a common pattern.  */
	ret = sys_close_range(3, UINT_MAX, CLOSE_RANGE_CLOEXEC);
	for (i = 0; i <= 100; i++) {
		int flags = fcntl(open_fds[i], F_GETFD);

		EXPECT_GT(flags, -1);
		EXPECT_EQ(flags & FD_CLOEXEC, FD_CLOEXEC);
	}
}

TEST(close_range_cloexec_unshare)
{
	int i, ret;
	int open_fds[101];
	struct rlimit rlimit;

	for (i = 0; i < ARRAY_SIZE(open_fds); i++) {
		int fd;

		fd = open("/dev/null", O_RDONLY);
		ASSERT_GE(fd, 0) {
			if (errno == ENOENT)
				SKIP(return, "Skipping test since /dev/null does not exist");
		}

		open_fds[i] = fd;
	}

	ret = sys_close_range(1000, 1000, CLOSE_RANGE_CLOEXEC);
	if (ret < 0) {
		if (errno == ENOSYS)
			SKIP(return, "close_range() syscall not supported");
		if (errno == EINVAL)
			SKIP(return, "close_range() doesn't support CLOSE_RANGE_CLOEXEC");
	}

	/* Ensure the FD_CLOEXEC bit is set also with a resource limit in place.  */
	ASSERT_EQ(0, getrlimit(RLIMIT_NOFILE, &rlimit));
	rlimit.rlim_cur = 25;
	ASSERT_EQ(0, setrlimit(RLIMIT_NOFILE, &rlimit));

	/* Set close-on-exec for two ranges: [0-50] and [75-100].  */
	ret = sys_close_range(open_fds[0], open_fds[50],
			      CLOSE_RANGE_CLOEXEC | CLOSE_RANGE_UNSHARE);
	ASSERT_EQ(0, ret);
	ret = sys_close_range(open_fds[75], open_fds[100],
			      CLOSE_RANGE_CLOEXEC | CLOSE_RANGE_UNSHARE);
	ASSERT_EQ(0, ret);

	for (i = 0; i <= 50; i++) {
		int flags = fcntl(open_fds[i], F_GETFD);

		EXPECT_GT(flags, -1);
		EXPECT_EQ(flags & FD_CLOEXEC, FD_CLOEXEC);
	}

	for (i = 51; i <= 74; i++) {
		int flags = fcntl(open_fds[i], F_GETFD);

		EXPECT_GT(flags, -1);
		EXPECT_EQ(flags & FD_CLOEXEC, 0);
	}

	for (i = 75; i <= 100; i++) {
		int flags = fcntl(open_fds[i], F_GETFD);

		EXPECT_GT(flags, -1);
		EXPECT_EQ(flags & FD_CLOEXEC, FD_CLOEXEC);
	}

	/* Test a common pattern.  */
	ret = sys_close_range(3, UINT_MAX,
			      CLOSE_RANGE_CLOEXEC | CLOSE_RANGE_UNSHARE);
	for (i = 0; i <= 100; i++) {
		int flags = fcntl(open_fds[i], F_GETFD);

		EXPECT_GT(flags, -1);
		EXPECT_EQ(flags & FD_CLOEXEC, FD_CLOEXEC);
	}
}

/*
 * Regression test for syzbot+96cfd2b22b3213646a93@syzkaller.appspotmail.com
 */
TEST(close_range_cloexec_syzbot)
{
	int fd1, fd2, fd3, fd4, flags, ret, status;
	pid_t pid;
	struct __clone_args args = {
		.flags = CLONE_FILES,
		.exit_signal = SIGCHLD,
	};

	/* Create a huge gap in the fd table. */
	fd1 = open("/dev/null", O_RDWR);
	EXPECT_GT(fd1, 0);

	fd2 = dup2(fd1, 1000);
	EXPECT_GT(fd2, 0);

	flags = fcntl(fd1, F_DUPFD_QUERY, fd2);
	if (flags < 0) {
		EXPECT_EQ(errno, EINVAL);
	} else {
		EXPECT_EQ(flags, 1);
	}

	pid = sys_clone3(&args, sizeof(args));
	ASSERT_GE(pid, 0);

	if (pid == 0) {
		ret = sys_close_range(3, ~0U, CLOSE_RANGE_CLOEXEC);
		if (ret)
			exit(EXIT_FAILURE);

		/*
			 * We now have a private file descriptor table and all
			 * our open fds should still be open but made
			 * close-on-exec.
			 */
		flags = fcntl(fd1, F_GETFD);
		EXPECT_GT(flags, -1);
		EXPECT_EQ(flags & FD_CLOEXEC, FD_CLOEXEC);

		flags = fcntl(fd2, F_GETFD);
		EXPECT_GT(flags, -1);
		EXPECT_EQ(flags & FD_CLOEXEC, FD_CLOEXEC);

		fd3 = dup2(fd1, 42);
		EXPECT_GT(fd3, 0);

		flags = fcntl(fd1, F_DUPFD_QUERY, fd3);
		if (flags < 0) {
			EXPECT_EQ(errno, EINVAL);
		} else {
			EXPECT_EQ(flags, 1);
		}



		/*
			 * Duplicating the file descriptor must remove the
			 * FD_CLOEXEC flag.
			 */
		flags = fcntl(fd3, F_GETFD);
		EXPECT_GT(flags, -1);
		EXPECT_EQ(flags & FD_CLOEXEC, 0);

		exit(EXIT_SUCCESS);
	}

	EXPECT_EQ(waitpid(pid, &status, 0), pid);
	EXPECT_EQ(true, WIFEXITED(status));
	EXPECT_EQ(0, WEXITSTATUS(status));

	/*
	 * We had a shared file descriptor table before along with requesting
	 * close-on-exec so the original fds must not be close-on-exec.
	 */
	flags = fcntl(fd1, F_GETFD);
	EXPECT_GT(flags, -1);
	EXPECT_EQ(flags & FD_CLOEXEC, FD_CLOEXEC);

	flags = fcntl(fd2, F_GETFD);
	EXPECT_GT(flags, -1);
	EXPECT_EQ(flags & FD_CLOEXEC, FD_CLOEXEC);

	fd3 = dup2(fd1, 42);
	EXPECT_GT(fd3, 0);

	flags = fcntl(fd1, F_DUPFD_QUERY, fd3);
	if (flags < 0) {
		EXPECT_EQ(errno, EINVAL);
	} else {
		EXPECT_EQ(flags, 1);
	}

	fd4 = open("/dev/null", O_RDWR);
	EXPECT_GT(fd4, 0);

	/* Same inode, different file pointers. */
	flags = fcntl(fd1, F_DUPFD_QUERY, fd4);
	if (flags < 0) {
		EXPECT_EQ(errno, EINVAL);
	} else {
		EXPECT_EQ(flags, 0);
	}

	flags = fcntl(fd3, F_GETFD);
	EXPECT_GT(flags, -1);
	EXPECT_EQ(flags & FD_CLOEXEC, 0);

	EXPECT_EQ(close(fd1), 0);
	EXPECT_EQ(close(fd2), 0);
	EXPECT_EQ(close(fd3), 0);
	EXPECT_EQ(close(fd4), 0);
}

/*
 * Regression test for syzbot+96cfd2b22b3213646a93@syzkaller.appspotmail.com
 */
TEST(close_range_cloexec_unshare_syzbot)
{
	int i, fd1, fd2, fd3, flags, ret, status;
	pid_t pid;
	struct __clone_args args = {
		.flags = CLONE_FILES,
		.exit_signal = SIGCHLD,
	};

	/*
	 * Create a huge gap in the fd table. When we now call
	 * CLOSE_RANGE_UNSHARE with a shared fd table and and with ~0U as upper
	 * bound the kernel will only copy up to fd1 file descriptors into the
	 * new fd table. If the kernel is buggy and doesn't handle
	 * CLOSE_RANGE_CLOEXEC correctly it will not have copied all file
	 * descriptors and we will oops!
	 *
	 * On a buggy kernel this should immediately oops. But let's loop just
	 * to be sure.
	 */
	fd1 = open("/dev/null", O_RDWR);
	EXPECT_GT(fd1, 0);

	fd2 = dup2(fd1, 1000);
	EXPECT_GT(fd2, 0);

	for (i = 0; i < 100; i++) {

		pid = sys_clone3(&args, sizeof(args));
		ASSERT_GE(pid, 0);

		if (pid == 0) {
			ret = sys_close_range(3, ~0U, CLOSE_RANGE_UNSHARE |
						      CLOSE_RANGE_CLOEXEC);
			if (ret)
				exit(EXIT_FAILURE);

			/*
			 * We now have a private file descriptor table and all
			 * our open fds should still be open but made
			 * close-on-exec.
			 */
			flags = fcntl(fd1, F_GETFD);
			EXPECT_GT(flags, -1);
			EXPECT_EQ(flags & FD_CLOEXEC, FD_CLOEXEC);

			flags = fcntl(fd2, F_GETFD);
			EXPECT_GT(flags, -1);
			EXPECT_EQ(flags & FD_CLOEXEC, FD_CLOEXEC);

			fd3 = dup2(fd1, 42);
			EXPECT_GT(fd3, 0);

			/*
			 * Duplicating the file descriptor must remove the
			 * FD_CLOEXEC flag.
			 */
			flags = fcntl(fd3, F_GETFD);
			EXPECT_GT(flags, -1);
			EXPECT_EQ(flags & FD_CLOEXEC, 0);

			EXPECT_EQ(close(fd1), 0);
			EXPECT_EQ(close(fd2), 0);
			EXPECT_EQ(close(fd3), 0);

			exit(EXIT_SUCCESS);
		}

		EXPECT_EQ(waitpid(pid, &status, 0), pid);
		EXPECT_EQ(true, WIFEXITED(status));
		EXPECT_EQ(0, WEXITSTATUS(status));
	}

	/*
	 * We created a private file descriptor table before along with
	 * requesting close-on-exec so the original fds must not be
	 * close-on-exec.
	 */
	flags = fcntl(fd1, F_GETFD);
	EXPECT_GT(flags, -1);
	EXPECT_EQ(flags & FD_CLOEXEC, 0);

	flags = fcntl(fd2, F_GETFD);
	EXPECT_GT(flags, -1);
	EXPECT_EQ(flags & FD_CLOEXEC, 0);

	fd3 = dup2(fd1, 42);
	EXPECT_GT(fd3, 0);

	flags = fcntl(fd3, F_GETFD);
	EXPECT_GT(flags, -1);
	EXPECT_EQ(flags & FD_CLOEXEC, 0);

	EXPECT_EQ(close(fd1), 0);
	EXPECT_EQ(close(fd2), 0);
	EXPECT_EQ(close(fd3), 0);
}

<<<<<<< HEAD
TEST(close_range_bitmap_corruption)
{
	pid_t pid;
	int status;
	struct __clone_args args = {
		.flags = CLONE_FILES,
		.exit_signal = SIGCHLD,
	};

	/* get the first 128 descriptors open */
	for (int i = 2; i < 128; i++)
		EXPECT_GE(dup2(0, i), 0);

	/* get descriptor table shared */
	pid = sys_clone3(&args, sizeof(args));
	ASSERT_GE(pid, 0);

	if (pid == 0) {
		/* unshare and truncate descriptor table down to 64 */
		if (sys_close_range(64, ~0U, CLOSE_RANGE_UNSHARE))
			exit(EXIT_FAILURE);

		ASSERT_EQ(fcntl(64, F_GETFD), -1);
		/* ... and verify that the range 64..127 is not
		   stuck "fully used" according to secondary bitmap */
		EXPECT_EQ(dup(0), 64)
			exit(EXIT_FAILURE);
		exit(EXIT_SUCCESS);
	}

	EXPECT_EQ(waitpid(pid, &status, 0), pid);
	EXPECT_EQ(true, WIFEXITED(status));
	EXPECT_EQ(0, WEXITSTATUS(status));
=======
TEST(fcntl_created)
{
	for (int i = 0; i < 101; i++) {
		int fd;
		char path[PATH_MAX];

		fd = open("/dev/null", O_RDONLY | O_CLOEXEC);
		ASSERT_GE(fd, 0) {
			if (errno == ENOENT)
				SKIP(return,
					   "Skipping test since /dev/null does not exist");
		}

		/* We didn't create "/dev/null". */
		EXPECT_EQ(fcntl(fd, F_CREATED_QUERY, 0), 0);
		close(fd);

		sprintf(path, "aaaa_%d", i);
		fd = open(path, O_CREAT | O_RDONLY | O_CLOEXEC, 0600);
		ASSERT_GE(fd, 0);

		/* We created "aaaa_%d". */
		EXPECT_EQ(fcntl(fd, F_CREATED_QUERY, 0), 1);
		close(fd);

		fd = open(path, O_RDONLY | O_CLOEXEC);
		ASSERT_GE(fd, 0);

		/* We're opening it again, so no positive creation check. */
		EXPECT_EQ(fcntl(fd, F_CREATED_QUERY, 0), 0);
		close(fd);
		unlink(path);
	}
>>>>>>> a5bc3f00
}

TEST_HARNESS_MAIN<|MERGE_RESOLUTION|>--- conflicted
+++ resolved
@@ -593,7 +593,6 @@
 	EXPECT_EQ(close(fd3), 0);
 }
 
-<<<<<<< HEAD
 TEST(close_range_bitmap_corruption)
 {
 	pid_t pid;
@@ -627,7 +626,8 @@
 	EXPECT_EQ(waitpid(pid, &status, 0), pid);
 	EXPECT_EQ(true, WIFEXITED(status));
 	EXPECT_EQ(0, WEXITSTATUS(status));
-=======
+}
+
 TEST(fcntl_created)
 {
 	for (int i = 0; i < 101; i++) {
@@ -661,7 +661,6 @@
 		close(fd);
 		unlink(path);
 	}
->>>>>>> a5bc3f00
 }
 
 TEST_HARNESS_MAIN